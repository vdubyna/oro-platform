<?php

namespace Oro\Bundle\WorkflowBundle\Entity\Repository;

use Doctrine\Common\Collections\Collection;
use Doctrine\ORM\EntityRepository;
use Doctrine\ORM\Query;
use Doctrine\ORM\Query\Expr\Join;
use Doctrine\ORM\QueryBuilder;

use Oro\Bundle\WorkflowBundle\Entity\WorkflowDefinition;
use Oro\Bundle\WorkflowBundle\Entity\WorkflowItem;
use Oro\Bundle\BatchBundle\ORM\Query\DeletionQueryResultIterator;

class WorkflowItemRepository extends EntityRepository
{
    const DELETE_BATCH_SIZE = 1000;

    /**
     * Returns all available workflow items for given entity id & entity class
     *
     * @param $entityClass
     * @param $entityIdentifier
     * @return array|WorkflowItem[]
     */
    public function findAllByEntityMetadata($entityClass, $entityIdentifier)
    {
        return $this->findBy([
            'entityId' => $entityIdentifier,
            'entityClass' => $entityClass,
        ]);
    }

    /**
     * Returns named workflow item by given entity id & entity class
     *
     * @param string $entityClass
     * @param string $entityIdentifier
     * @param string $workflowName
     * @return null|object|WorkflowItem
     */
    public function findOneByEntityMetadata($entityClass, $entityIdentifier, $workflowName)
    {
        return $this->findOneBy([
            'entityId' => (string)$entityIdentifier,
            'entityClass' => $entityClass,
            'workflowName' => $workflowName,
        ]);
    }

    /**
     * Returns all found workflow items associated with entity.
     *
     * @param string $entityClass
     * @param int $entityIdentifier
     * @return array|WorkflowItem[]
     */
    public function findByEntityMetadata($entityClass, $entityIdentifier)
    {
        return $this->getWorkflowQueryBuilder($entityClass, $entityIdentifier)->getQuery()->getResult();
    }

    /**
     * @param string $entityClass
     * @param int $entityIdentifier
     * @return QueryBuilder
     */
    protected function getWorkflowQueryBuilder($entityClass, $entityIdentifier)
    {
        $qb = $this->createQueryBuilder('wi')
            ->innerJoin('wi.definition', 'wd')
            ->where('wd.relatedEntity = :entityClass')
            ->andWhere('wi.entityId = :entityId')
            ->setParameter('entityClass', $entityClass)
            ->setParameter('entityId', (string)$entityIdentifier);

        return $qb;
    }

    /**
     * @param WorkflowDefinition $definition
     * @return QueryBuilder
     */
    public function getEntityWorkflowStepUpgradeQueryBuilder(WorkflowDefinition $definition)
    {
        return $this->getEntityManager()->createQueryBuilder()
            ->update(WorkflowItem::class, 'workflowItem')
            ->set('workflowItem.currentStep', $definition->getStartStep()->getId())
            ->where('workflowItem.currentStep IS NULL')
            ->andWhere('workflowItem.definition = :definition')
            ->setParameter('definition', $definition);
    }

    /**
     * @param string $workflowName
     * @param int|null $batchSize
     *
     * @throws \Exception
     */
    public function resetWorkflowData($workflowName, $batchSize = null)
    {
        $entityManager = $this->getEntityManager();
        $batchSize = (int) ($batchSize ?: self::DELETE_BATCH_SIZE);

        // select entities for reset
        $queryBuilder = $this->getEntityManager()->createQueryBuilder();
        $queryBuilder->select('workflowItem.id')
            ->from('OroWorkflowBundle:WorkflowItem', 'workflowItem')
            ->innerJoin('workflowItem.definition', 'workflowDefinition', Join::WITH, 'workflowDefinition.name = ?1')
            ->setParameter(1, $workflowName)
            ->orderBy('workflowItem.id');

        $iterator = new DeletionQueryResultIterator($queryBuilder);
        $iterator->setBufferSize($batchSize);

        if ($iterator->count() === 0) {
            return;
        }

        // wrap all operation into transaction
        $entityManager->beginTransaction();
        try {
            // iterate over workflow items
            $workflowItemIds = [];
            foreach ($iterator as $workflowItem) {
                $workflowItemIds[] = $workflowItem['id'];
                if (count($workflowItemIds) == $batchSize) {
                    $this->clearWorkflowItems($workflowItemIds);
                    $workflowItemIds = [];
                }
            }
            if ($workflowItemIds) {
                $this->clearWorkflowItems($workflowItemIds);
            }
            $entityManager->commit();
        } catch (\Exception $e) {
            $entityManager->rollback();
            throw $e;
        }
    }

    /**
     * @param array $workflowItemIds
     */
    protected function clearWorkflowItems(array $workflowItemIds)
    {
        if (empty($workflowItemIds)) {
            return;
        }

        $expressionBuilder = $this->createQueryBuilder('workflowItem')->expr();
        $entityManager = $this->getEntityManager();

        $deleteCondition = $expressionBuilder->in('workflowItem.id', $workflowItemIds);
        $deleteDql = "DELETE OroWorkflowBundle:WorkflowItem workflowItem WHERE {$deleteCondition}";

        $entityManager->createQuery($deleteDql)->execute();
    }

    /**
     * @param string $entityClass
     * @param array $entityIds
     * @param bool $withWorkflowName
     * @return array
     */
    public function getGroupedWorkflowNameAndWorkflowStepName($entityClass, array $entityIds, $withWorkflowName = true)
    {
        $entityIds = array_map(function ($item) {
            return (string)$item;
        }, $entityIds);

        $qb = $this->createQueryBuilder('wi');
        $qb->select('wi.entityId AS entityId, ws.label AS stepName')
            ->join('wi.currentStep', 'ws')
            ->join('wi.definition', 'd')
            ->where($qb->expr()->eq('wi.entityClass', ':entityClass'))
            ->andWhere($qb->expr()->in('wi.entityId', ':entityId'))
            ->setParameter('entityClass', $entityClass)
            ->setParameter('entityId', $entityIds);

        if ($withWorkflowName) {
            $qb->addSelect('d.label AS workflowName');
        }

        $items = $qb->getQuery()->getArrayResult();

        $result = [];
        foreach ($items as $item) {
            $result[$item['entityId']][] = $item;
        }

        return $result;
    }

    /**
     * @param string $entityClass
     * @param array $workflowStepIds
     * @return array
     */
    public function getEntityIdsByEntityClassAndWorkflowStepIds($entityClass, array $workflowStepIds)
    {
        $qb = $this->createQueryBuilder('wi');
        $qb->select('wi.entityId AS id')
            ->join('wi.currentStep', 'ws')
            ->where(
                $qb->expr()->eq('wi.entityClass', ':entityClass'),
                $qb->expr()->in('ws.id', ':stepIds')
            )
            ->setParameter('entityClass', $entityClass)
            ->setParameter('stepIds', $workflowStepIds);

        return array_map(
            function ($item) {
                return $item['id'];
            },
            $qb->getQuery()->getArrayResult()
        );
    }

    /**
     * @param string $entityClass
     * @param array $workflowNames
     * @return array
     */
    public function getEntityIdsByEntityClassAndWorkflowNames($entityClass, array $workflowNames)
    {
        $qb = $this->createQueryBuilder('wi');
        $qb->select('wi.entityId AS id')
            ->where(
                $qb->expr()->eq('wi.entityClass', ':entityClass'),
                $qb->expr()->in('IDENTITY(wi.definition)', ':workflowNames')
            )
            ->setParameter('entityClass', $entityClass)
            ->setParameter('workflowNames', $workflowNames);

        return array_map(
            function ($item) {
                return $item['id'];
            },
            $qb->getQuery()->getArrayResult()
        );
    }

    /**
     * @param Collection $stepNames
     * @param string $entityClass
     * @param string $entityIdentifier
     * @param null $dqlFilter
     * @return QueryBuilder
     */
    public function findByStepNamesAndEntityClassQueryBuilder(
        Collection $stepNames,
        $entityClass,
        $entityIdentifier,
        $dqlFilter = null
    ) {
        $queryBuilder = $this->createQueryBuilder('wi')
            ->select('wi')
<<<<<<< HEAD
            ->innerJoin('wi.definition', 'wd')
=======
>>>>>>> a9650947
            ->innerJoin('wi.currentStep', 'ws')
            ->innerJoin(
                $entityClass,
                'e',
                Query\Expr\Join::WITH,
                sprintf('CAST(wi.entityId as string) = CAST(e.%s as string)', $entityIdentifier)
            );

        $queryBuilder->where($queryBuilder->expr()->in('ws.name', ':workflowSteps'))
            ->setParameter('workflowSteps', $stepNames->getValues());

<<<<<<< HEAD
        $queryBuilder->andWhere('wd.relatedEntity = :entityClass')
=======
        $queryBuilder->andWhere('wi.entityClass = :entityClass')
>>>>>>> a9650947
            ->setParameter('entityClass', $entityClass);

        if ($dqlFilter) {
            $queryBuilder->andWhere($dqlFilter);
        }

        return $queryBuilder;
    }

    /**
     * @param Collection $stepNames
     * @param string $entityClass
     * @param string $entityIdentifier
     * @param null $dqlFilter
     * @return array|\Oro\Bundle\WorkflowBundle\Entity\WorkflowItem[]
     */
    public function findByStepNamesAndEntityClass(
        Collection $stepNames,
        $entityClass,
        $entityIdentifier,
        $dqlFilter = null
    ) {
        return $this->findByStepNamesAndEntityClassQueryBuilder($stepNames, $entityClass, $entityIdentifier, $dqlFilter)
            ->getQuery()
            ->getResult();
    }
}<|MERGE_RESOLUTION|>--- conflicted
+++ resolved
@@ -256,10 +256,6 @@
     ) {
         $queryBuilder = $this->createQueryBuilder('wi')
             ->select('wi')
-<<<<<<< HEAD
-            ->innerJoin('wi.definition', 'wd')
-=======
->>>>>>> a9650947
             ->innerJoin('wi.currentStep', 'ws')
             ->innerJoin(
                 $entityClass,
@@ -271,11 +267,7 @@
         $queryBuilder->where($queryBuilder->expr()->in('ws.name', ':workflowSteps'))
             ->setParameter('workflowSteps', $stepNames->getValues());
 
-<<<<<<< HEAD
-        $queryBuilder->andWhere('wd.relatedEntity = :entityClass')
-=======
         $queryBuilder->andWhere('wi.entityClass = :entityClass')
->>>>>>> a9650947
             ->setParameter('entityClass', $entityClass);
 
         if ($dqlFilter) {
