--- conflicted
+++ resolved
@@ -141,13 +141,8 @@
             $workflowItemIds = [];
             foreach ($iterator as $workflowItem) {
                 $workflowItemIds[] = $workflowItem['id'];
-<<<<<<< HEAD
-                if (count($workflowItemIds) === $batchSize) {
-                    $this->clearWorkflowItems($entityClass, $workflowItemIds);
-=======
                 if (count($workflowItemIds) == $batchSize) {
                     $this->clearWorkflowItems($workflowItemIds);
->>>>>>> 0b3f3129
                     $workflowItemIds = [];
                 }
             }
