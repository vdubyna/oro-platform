<?php

namespace Oro\Bundle\WorkflowBundle\Entity\Repository;

use Doctrine\ORM\EntityRepository;

use Oro\Bundle\WorkflowBundle\Entity\WorkflowRestriction;

class WorkflowRestrictionRepository extends EntityRepository
{
    /**
     * @param $entityClass
     *
<<<<<<< HEAD
     * @return array[]
=======
     * @return array
>>>>>>> a5f9e6fd
     */
    public function getClassRestrictions($entityClass)
    {
        return $this->createQueryBuilder('r')
            ->select(
                'r.id',
                'r.entityClass',
                'IDENTITY(r.step) AS step',
                'r.mode',
                'r.field',
                'r.values',
                'd.relatedEntity',
                'd.name AS workflowName'
            )
            ->join('r.definition', 'd')
            ->where('r.entityClass = :entityClass')
            ->setParameter('entityClass', $entityClass)
            ->getQuery()
            ->getArrayResult();
    }

    /**
     * @param string $entityClass
     * @param array  $entityIds
     *
     * @return array
     */
    public function getEntitiesRestrictionsData($entityClass, array $entityIds)
    {
        $queryBuilder = $this->createQueryBuilder('r');
        return $queryBuilder
            ->leftJoin('r.restrictionIdentities', 'ri')
            ->select(
                'r.id',
                'r.field',
                'r.mode',
                'r.values',
                'GROUP_CONCAT(ri.entityId) AS ids'
            )
            ->groupBy('r.id')
            ->where($queryBuilder->expr()->in('ri.entityId', $entityIds))
            ->andWhere('r.entityClass = :entityClass')
            ->setParameter('entityClass', $entityClass)
            ->getQuery()->getArrayResult();
    }
}<|MERGE_RESOLUTION|>--- conflicted
+++ resolved
@@ -11,11 +11,7 @@
     /**
      * @param $entityClass
      *
-<<<<<<< HEAD
-     * @return array[]
-=======
      * @return array
->>>>>>> a5f9e6fd
      */
     public function getClassRestrictions($entityClass)
     {
