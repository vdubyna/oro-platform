--- conflicted
+++ resolved
@@ -7,15 +7,12 @@
 
 class ProcessJobRepository extends EntityRepository
 {
-<<<<<<< HEAD
+    const DELETE_HASH_BATCH = 100;
+
     /**
      * @param ProcessJob $processJob
      * @return null|object
      */
-=======
-    const DELETE_HASH_BATCH = 100;
-
->>>>>>> 10c5e2a6
     public function findEntity(ProcessJob $processJob)
     {
         if ($entityClass = $processJob->getProcessTrigger()->getDefinition()->getRelatedEntity()) {
