<?php

namespace Oro\Bundle\WorkflowBundle\Entity;

use Symfony\Component\Security\Acl\Model\DomainObjectInterface;

use Doctrine\ORM\Mapping as ORM;
use Doctrine\Common\Collections\Collection;
use Doctrine\Common\Collections\ArrayCollection;

use Oro\Bundle\EntityConfigBundle\Metadata\Annotation\Config;
use Oro\Bundle\EntityConfigBundle\Metadata\Annotation\ConfigField;
use Oro\Bundle\ScopeBundle\Entity\Scope;
use Oro\Bundle\WorkflowBundle\Exception\WorkflowException;

/**
 * @ORM\Table(name="oro_workflow_definition")
 * @ORM\Entity(repositoryClass="Oro\Bundle\WorkflowBundle\Entity\Repository\WorkflowDefinitionRepository")
 * @Config(
 *      routeName="oro_workflow_definition_index",
 *      routeView="oro_workflow_definition_view",
 *      defaultValues={
 *          "entity"={
 *              "icon"="icon-exchange"
 *          },
 *          "security"={
 *              "type"="ACL",
 *              "group_name"="",
 *              "category"="account_management"
 *          },
 *          "note"={
 *              "immutable"=true
 *          },
 *          "activity"={
 *              "immutable"=true
 *          },
 *          "attachment"={
 *              "immutable"=true
 *          }
 *      }
 * )
 * @ORM\HasLifecycleCallbacks()
 *
 * @SuppressWarnings(PHPMD.ExcessiveClassComplexity)
 * @SuppressWarnings(PHPMD.ExcessivePublicCount)
 * @SuppressWarnings(PHPMD.TooManyFields)
 * @SuppressWarnings(PHPMD.TooManyMethods)
 * @SuppressWarnings(PHPMD.TooManyPublicMethods)
 */
class WorkflowDefinition implements DomainObjectInterface
{
    const GROUP_TYPE_EXCLUSIVE_ACTIVE = 10;
    const GROUP_TYPE_EXCLUSIVE_RECORD = 20;

    /**
     * @var string
     *
     * @ORM\Id
     * @ORM\Column(type="string", length=255)
     */
    protected $name;

    /**
     * @var string
     *
     * @ORM\Column(type="string", length=255)
     */
    protected $label;

    /**
     * @var string
     *
     * @ORM\Column(name="related_entity", type="string", length=255)
     */
    protected $relatedEntity;

    /**
     * @var string
     *
     * @ORM\Column(name="entity_attribute_name", type="string", length=255)
     */
    protected $entityAttributeName;

    /**
     * @var bool
     * @ORM\Column(name="steps_display_ordered", type="boolean")
     */
    protected $stepsDisplayOrdered = false;

    /**
     * @var boolean
     *
     * @ORM\Column(name="system", type="boolean")
     */
    protected $system = false;

    /**
     * @var bool
     *
     * @ORM\Column(name="active", type="boolean", options={"default"=false})
     */
    protected $active = false;

    /**
     * @var integer
     *
     * @ORM\Column(name="priority", type="integer", options={"default"=0})
     */
    protected $priority = 0;

    /**
     * @var array
     */
    protected $scopesConfig = [];

    /**
     * @var array
     *
     * @ORM\Column(name="configuration", type="array")
     */
    protected $configuration = [];

    /**
     * @var Scope[]|Collection
     *
     * @ORM\ManyToMany(targetEntity="Oro\Bundle\ScopeBundle\Entity\Scope")
     * @ORM\JoinTable(
     *      name="oro_workflow_scopes",
     *      joinColumns={
     *          @ORM\JoinColumn(name="workflow_name", referencedColumnName="name", onDelete="CASCADE")
     *      },
     *      inverseJoinColumns={
     *          @ORM\JoinColumn(name="scope_id", referencedColumnName="id", onDelete="CASCADE")
     *      }
     * )
     */
    protected $scopes;

    /**
     * @var WorkflowStep[]|Collection
     *
     * @ORM\OneToMany(
     *      targetEntity="WorkflowStep",
     *      mappedBy="definition",
     *      orphanRemoval=true,
     *      cascade={"all"}
     * )
     */
    protected $steps;

    /**
     * @var WorkflowStep
     *
     * @ORM\ManyToOne(targetEntity="WorkflowStep")
     * @ORM\JoinColumn(name="start_step_id", referencedColumnName="id", onDelete="SET NULL")
     */
    protected $startStep;

    /**
     * @var WorkflowEntityAcl[]|Collection
     *
     * @ORM\OneToMany(
     *      targetEntity="WorkflowEntityAcl",
     *      mappedBy="definition",
     *      orphanRemoval=true,
     *      cascade={"all"}
     * )
     */
    protected $entityAcls;

    /**
     * @var WorkflowRestriction[]|Collection
     *
     * @ORM\OneToMany(
     *      targetEntity="WorkflowRestriction",
     *      mappedBy="definition",
     *      orphanRemoval=true,
     *      cascade={"all"}
     * )
     */
    protected $restrictions;

    /**
     * @var array
     *
     * @ORM\Column(name="groups", type="array")
     */
    protected $groups = [
        self::GROUP_TYPE_EXCLUSIVE_ACTIVE => [],
        self::GROUP_TYPE_EXCLUSIVE_RECORD => [],
    ];

    /**
     * @var \DateTime $created
     *
     * @ORM\Column(name="created_at", type="datetime")
     * @ConfigField(
     *      defaultValues={
     *          "entity"={
     *              "label"="oro.ui.created_at"
     *          }
     *      }
     * )
     */
    protected $createdAt;

    /**
     * @var \DateTime $updated
     *
     * @ORM\Column(name="updated_at", type="datetime")
     * @ConfigField(
     *      defaultValues={
     *          "entity"={
     *              "label"="oro.ui.updated_at"
     *          }
     *      }
     * )
     */
    protected $updatedAt;

    /**
     * Constructor
     */
    public function __construct()
    {
        $this->scopes = new ArrayCollection();
        $this->steps = new ArrayCollection();
        $this->entityAcls = new ArrayCollection();
        $this->restrictions = new ArrayCollection();
    }

    public function __clone()
    {
        if ($this->name) {
            $this->setName($this->getName() . uniqid('_clone_'));
            $this->setSystem(false);
        }
    }

    /**
     * @return string
     */
    public function __toString()
    {
        return (string)$this->getLabel();
    }

    /**
     * @return array
     */
    public function getScopesConfig()
    {
<<<<<<< HEAD
        return $this->scopesConfig;
    }

    /**
     * @param array $config
     * @return WorkflowDefinition
     */
    public function setScopesConfig(array $config)
    {
        $this->scopesConfig = $config;

        return $this;
=======
        $configuration = $this->getConfiguration();

        return array_key_exists('scopes', $configuration) ? (array)$configuration['scopes'] : [];
    }

    /**
     * @return boolean
     */
    public function hasScopesConfig()
    {
        return !empty($this->getConfiguration()['scopes']);
>>>>>>> 1da0bdd7
    }

    /**
     * Set name
     *
     * @param string $name
     * @return WorkflowDefinition
     */
    public function setName($name)
    {
        $this->name = $name;

        return $this;
    }

    /**
     * Get name
     *
     * @return string
     */
    public function getName()
    {
        return $this->name;
    }

    /**
     * Set label
     *
     * @param string $label
     * @return WorkflowDefinition
     */
    public function setLabel($label)
    {
        $this->label = $label;

        return $this;
    }

    /**
     * Get label
     *
     * @return string
     */
    public function getLabel()
    {
        return $this->label;
    }

    /**
     * @param string $relatedEntity
     * @return WorkflowDefinition
     */
    public function setRelatedEntity($relatedEntity)
    {
        $this->relatedEntity = $relatedEntity;

        return $this;
    }

    /**
     * @return string
     */
    public function getRelatedEntity()
    {
        return $this->relatedEntity;
    }

    /**
     * @param string $entityAttributeName
     * @return WorkflowDefinition
     */
    public function setEntityAttributeName($entityAttributeName)
    {
        $this->entityAttributeName = $entityAttributeName;

        return $this;
    }

    /**
     * @return string
     */
    public function getEntityAttributeName()
    {
        return $this->entityAttributeName;
    }

    /**
     * @return boolean
     */
    public function isStepsDisplayOrdered()
    {
        return $this->stepsDisplayOrdered;
    }

    /**
     * @param boolean $stepsDisplayOrdered
     * @return WorkflowDefinition
     */
    public function setStepsDisplayOrdered($stepsDisplayOrdered)
    {
        $this->stepsDisplayOrdered = $stepsDisplayOrdered;

        return $this;
    }

    /**
     * @return Scope[]|Collection
     */
    public function getScopes()
    {
        return $this->scopes;
    }

    /**
     * @param Scope $scope
     * @return $this
     */
    public function addScope(Scope $scope)
    {
        if (!$this->scopes->contains($scope)) {
            $this->scopes->add($scope);
        }

        return $this;
    }

    /**
     * @param Scope $scope
     * @return $this
     */
    public function removeScope(Scope $scope)
    {
        if ($this->scopes->contains($scope)) {
            $this->scopes->removeElement($scope);
        }

        return $this;
    }

    /**
     * Set configuration
     *
     * @param array $configuration
     * @return WorkflowDefinition
     */
    public function setConfiguration($configuration)
    {
        $this->configuration = $configuration;

        return $this;
    }

    /**
     * Get configuration
     *
     * @return array
     */
    public function getConfiguration()
    {
        return $this->configuration;
    }

    /**
     * @param WorkflowStep $startStep
     * @return WorkflowDefinition
     * @throws WorkflowException
     */
    public function setStartStep($startStep)
    {
        if (null !== $startStep) {
            $stepName = $startStep->getName();

            if (!$this->hasStepByName($stepName)) {
                throw new WorkflowException(
                    sprintf('Workflow "%s" does not contain step "%s"', $this->getName(), $stepName)
                );
            }

            $this->startStep = $this->getStepByName($stepName);
        } else {
            $this->startStep = null;
        }

        return $this;
    }

    /**
     * @return WorkflowStep
     */
    public function getStartStep()
    {
        return $this->startStep;
    }

    /**
     * @return WorkflowStep[]|Collection
     */
    public function getSteps()
    {
        return $this->steps;
    }

    /**
     * @param WorkflowStep[]|Collection $steps
     * @return WorkflowDefinition
     */
    public function setSteps($steps)
    {
        $newStepNames = [];
        foreach ($steps as $step) {
            $newStepNames[] = $step->getName();
        }

        foreach ($this->steps as $step) {
            if (!in_array($step->getName(), $newStepNames)) {
                $this->removeStep($step);
            }
        }

        foreach ($steps as $step) {
            $this->addStep($step);
        }

        return $this;
    }

    /**
     * @param WorkflowStep $step
     * @return WorkflowDefinition
     */
    public function addStep(WorkflowStep $step)
    {
        $stepName = $step->getName();

        if (!$this->hasStepByName($stepName)) {
            $step->setDefinition($this);
            $this->steps->add($step);
        } else {
            $this->getStepByName($stepName)->import($step);
        }

        return $this;
    }

    /**
     * @param WorkflowStep $step
     * @return WorkflowDefinition
     */
    public function removeStep(WorkflowStep $step)
    {
        $stepName = $step->getName();

        if ($this->hasStepByName($stepName)) {
            $step = $this->getStepByName($stepName);
            $this->steps->removeElement($step);
        }

        return $this;
    }

    /**
     * @param string $stepName
     * @return bool
     */
    public function hasStepByName($stepName)
    {
        return $this->getStepByName($stepName) !== null;
    }

    /**
     * @param string $stepName
     * @return null|WorkflowStep
     */
    public function getStepByName($stepName)
    {
        foreach ($this->steps as $step) {
            if ($step->getName() == $stepName) {
                return $step;
            }
        }

        return null;
    }

    /**
     * @return WorkflowEntityAcl[]|Collection
     */
    public function getEntityAcls()
    {
        return $this->entityAcls;
    }

    /**
     * @param WorkflowEntityAcl[]|Collection $entityAcl
     * @return WorkflowDefinition
     */
    public function setEntityAcls($entityAcl)
    {
        $newAttributeSteps = [];
        foreach ($entityAcl as $acl) {
            $newAttributeSteps[] = $acl->getAttributeStepKey();
        }

        foreach ($this->entityAcls as $acl) {
            if (!in_array($acl->getAttributeStepKey(), $newAttributeSteps)) {
                $this->removeEntityAcl($acl);
            }
        }

        foreach ($entityAcl as $acl) {
            $this->addEntityAcl($acl);
        }

        return $this;
    }

    /**
     * @param WorkflowRestriction[]|ArrayCollection $restrictions
     *
     * @return WorkflowDefinition
     */
    public function setRestrictions($restrictions)
    {
        $newRestrictions = [];
        foreach ($restrictions as $restriction) {
            $newRestrictions[$restriction->getHashKey()] = $restriction;
        }

        $oldRestrictions = $this->restrictions;
        foreach ($oldRestrictions as $old) {
            $hashKey = $old->getHashKey();
            if (isset($newRestrictions[$hashKey])) {
                $old->setValues($newRestrictions[$hashKey]->getValues());
                unset($newRestrictions[$hashKey]);
            } else {
                $this->restrictions->removeElement($old);
            }
        }

        foreach ($newRestrictions as $newRestriction) {
            $this->addRestriction($newRestriction);
        }

        return $this;
    }

    /**
     * @return Collection|WorkflowRestriction[]
     */
    public function getRestrictions()
    {
        return $this->restrictions;
    }

    /**
     * @param WorkflowRestriction $restriction
     *
     * @return $this
     */
    public function addRestriction(WorkflowRestriction $restriction)
    {
        $restriction->setDefinition($this);
        if ($restriction->getStep()) {
            $restriction->setStep($this->getStepByName($restriction->getStep()->getName()));
        }

        $this->restrictions->add($restriction);

        return $this;
    }

    /**
     * @param WorkflowEntityAcl $acl
     * @return WorkflowDefinition
     */
    public function addEntityAcl(WorkflowEntityAcl $acl)
    {
        $attributeStep = $acl->getAttributeStepKey();

        if (!$this->hasEntityAclByAttributeStep($attributeStep)) {
            $acl->setDefinition($this)
                ->setStep($this->getStepByName($acl->getStep()->getName()));
            $this->entityAcls->add($acl);
        } else {
            $this->getEntityAclByAttributeStep($attributeStep)->import($acl);
        }

        return $this;
    }

    /**
     * @param WorkflowEntityAcl $acl
     * @return WorkflowDefinition
     */
    public function removeEntityAcl(WorkflowEntityAcl $acl)
    {
        $attributeStep = $acl->getAttributeStepKey();

        if ($this->hasEntityAclByAttributeStep($attributeStep)) {
            $acl = $this->getEntityAclByAttributeStep($attributeStep);
            $this->entityAcls->removeElement($acl);
        }

        return $this;
    }

    /**
     * @param string $attributeStep
     * @return bool
     */
    public function hasEntityAclByAttributeStep($attributeStep)
    {
        return $this->getEntityAclByAttributeStep($attributeStep) !== null;
    }

    /**
     * @param string $attributeStep
     * @return null|WorkflowEntityAcl
     */
    public function getEntityAclByAttributeStep($attributeStep)
    {
        foreach ($this->entityAcls as $acl) {
            if ($acl->getAttributeStepKey() == $attributeStep) {
                return $acl;
            }
        }

        return null;
    }

    /**
     * @return boolean
     */
    public function isSystem()
    {
        return $this->system;
    }

    /**
     * @param boolean $system
     * @return WorkflowDefinition
     */
    public function setSystem($system)
    {
        $this->system = $system;

        return $this;
    }

    /**
     * Get created date/time
     *
     * @return \DateTime
     */
    public function getCreatedAt()
    {
        return $this->createdAt;
    }

    /**
     * @param \DateTime $created
     * @return WorkflowDefinition
     */
    public function setCreatedAt($created)
    {
        $this->createdAt = $created;

        return $this;
    }

    /**
     * Get last update date/time
     *
     * @return \DateTime
     */
    public function getUpdatedAt()
    {
        return $this->updatedAt;
    }

    /**
     * @param \DateTime $updated
     * @return WorkflowDefinition
     */
    public function setUpdatedAt($updated)
    {
        $this->updatedAt = $updated;

        return $this;
    }

    /**
     * Pre persist event listener
     *
     * @ORM\PrePersist
     */
    public function beforeSave()
    {
        $this->createdAt = new \DateTime('now', new \DateTimeZone('UTC'));
        $this->updatedAt = new \DateTime('now', new \DateTimeZone('UTC'));
    }

    /**
     * Pre update event handler
     * @ORM\PreUpdate
     */
    public function beforeUpdate()
    {
        $this->updatedAt = new \DateTime('now', new \DateTimeZone('UTC'));
    }

    /**
     * Returns a unique identifier for this domain object.
     *
     * @return string
     */
    public function getObjectIdentifier()
    {
        return $this->getName();
    }

    /**
     * @return boolean
     */
    public function isActive()
    {
        return $this->active;
    }

    /**
     * @param boolean $active
     *
     * @return $this
     */
    public function setActive($active)
    {
        $this->active = $active;

        return $this;
    }

    /**
     * @return mixed
     */
    public function getPriority()
    {
        return $this->priority;
    }

    /**
     * @param mixed $priority
     *
     * @return $this
     */
    public function setPriority($priority)
    {
        $this->priority = $priority;

        return $this;
    }

    /**
     * @return bool
     */
    public function hasExclusiveActiveGroups()
    {
        return !empty($this->groups[self::GROUP_TYPE_EXCLUSIVE_ACTIVE]);
    }

    /**
     * @return array
     */
    public function getExclusiveActiveGroups()
    {
        return isset($this->groups[self::GROUP_TYPE_EXCLUSIVE_ACTIVE])
            ? $this->groups[self::GROUP_TYPE_EXCLUSIVE_ACTIVE]
            : [];
    }

    /**
     * @param array $groups
     * @return $this
     */
    public function setExclusiveActiveGroups(array $groups)
    {
        $this->groups[self::GROUP_TYPE_EXCLUSIVE_ACTIVE] = $groups;

        return $this;
    }

    /**
     * @return bool
     */
    public function hasExclusiveRecordGroups()
    {
        return !empty($this->groups[self::GROUP_TYPE_EXCLUSIVE_RECORD]);
    }

    /**
     * @return array
     */
    public function getExclusiveRecordGroups()
    {
        return isset($this->groups[self::GROUP_TYPE_EXCLUSIVE_RECORD])
            ? $this->groups[self::GROUP_TYPE_EXCLUSIVE_RECORD]
            : [];
    }

    /**
     * @param array $groups
     * @return $this
     */
    public function setExclusiveRecordGroups(array $groups)
    {
        $this->groups[self::GROUP_TYPE_EXCLUSIVE_RECORD] = $groups;

        return $this;
    }
}<|MERGE_RESOLUTION|>--- conflicted
+++ resolved
@@ -250,20 +250,6 @@
      */
     public function getScopesConfig()
     {
-<<<<<<< HEAD
-        return $this->scopesConfig;
-    }
-
-    /**
-     * @param array $config
-     * @return WorkflowDefinition
-     */
-    public function setScopesConfig(array $config)
-    {
-        $this->scopesConfig = $config;
-
-        return $this;
-=======
         $configuration = $this->getConfiguration();
 
         return array_key_exists('scopes', $configuration) ? (array)$configuration['scopes'] : [];
@@ -275,7 +261,6 @@
     public function hasScopesConfig()
     {
         return !empty($this->getConfiguration()['scopes']);
->>>>>>> 1da0bdd7
     }
 
     /**
