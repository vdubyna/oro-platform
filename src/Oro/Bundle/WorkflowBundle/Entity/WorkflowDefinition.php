<?php

namespace Oro\Bundle\WorkflowBundle\Entity;

use Symfony\Component\Security\Acl\Model\DomainObjectInterface;

use Doctrine\ORM\Mapping as ORM;
use Doctrine\Common\Collections\Collection;
use Doctrine\Common\Collections\ArrayCollection;

use Oro\Bundle\EntityConfigBundle\Metadata\Annotation\Config;
use Oro\Bundle\EntityConfigBundle\Metadata\Annotation\ConfigField;
use Oro\Bundle\ScopeBundle\Entity\Scope;
<<<<<<< HEAD
=======
use Oro\Bundle\WorkflowBundle\Configuration\WorkflowConfiguration;
>>>>>>> d7cb2f5a
use Oro\Bundle\WorkflowBundle\Exception\WorkflowException;

/**
 * @ORM\Table(name="oro_workflow_definition")
 * @ORM\Entity(repositoryClass="Oro\Bundle\WorkflowBundle\Entity\Repository\WorkflowDefinitionRepository")
 * @Config(
 *      routeName="oro_workflow_definition_index",
 *      routeView="oro_workflow_definition_view",
 *      defaultValues={
 *          "entity"={
 *              "icon"="fa-exchange"
 *          },
 *          "security"={
 *              "type"="ACL",
 *              "group_name"="",
 *              "category"="account_management"
 *          },
 *          "note"={
 *              "immutable"=true
 *          },
 *          "activity"={
 *              "immutable"=true
 *          },
 *          "attachment"={
 *              "immutable"=true
 *          }
 *      }
 * )
 * @ORM\HasLifecycleCallbacks()
 *
 * @SuppressWarnings(PHPMD.ExcessiveClassComplexity)
 * @SuppressWarnings(PHPMD.ExcessivePublicCount)
 * @SuppressWarnings(PHPMD.TooManyFields)
 * @SuppressWarnings(PHPMD.TooManyMethods)
 * @SuppressWarnings(PHPMD.TooManyPublicMethods)
 */
class WorkflowDefinition implements DomainObjectInterface
{
    const GROUP_TYPE_EXCLUSIVE_ACTIVE = 10;
    const GROUP_TYPE_EXCLUSIVE_RECORD = 20;
    const CONFIG_SCOPES = 'scopes';

    const CONFIG_SCOPES = 'scopes';

    /**
     * @var string
     *
     * @ORM\Id
     * @ORM\Column(type="string", length=255)
     */
    protected $name;

    /**
     * @var string
     *
     * @ORM\Column(type="string", length=255)
     */
    protected $label;

    /**
     * @var string
     *
     * @ORM\Column(name="related_entity", type="string", length=255)
     */
    protected $relatedEntity;

    /**
     * @var string
     *
     * @ORM\Column(name="entity_attribute_name", type="string", length=255)
     */
    protected $entityAttributeName;

    /**
     * @var bool
     * @ORM\Column(name="steps_display_ordered", type="boolean")
     */
    protected $stepsDisplayOrdered = false;

    /**
     * @var boolean
     *
     * @ORM\Column(name="system", type="boolean")
     */
    protected $system = false;

    /**
     * @var bool
     *
     * @ORM\Column(name="active", type="boolean", options={"default"=false})
     */
    protected $active = false;

    /**
     * @var integer
     *
     * @ORM\Column(name="priority", type="integer", options={"default"=0})
     */
    protected $priority = 0;

    /**
     * @var array
     *
     * @ORM\Column(name="configuration", type="array")
     */
    protected $configuration = [];

    /**
     * @var Scope[]|Collection
     *
     * @ORM\ManyToMany(targetEntity="Oro\Bundle\ScopeBundle\Entity\Scope")
     * @ORM\JoinTable(
     *      name="oro_workflow_scopes",
     *      joinColumns={
     *          @ORM\JoinColumn(name="workflow_name", referencedColumnName="name", onDelete="CASCADE")
     *      },
     *      inverseJoinColumns={
     *          @ORM\JoinColumn(name="scope_id", referencedColumnName="id", onDelete="CASCADE")
     *      }
     * )
     */
    protected $scopes;

    /**
     * @var WorkflowStep[]|Collection
     *
     * @ORM\OneToMany(
     *      targetEntity="WorkflowStep",
     *      mappedBy="definition",
     *      orphanRemoval=true,
     *      cascade={"all"}
     * )
     */
    protected $steps;

    /**
     * @var WorkflowStep
     *
     * @ORM\ManyToOne(targetEntity="WorkflowStep")
     * @ORM\JoinColumn(name="start_step_id", referencedColumnName="id", onDelete="SET NULL")
     */
    protected $startStep;

    /**
     * @var WorkflowEntityAcl[]|Collection
     *
     * @ORM\OneToMany(
     *      targetEntity="WorkflowEntityAcl",
     *      mappedBy="definition",
     *      orphanRemoval=true,
     *      cascade={"all"}
     * )
     */
    protected $entityAcls;

    /**
     * @var WorkflowRestriction[]|Collection
     *
     * @ORM\OneToMany(
     *      targetEntity="WorkflowRestriction",
     *      mappedBy="definition",
     *      orphanRemoval=true,
     *      cascade={"all"}
     * )
     */
    protected $restrictions;

    /**
     * @var array
     *
     * @ORM\Column(name="groups", type="array")
     */
    protected $groups = [
        self::GROUP_TYPE_EXCLUSIVE_ACTIVE => [],
        self::GROUP_TYPE_EXCLUSIVE_RECORD => [],
    ];

    /**
     * @var \DateTime $created
     *
     * @ORM\Column(name="created_at", type="datetime")
     * @ConfigField(
     *      defaultValues={
     *          "entity"={
     *              "label"="oro.ui.created_at"
     *          }
     *      }
     * )
     */
    protected $createdAt;

    /**
     * @var \DateTime $updated
     *
     * @ORM\Column(name="updated_at", type="datetime")
     * @ConfigField(
     *      defaultValues={
     *          "entity"={
     *              "label"="oro.ui.updated_at"
     *          }
     *      }
     * )
     */
    protected $updatedAt;

    /**
     * Constructor
     */
    public function __construct()
    {
        $this->scopes = new ArrayCollection();
        $this->steps = new ArrayCollection();
        $this->entityAcls = new ArrayCollection();
        $this->restrictions = new ArrayCollection();
    }

    public function __clone()
    {
        if ($this->name) {
            $this->setName($this->getName() . uniqid('_clone_', false));
            $this->setSystem(false);
        }
    }

    /**
     * @return string
     */
    public function __toString()
    {
        return (string)$this->getLabel();
    }

    /**
     * @param array $scopesConfig
     * @return $this
     */
    public function setScopesConfig(array $scopesConfig)
    {
        $this->configuration[self::CONFIG_SCOPES] = $scopesConfig;

        return $this;
    }

    /**
     * @return array
     */
    public function getScopesConfig()
    {
<<<<<<< HEAD
        return array_key_exists('scopes', $this->configuration) ? (array)$this->configuration[self::CONFIG_SCOPES] : [];
=======
        return array_key_exists(self::CONFIG_SCOPES, $this->configuration) ?
            (array)$this->configuration[self::CONFIG_SCOPES] : [];
>>>>>>> d7cb2f5a
    }

    /**
     * @return boolean
     */
    public function hasScopesConfig()
    {
        return !empty($this->configuration[self::CONFIG_SCOPES]);
    }

    /**
<<<<<<< HEAD
=======
     * @return array
     */
    public function getDisabledOperations()
    {
        return array_key_exists(WorkflowConfiguration::NODE_DISABLE_OPERATIONS, $this->configuration) ?
            $this->configuration[WorkflowConfiguration::NODE_DISABLE_OPERATIONS] : [];
    }

    /**
     * @return bool
     */
    public function hasDisabledOperations()
    {
        return !empty($this->configuration[WorkflowConfiguration::NODE_DISABLE_OPERATIONS]);
    }

    /**
>>>>>>> d7cb2f5a
     * Set name
     *
     * @param string $name
     * @return WorkflowDefinition
     */
    public function setName($name)
    {
        $this->name = $name;

        return $this;
    }

    /**
     * Get name
     *
     * @return string
     */
    public function getName()
    {
        return $this->name;
    }

    /**
     * Set label
     *
     * @param string $label
     * @return WorkflowDefinition
     */
    public function setLabel($label)
    {
        $this->label = $label;

        return $this;
    }

    /**
     * Get label
     *
     * @return string
     */
    public function getLabel()
    {
        return $this->label;
    }

    /**
     * @param string $relatedEntity
     * @return WorkflowDefinition
     */
    public function setRelatedEntity($relatedEntity)
    {
        $this->relatedEntity = $relatedEntity;

        return $this;
    }

    /**
     * @return string
     */
    public function getRelatedEntity()
    {
        return $this->relatedEntity;
    }

    /**
     * @param string $entityAttributeName
     * @return WorkflowDefinition
     */
    public function setEntityAttributeName($entityAttributeName)
    {
        $this->entityAttributeName = $entityAttributeName;

        return $this;
    }

    /**
     * @return string
     */
    public function getEntityAttributeName()
    {
        return $this->entityAttributeName;
    }

    /**
     * @return boolean
     */
    public function isStepsDisplayOrdered()
    {
        return $this->stepsDisplayOrdered;
    }

    /**
     * @param boolean $stepsDisplayOrdered
     * @return WorkflowDefinition
     */
    public function setStepsDisplayOrdered($stepsDisplayOrdered)
    {
        $this->stepsDisplayOrdered = $stepsDisplayOrdered;

        return $this;
    }

    /**
     * @return Scope[]|Collection
     */
    public function getScopes()
    {
        return $this->scopes;
    }

    /**
     * @param Scope $scope
     * @return $this
     */
    public function addScope(Scope $scope)
    {
        if (!$this->scopes->contains($scope)) {
            $this->scopes->add($scope);
        }

        return $this;
    }

    /**
     * @param Scope $scope
     * @return $this
     */
    public function removeScope(Scope $scope)
    {
        if ($this->scopes->contains($scope)) {
            $this->scopes->removeElement($scope);
        }

        return $this;
    }

    /**
     * Set configuration
     *
     * @param array $configuration
     * @return WorkflowDefinition
     */
    public function setConfiguration($configuration)
    {
        $this->configuration = $configuration;

        return $this;
    }

    /**
     * Get configuration
     *
     * @return array
     */
    public function getConfiguration()
    {
        return $this->configuration;
    }

    /**
     * @param WorkflowStep $startStep
     * @return WorkflowDefinition
     * @throws WorkflowException
     */
    public function setStartStep($startStep)
    {
        if (null !== $startStep) {
            $stepName = $startStep->getName();

            if (!$this->hasStepByName($stepName)) {
                throw new WorkflowException(
                    sprintf('Workflow "%s" does not contain step "%s"', $this->getName(), $stepName)
                );
            }

            $this->startStep = $this->getStepByName($stepName);
        } else {
            $this->startStep = null;
        }

        return $this;
    }

    /**
     * @return WorkflowStep
     */
    public function getStartStep()
    {
        return $this->startStep;
    }

    /**
     * @return WorkflowStep[]|Collection
     */
    public function getSteps()
    {
        return $this->steps;
    }

    /**
     * @param WorkflowStep[]|Collection $steps
     * @return WorkflowDefinition
     */
    public function setSteps($steps)
    {
        $newStepNames = [];
        foreach ($steps as $step) {
            $newStepNames[] = $step->getName();
        }

        foreach ($this->steps as $step) {
            if (!in_array($step->getName(), $newStepNames)) {
                $this->removeStep($step);
            }
        }

        foreach ($steps as $step) {
            $this->addStep($step);
        }

        return $this;
    }

    /**
     * @param WorkflowStep $step
     * @return WorkflowDefinition
     */
    public function addStep(WorkflowStep $step)
    {
        $stepName = $step->getName();

        if (!$this->hasStepByName($stepName)) {
            $step->setDefinition($this);
            $this->steps->add($step);
        } else {
            $this->getStepByName($stepName)->import($step);
        }

        return $this;
    }

    /**
     * @param WorkflowStep $step
     * @return WorkflowDefinition
     */
    public function removeStep(WorkflowStep $step)
    {
        $stepName = $step->getName();

        if ($this->hasStepByName($stepName)) {
            $step = $this->getStepByName($stepName);
            $this->steps->removeElement($step);
        }

        return $this;
    }

    /**
     * @param string $stepName
     * @return bool
     */
    public function hasStepByName($stepName)
    {
        return $this->getStepByName($stepName) !== null;
    }

    /**
     * @param string $stepName
     * @return null|WorkflowStep
     */
    public function getStepByName($stepName)
    {
        foreach ($this->steps as $step) {
            if ($step->getName() == $stepName) {
                return $step;
            }
        }

        return null;
    }

    /**
     * @return WorkflowEntityAcl[]|Collection
     */
    public function getEntityAcls()
    {
        return $this->entityAcls;
    }

    /**
     * @param WorkflowEntityAcl[]|Collection $entityAcl
     * @return WorkflowDefinition
     */
    public function setEntityAcls($entityAcl)
    {
        $newAttributeSteps = [];
        foreach ($entityAcl as $acl) {
            $newAttributeSteps[] = $acl->getAttributeStepKey();
        }

        foreach ($this->entityAcls as $acl) {
            if (!in_array($acl->getAttributeStepKey(), $newAttributeSteps)) {
                $this->removeEntityAcl($acl);
            }
        }

        foreach ($entityAcl as $acl) {
            $this->addEntityAcl($acl);
        }

        return $this;
    }

    /**
     * @param WorkflowRestriction[]|ArrayCollection $restrictions
     *
     * @return WorkflowDefinition
     */
    public function setRestrictions($restrictions)
    {
        $newRestrictions = [];
        foreach ($restrictions as $restriction) {
            $newRestrictions[$restriction->getHashKey()] = $restriction;
        }

        $oldRestrictions = $this->restrictions;
        foreach ($oldRestrictions as $old) {
            $hashKey = $old->getHashKey();
            if (isset($newRestrictions[$hashKey])) {
                $old->setValues($newRestrictions[$hashKey]->getValues());
                unset($newRestrictions[$hashKey]);
            } else {
                $this->restrictions->removeElement($old);
            }
        }

        foreach ($newRestrictions as $newRestriction) {
            $this->addRestriction($newRestriction);
        }

        return $this;
    }

    /**
     * @return Collection|WorkflowRestriction[]
     */
    public function getRestrictions()
    {
        return $this->restrictions;
    }

    /**
     * @param WorkflowRestriction $restriction
     *
     * @return $this
     */
    public function addRestriction(WorkflowRestriction $restriction)
    {
        $restriction->setDefinition($this);
        if ($restriction->getStep()) {
            $restriction->setStep($this->getStepByName($restriction->getStep()->getName()));
        }

        $this->restrictions->add($restriction);

        return $this;
    }

    /**
     * @param WorkflowEntityAcl $acl
     * @return WorkflowDefinition
     */
    public function addEntityAcl(WorkflowEntityAcl $acl)
    {
        $attributeStep = $acl->getAttributeStepKey();

        if (!$this->hasEntityAclByAttributeStep($attributeStep)) {
            $acl->setDefinition($this)
                ->setStep($this->getStepByName($acl->getStep()->getName()));
            $this->entityAcls->add($acl);
        } else {
            $this->getEntityAclByAttributeStep($attributeStep)->import($acl);
        }

        return $this;
    }

    /**
     * @param WorkflowEntityAcl $acl
     * @return WorkflowDefinition
     */
    public function removeEntityAcl(WorkflowEntityAcl $acl)
    {
        $attributeStep = $acl->getAttributeStepKey();

        if ($this->hasEntityAclByAttributeStep($attributeStep)) {
            $acl = $this->getEntityAclByAttributeStep($attributeStep);
            $this->entityAcls->removeElement($acl);
        }

        return $this;
    }

    /**
     * @param string $attributeStep
     * @return bool
     */
    public function hasEntityAclByAttributeStep($attributeStep)
    {
        return $this->getEntityAclByAttributeStep($attributeStep) !== null;
    }

    /**
     * @param string $attributeStep
     * @return null|WorkflowEntityAcl
     */
    public function getEntityAclByAttributeStep($attributeStep)
    {
        foreach ($this->entityAcls as $acl) {
            if ($acl->getAttributeStepKey() == $attributeStep) {
                return $acl;
            }
        }

        return null;
    }

    /**
     * @return boolean
     */
    public function isSystem()
    {
        return $this->system;
    }

    /**
     * @param boolean $system
     * @return WorkflowDefinition
     */
    public function setSystem($system)
    {
        $this->system = $system;

        return $this;
    }

    /**
     * Get created date/time
     *
     * @return \DateTime
     */
    public function getCreatedAt()
    {
        return $this->createdAt;
    }

    /**
     * @param \DateTime $created
     * @return WorkflowDefinition
     */
    public function setCreatedAt($created)
    {
        $this->createdAt = $created;

        return $this;
    }

    /**
     * Get last update date/time
     *
     * @return \DateTime
     */
    public function getUpdatedAt()
    {
        return $this->updatedAt;
    }

    /**
     * @param \DateTime $updated
     * @return WorkflowDefinition
     */
    public function setUpdatedAt($updated)
    {
        $this->updatedAt = $updated;

        return $this;
    }

    /**
     * Pre persist event listener
     *
     * @ORM\PrePersist
     */
    public function beforeSave()
    {
        $this->createdAt = new \DateTime('now', new \DateTimeZone('UTC'));
        $this->updatedAt = new \DateTime('now', new \DateTimeZone('UTC'));
    }

    /**
     * Pre update event handler
     * @ORM\PreUpdate
     */
    public function beforeUpdate()
    {
        $this->updatedAt = new \DateTime('now', new \DateTimeZone('UTC'));
    }

    /**
     * Returns a unique identifier for this domain object.
     *
     * @return string
     */
    public function getObjectIdentifier()
    {
        return $this->getName();
    }

    /**
     * @return boolean
     */
    public function isActive()
    {
        return $this->active;
    }

    /**
     * @param boolean $active
     *
     * @return $this
     */
    public function setActive($active)
    {
        $this->active = $active;

        return $this;
    }

    /**
     * @return mixed
     */
    public function getPriority()
    {
        return $this->priority;
    }

    /**
     * @param mixed $priority
     *
     * @return $this
     */
    public function setPriority($priority)
    {
        $this->priority = $priority;

        return $this;
    }

    /**
     * @return bool
     */
    public function hasExclusiveActiveGroups()
    {
        return !empty($this->groups[self::GROUP_TYPE_EXCLUSIVE_ACTIVE]);
    }

    /**
     * @return array
     */
    public function getExclusiveActiveGroups()
    {
        return isset($this->groups[self::GROUP_TYPE_EXCLUSIVE_ACTIVE])
            ? $this->groups[self::GROUP_TYPE_EXCLUSIVE_ACTIVE]
            : [];
    }

    /**
     * @param array $groups
     * @return $this
     */
    public function setExclusiveActiveGroups(array $groups)
    {
        $this->groups[self::GROUP_TYPE_EXCLUSIVE_ACTIVE] = $groups;

        return $this;
    }

    /**
     * @return bool
     */
    public function hasExclusiveRecordGroups()
    {
        return !empty($this->groups[self::GROUP_TYPE_EXCLUSIVE_RECORD]);
    }

    /**
     * @return array
     */
    public function getExclusiveRecordGroups()
    {
        return isset($this->groups[self::GROUP_TYPE_EXCLUSIVE_RECORD])
            ? $this->groups[self::GROUP_TYPE_EXCLUSIVE_RECORD]
            : [];
    }

    /**
     * @param array $groups
     * @return $this
     */
    public function setExclusiveRecordGroups(array $groups)
    {
        $this->groups[self::GROUP_TYPE_EXCLUSIVE_RECORD] = $groups;

        return $this;
    }
}<|MERGE_RESOLUTION|>--- conflicted
+++ resolved
@@ -11,10 +11,7 @@
 use Oro\Bundle\EntityConfigBundle\Metadata\Annotation\Config;
 use Oro\Bundle\EntityConfigBundle\Metadata\Annotation\ConfigField;
 use Oro\Bundle\ScopeBundle\Entity\Scope;
-<<<<<<< HEAD
-=======
 use Oro\Bundle\WorkflowBundle\Configuration\WorkflowConfiguration;
->>>>>>> d7cb2f5a
 use Oro\Bundle\WorkflowBundle\Exception\WorkflowException;
 
 /**
@@ -57,8 +54,6 @@
     const GROUP_TYPE_EXCLUSIVE_RECORD = 20;
     const CONFIG_SCOPES = 'scopes';
 
-    const CONFIG_SCOPES = 'scopes';
-
     /**
      * @var string
      *
@@ -263,12 +258,8 @@
      */
     public function getScopesConfig()
     {
-<<<<<<< HEAD
-        return array_key_exists('scopes', $this->configuration) ? (array)$this->configuration[self::CONFIG_SCOPES] : [];
-=======
         return array_key_exists(self::CONFIG_SCOPES, $this->configuration) ?
             (array)$this->configuration[self::CONFIG_SCOPES] : [];
->>>>>>> d7cb2f5a
     }
 
     /**
@@ -280,8 +271,6 @@
     }
 
     /**
-<<<<<<< HEAD
-=======
      * @return array
      */
     public function getDisabledOperations()
@@ -299,7 +288,6 @@
     }
 
     /**
->>>>>>> d7cb2f5a
      * Set name
      *
      * @param string $name
