<?php

namespace Oro\Bundle\WorkflowBundle\Entity;

use Symfony\Component\Security\Acl\Model\DomainObjectInterface;

use Doctrine\ORM\Mapping as ORM;
use Doctrine\Common\Collections\Collection;
use Doctrine\Common\Collections\ArrayCollection;

use Oro\Bundle\EntityConfigBundle\Metadata\Annotation\Config;
use Oro\Bundle\EntityConfigBundle\Metadata\Annotation\ConfigField;
use Oro\Bundle\ScopeBundle\Entity\Scope;
use Oro\Bundle\WorkflowBundle\Exception\WorkflowException;

/**
 * @ORM\Table(name="oro_workflow_definition")
 * @ORM\Entity(repositoryClass="Oro\Bundle\WorkflowBundle\Entity\Repository\WorkflowDefinitionRepository")
 * @Config(
 *      routeName="oro_workflow_definition_index",
 *      routeView="oro_workflow_definition_view",
 *      defaultValues={
 *          "entity"={
 *              "icon"="icon-exchange"
 *          },
 *          "security"={
 *              "type"="ACL",
 *              "group_name"="",
 *              "category"="account_management"
 *          },
 *          "note"={
 *              "immutable"=true
 *          },
 *          "activity"={
 *              "immutable"=true
 *          },
 *          "attachment"={
 *              "immutable"=true
 *          }
 *      }
 * )
 * @ORM\HasLifecycleCallbacks()
 *
 * @SuppressWarnings(PHPMD.ExcessiveClassComplexity)
 * @SuppressWarnings(PHPMD.ExcessivePublicCount)
 * @SuppressWarnings(PHPMD.TooManyFields)
 * @SuppressWarnings(PHPMD.TooManyMethods)
 * @SuppressWarnings(PHPMD.TooManyPublicMethods)
 */
class WorkflowDefinition implements DomainObjectInterface
{
    const GROUP_TYPE_EXCLUSIVE_ACTIVE = 10;
    const GROUP_TYPE_EXCLUSIVE_RECORD = 20;

    const CONFIG_SCOPES = 'scopes';

    /**
     * @var string
     *
     * @ORM\Id
     * @ORM\Column(type="string", length=255)
     */
    protected $name;

    /**
     * @var string
     *
     * @ORM\Column(type="string", length=255)
     */
    protected $label;

    /**
     * @var string
     *
     * @ORM\Column(name="related_entity", type="string", length=255)
     */
    protected $relatedEntity;

    /**
     * @var string
     *
     * @ORM\Column(name="entity_attribute_name", type="string", length=255)
     */
    protected $entityAttributeName;

    /**
     * @var bool
     * @ORM\Column(name="steps_display_ordered", type="boolean")
     */
    protected $stepsDisplayOrdered = false;

    /**
     * @var boolean
     *
     * @ORM\Column(name="system", type="boolean")
     */
    protected $system = false;

    /**
     * @var bool
     *
     * @ORM\Column(name="active", type="boolean", options={"default"=false})
     */
    protected $active = false;

    /**
     * @var integer
     *
     * @ORM\Column(name="priority", type="integer", options={"default"=0})
     */
    protected $priority = 0;

    /**
     * @var array
     *
     * @ORM\Column(name="configuration", type="array")
     */
    protected $configuration = [];

    /**
     * @var Scope[]|Collection
     *
     * @ORM\ManyToMany(targetEntity="Oro\Bundle\ScopeBundle\Entity\Scope")
     * @ORM\JoinTable(
     *      name="oro_workflow_scopes",
     *      joinColumns={
     *          @ORM\JoinColumn(name="workflow_name", referencedColumnName="name", onDelete="CASCADE")
     *      },
     *      inverseJoinColumns={
     *          @ORM\JoinColumn(name="scope_id", referencedColumnName="id", onDelete="CASCADE")
     *      }
     * )
     */
    protected $scopes;

    /**
     * @var WorkflowStep[]|Collection
     *
     * @ORM\OneToMany(
     *      targetEntity="WorkflowStep",
     *      mappedBy="definition",
     *      orphanRemoval=true,
     *      cascade={"all"}
     * )
     */
    protected $steps;

    /**
     * @var WorkflowStep
     *
     * @ORM\ManyToOne(targetEntity="WorkflowStep")
     * @ORM\JoinColumn(name="start_step_id", referencedColumnName="id", onDelete="SET NULL")
     */
    protected $startStep;

    /**
     * @var WorkflowEntityAcl[]|Collection
     *
     * @ORM\OneToMany(
     *      targetEntity="WorkflowEntityAcl",
     *      mappedBy="definition",
     *      orphanRemoval=true,
     *      cascade={"all"}
     * )
     */
    protected $entityAcls;

    /**
     * @var WorkflowRestriction[]|Collection
     *
     * @ORM\OneToMany(
     *      targetEntity="WorkflowRestriction",
     *      mappedBy="definition",
     *      orphanRemoval=true,
     *      cascade={"all"}
     * )
     */
    protected $restrictions;

    /**
     * @var array
     *
     * @ORM\Column(name="groups", type="array")
     */
    protected $groups = [
        self::GROUP_TYPE_EXCLUSIVE_ACTIVE => [],
        self::GROUP_TYPE_EXCLUSIVE_RECORD => [],
    ];

    /**
     * @var \DateTime $created
     *
     * @ORM\Column(name="created_at", type="datetime")
     * @ConfigField(
     *      defaultValues={
     *          "entity"={
     *              "label"="oro.ui.created_at"
     *          }
     *      }
     * )
     */
    protected $createdAt;

    /**
     * @var \DateTime $updated
     *
     * @ORM\Column(name="updated_at", type="datetime")
     * @ConfigField(
     *      defaultValues={
     *          "entity"={
     *              "label"="oro.ui.updated_at"
     *          }
     *      }
     * )
     */
    protected $updatedAt;

    /**
     * Constructor
     */
    public function __construct()
    {
        $this->scopes = new ArrayCollection();
        $this->steps = new ArrayCollection();
        $this->entityAcls = new ArrayCollection();
        $this->restrictions = new ArrayCollection();
    }

    public function __clone()
    {
        if ($this->name) {
            $this->setName($this->getName() . uniqid('_clone_'));
            $this->setSystem(false);
        }
    }

    /**
     * @return string
     */
    public function __toString()
    {
        return (string)$this->getLabel();
    }

    /**
     * @return array
     */
    public function getScopesConfig()
    {
        $configuration = $this->getConfiguration();

<<<<<<< HEAD
        return array_key_exists('scopes', $configuration) ? (array)$configuration['scopes'] : [];
    }

    /**
     * @param array $scopesConfig
     *
     * @return WorkflowDefinition
     */
    public function setScopesConfig(array $scopesConfig)
    {
        $configuration = $this->getConfiguration();
        $configuration['scopes'] = $scopesConfig;

        $this->setConfiguration($configuration);

        return $this;
=======
        return array_key_exists('scopes', $configuration) ? (array)$configuration[self::CONFIG_SCOPES] : [];
    }

    /**
     * @return boolean
     */
    public function hasScopesConfig()
    {
        return !empty($this->getConfiguration()[self::CONFIG_SCOPES]);
>>>>>>> afc2e201
    }

    /**
     * Set name
     *
     * @param string $name
     * @return WorkflowDefinition
     */
    public function setName($name)
    {
        $this->name = $name;

        return $this;
    }

    /**
     * Get name
     *
     * @return string
     */
    public function getName()
    {
        return $this->name;
    }

    /**
     * Set label
     *
     * @param string $label
     * @return WorkflowDefinition
     */
    public function setLabel($label)
    {
        $this->label = $label;

        return $this;
    }

    /**
     * Get label
     *
     * @return string
     */
    public function getLabel()
    {
        return $this->label;
    }

    /**
     * @param string $relatedEntity
     * @return WorkflowDefinition
     */
    public function setRelatedEntity($relatedEntity)
    {
        $this->relatedEntity = $relatedEntity;

        return $this;
    }

    /**
     * @return string
     */
    public function getRelatedEntity()
    {
        return $this->relatedEntity;
    }

    /**
     * @param string $entityAttributeName
     * @return WorkflowDefinition
     */
    public function setEntityAttributeName($entityAttributeName)
    {
        $this->entityAttributeName = $entityAttributeName;

        return $this;
    }

    /**
     * @return string
     */
    public function getEntityAttributeName()
    {
        return $this->entityAttributeName;
    }

    /**
     * @return boolean
     */
    public function isStepsDisplayOrdered()
    {
        return $this->stepsDisplayOrdered;
    }

    /**
     * @param boolean $stepsDisplayOrdered
     * @return WorkflowDefinition
     */
    public function setStepsDisplayOrdered($stepsDisplayOrdered)
    {
        $this->stepsDisplayOrdered = $stepsDisplayOrdered;

        return $this;
    }

    /**
     * @return Scope[]|Collection
     */
    public function getScopes()
    {
        return $this->scopes;
    }

    /**
     * @param Scope $scope
     * @return $this
     */
    public function addScope(Scope $scope)
    {
        if (!$this->scopes->contains($scope)) {
            $this->scopes->add($scope);
        }

        return $this;
    }

    /**
     * @param Scope $scope
     * @return $this
     */
    public function removeScope(Scope $scope)
    {
        if ($this->scopes->contains($scope)) {
            $this->scopes->removeElement($scope);
        }

        return $this;
    }

    /**
     * Set configuration
     *
     * @param array $configuration
     * @return WorkflowDefinition
     */
    public function setConfiguration($configuration)
    {
        $this->configuration = $configuration;

        return $this;
    }

    /**
     * Get configuration
     *
     * @return array
     */
    public function getConfiguration()
    {
        return $this->configuration;
    }

    /**
     * @param WorkflowStep $startStep
     * @return WorkflowDefinition
     * @throws WorkflowException
     */
    public function setStartStep($startStep)
    {
        if (null !== $startStep) {
            $stepName = $startStep->getName();

            if (!$this->hasStepByName($stepName)) {
                throw new WorkflowException(
                    sprintf('Workflow "%s" does not contain step "%s"', $this->getName(), $stepName)
                );
            }

            $this->startStep = $this->getStepByName($stepName);
        } else {
            $this->startStep = null;
        }

        return $this;
    }

    /**
     * @return WorkflowStep
     */
    public function getStartStep()
    {
        return $this->startStep;
    }

    /**
     * @return WorkflowStep[]|Collection
     */
    public function getSteps()
    {
        return $this->steps;
    }

    /**
     * @param WorkflowStep[]|Collection $steps
     * @return WorkflowDefinition
     */
    public function setSteps($steps)
    {
        $newStepNames = [];
        foreach ($steps as $step) {
            $newStepNames[] = $step->getName();
        }

        foreach ($this->steps as $step) {
            if (!in_array($step->getName(), $newStepNames)) {
                $this->removeStep($step);
            }
        }

        foreach ($steps as $step) {
            $this->addStep($step);
        }

        return $this;
    }

    /**
     * @param WorkflowStep $step
     * @return WorkflowDefinition
     */
    public function addStep(WorkflowStep $step)
    {
        $stepName = $step->getName();

        if (!$this->hasStepByName($stepName)) {
            $step->setDefinition($this);
            $this->steps->add($step);
        } else {
            $this->getStepByName($stepName)->import($step);
        }

        return $this;
    }

    /**
     * @param WorkflowStep $step
     * @return WorkflowDefinition
     */
    public function removeStep(WorkflowStep $step)
    {
        $stepName = $step->getName();

        if ($this->hasStepByName($stepName)) {
            $step = $this->getStepByName($stepName);
            $this->steps->removeElement($step);
        }

        return $this;
    }

    /**
     * @param string $stepName
     * @return bool
     */
    public function hasStepByName($stepName)
    {
        return $this->getStepByName($stepName) !== null;
    }

    /**
     * @param string $stepName
     * @return null|WorkflowStep
     */
    public function getStepByName($stepName)
    {
        foreach ($this->steps as $step) {
            if ($step->getName() == $stepName) {
                return $step;
            }
        }

        return null;
    }

    /**
     * @return WorkflowEntityAcl[]|Collection
     */
    public function getEntityAcls()
    {
        return $this->entityAcls;
    }

    /**
     * @param WorkflowEntityAcl[]|Collection $entityAcl
     * @return WorkflowDefinition
     */
    public function setEntityAcls($entityAcl)
    {
        $newAttributeSteps = [];
        foreach ($entityAcl as $acl) {
            $newAttributeSteps[] = $acl->getAttributeStepKey();
        }

        foreach ($this->entityAcls as $acl) {
            if (!in_array($acl->getAttributeStepKey(), $newAttributeSteps)) {
                $this->removeEntityAcl($acl);
            }
        }

        foreach ($entityAcl as $acl) {
            $this->addEntityAcl($acl);
        }

        return $this;
    }

    /**
     * @param WorkflowRestriction[]|ArrayCollection $restrictions
     *
     * @return WorkflowDefinition
     */
    public function setRestrictions($restrictions)
    {
        $newRestrictions = [];
        foreach ($restrictions as $restriction) {
            $newRestrictions[$restriction->getHashKey()] = $restriction;
        }

        $oldRestrictions = $this->restrictions;
        foreach ($oldRestrictions as $old) {
            $hashKey = $old->getHashKey();
            if (isset($newRestrictions[$hashKey])) {
                $old->setValues($newRestrictions[$hashKey]->getValues());
                unset($newRestrictions[$hashKey]);
            } else {
                $this->restrictions->removeElement($old);
            }
        }

        foreach ($newRestrictions as $newRestriction) {
            $this->addRestriction($newRestriction);
        }

        return $this;
    }

    /**
     * @return Collection|WorkflowRestriction[]
     */
    public function getRestrictions()
    {
        return $this->restrictions;
    }

    /**
     * @param WorkflowRestriction $restriction
     *
     * @return $this
     */
    public function addRestriction(WorkflowRestriction $restriction)
    {
        $restriction->setDefinition($this);
        if ($restriction->getStep()) {
            $restriction->setStep($this->getStepByName($restriction->getStep()->getName()));
        }

        $this->restrictions->add($restriction);

        return $this;
    }

    /**
     * @param WorkflowEntityAcl $acl
     * @return WorkflowDefinition
     */
    public function addEntityAcl(WorkflowEntityAcl $acl)
    {
        $attributeStep = $acl->getAttributeStepKey();

        if (!$this->hasEntityAclByAttributeStep($attributeStep)) {
            $acl->setDefinition($this)
                ->setStep($this->getStepByName($acl->getStep()->getName()));
            $this->entityAcls->add($acl);
        } else {
            $this->getEntityAclByAttributeStep($attributeStep)->import($acl);
        }

        return $this;
    }

    /**
     * @param WorkflowEntityAcl $acl
     * @return WorkflowDefinition
     */
    public function removeEntityAcl(WorkflowEntityAcl $acl)
    {
        $attributeStep = $acl->getAttributeStepKey();

        if ($this->hasEntityAclByAttributeStep($attributeStep)) {
            $acl = $this->getEntityAclByAttributeStep($attributeStep);
            $this->entityAcls->removeElement($acl);
        }

        return $this;
    }

    /**
     * @param string $attributeStep
     * @return bool
     */
    public function hasEntityAclByAttributeStep($attributeStep)
    {
        return $this->getEntityAclByAttributeStep($attributeStep) !== null;
    }

    /**
     * @param string $attributeStep
     * @return null|WorkflowEntityAcl
     */
    public function getEntityAclByAttributeStep($attributeStep)
    {
        foreach ($this->entityAcls as $acl) {
            if ($acl->getAttributeStepKey() == $attributeStep) {
                return $acl;
            }
        }

        return null;
    }

    /**
     * @return boolean
     */
    public function isSystem()
    {
        return $this->system;
    }

    /**
     * @param boolean $system
     * @return WorkflowDefinition
     */
    public function setSystem($system)
    {
        $this->system = $system;

        return $this;
    }

    /**
     * Get created date/time
     *
     * @return \DateTime
     */
    public function getCreatedAt()
    {
        return $this->createdAt;
    }

    /**
     * @param \DateTime $created
     * @return WorkflowDefinition
     */
    public function setCreatedAt($created)
    {
        $this->createdAt = $created;

        return $this;
    }

    /**
     * Get last update date/time
     *
     * @return \DateTime
     */
    public function getUpdatedAt()
    {
        return $this->updatedAt;
    }

    /**
     * @param \DateTime $updated
     * @return WorkflowDefinition
     */
    public function setUpdatedAt($updated)
    {
        $this->updatedAt = $updated;

        return $this;
    }

    /**
     * Pre persist event listener
     *
     * @ORM\PrePersist
     */
    public function beforeSave()
    {
        $this->createdAt = new \DateTime('now', new \DateTimeZone('UTC'));
        $this->updatedAt = new \DateTime('now', new \DateTimeZone('UTC'));
    }

    /**
     * Pre update event handler
     * @ORM\PreUpdate
     */
    public function beforeUpdate()
    {
        $this->updatedAt = new \DateTime('now', new \DateTimeZone('UTC'));
    }

    /**
     * Returns a unique identifier for this domain object.
     *
     * @return string
     */
    public function getObjectIdentifier()
    {
        return $this->getName();
    }

    /**
     * @return boolean
     */
    public function isActive()
    {
        return $this->active;
    }

    /**
     * @param boolean $active
     *
     * @return $this
     */
    public function setActive($active)
    {
        $this->active = $active;

        return $this;
    }

    /**
     * @return mixed
     */
    public function getPriority()
    {
        return $this->priority;
    }

    /**
     * @param mixed $priority
     *
     * @return $this
     */
    public function setPriority($priority)
    {
        $this->priority = $priority;

        return $this;
    }

    /**
     * @return bool
     */
    public function hasExclusiveActiveGroups()
    {
        return !empty($this->groups[self::GROUP_TYPE_EXCLUSIVE_ACTIVE]);
    }

    /**
     * @return array
     */
    public function getExclusiveActiveGroups()
    {
        return isset($this->groups[self::GROUP_TYPE_EXCLUSIVE_ACTIVE])
            ? $this->groups[self::GROUP_TYPE_EXCLUSIVE_ACTIVE]
            : [];
    }

    /**
     * @param array $groups
     * @return $this
     */
    public function setExclusiveActiveGroups(array $groups)
    {
        $this->groups[self::GROUP_TYPE_EXCLUSIVE_ACTIVE] = $groups;

        return $this;
    }

    /**
     * @return bool
     */
    public function hasExclusiveRecordGroups()
    {
        return !empty($this->groups[self::GROUP_TYPE_EXCLUSIVE_RECORD]);
    }

    /**
     * @return array
     */
    public function getExclusiveRecordGroups()
    {
        return isset($this->groups[self::GROUP_TYPE_EXCLUSIVE_RECORD])
            ? $this->groups[self::GROUP_TYPE_EXCLUSIVE_RECORD]
            : [];
    }

    /**
     * @param array $groups
     * @return $this
     */
    public function setExclusiveRecordGroups(array $groups)
    {
        $this->groups[self::GROUP_TYPE_EXCLUSIVE_RECORD] = $groups;

        return $this;
    }
}<|MERGE_RESOLUTION|>--- conflicted
+++ resolved
@@ -249,24 +249,6 @@
     {
         $configuration = $this->getConfiguration();
 
-<<<<<<< HEAD
-        return array_key_exists('scopes', $configuration) ? (array)$configuration['scopes'] : [];
-    }
-
-    /**
-     * @param array $scopesConfig
-     *
-     * @return WorkflowDefinition
-     */
-    public function setScopesConfig(array $scopesConfig)
-    {
-        $configuration = $this->getConfiguration();
-        $configuration['scopes'] = $scopesConfig;
-
-        $this->setConfiguration($configuration);
-
-        return $this;
-=======
         return array_key_exists('scopes', $configuration) ? (array)$configuration[self::CONFIG_SCOPES] : [];
     }
 
@@ -276,7 +258,6 @@
     public function hasScopesConfig()
     {
         return !empty($this->getConfiguration()[self::CONFIG_SCOPES]);
->>>>>>> afc2e201
     }
 
     /**
