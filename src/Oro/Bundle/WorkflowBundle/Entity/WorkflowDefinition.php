--- conflicted
+++ resolved
@@ -916,28 +916,29 @@
     /**
      * @return array
      */
-<<<<<<< HEAD
-    public function getApplications()
-    {
-        return $this->applications;
-    }
-
-    /**
-     * @param array $applications
-     *
-     * @return $this
-     */
-    public function setApplications(array $applications)
-    {
-        $this->applications = array_map('strtolower', $applications);
-
-        return $this;
-=======
     public function getDatagrids()
     {
         return array_key_exists(self::CONFIG_DATAGRIDS, $this->configuration)
             ? (array)$this->configuration[self::CONFIG_DATAGRIDS]
             : [];
->>>>>>> 01756091
+    }
+    /**
+     * @return array
+     */
+    public function getApplications()
+    {
+        return $this->applications;
+    }
+
+    /**
+     * @param array $applications
+     *
+     * @return $this
+     */
+    public function setApplications(array $applications)
+    {
+        $this->applications = array_map('strtolower', $applications);
+
+        return $this;
     }
 }