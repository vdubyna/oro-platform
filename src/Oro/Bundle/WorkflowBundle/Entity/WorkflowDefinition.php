--- conflicted
+++ resolved
@@ -251,13 +251,6 @@
     }
 
     /**
-<<<<<<< HEAD
-     * @return boolean
-     */
-    public function hasScopesConfig()
-    {
-        return !empty($this->getConfiguration()['scopes']);
-=======
      * @param array $scopesConfig
      *
      * @return WorkflowDefinition
@@ -270,7 +263,14 @@
         $this->setConfiguration($configuration);
 
         return $this;
->>>>>>> c8f11632
+    }
+
+    /**
+     * @return boolean
+     */
+    public function hasScopesConfig()
+    {
+        return !empty($this->getConfiguration()['scopes']);
     }
 
     /**
