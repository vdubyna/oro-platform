<?php

namespace Oro\Bundle\WorkflowBundle\Entity;

use Doctrine\ORM\Mapping as ORM;

use Oro\Bundle\EntityBundle\EntityProperty\DatesAwareTrait;
use Oro\Bundle\EntityConfigBundle\Metadata\Annotation\Config;
use Oro\Bundle\EntityConfigBundle\Metadata\Annotation\ConfigField;

/**
 * @ORM\Table("oro_workflow_trans_trigger")
 * @ORM\Entity()
 * @ORM\HasLifecycleCallbacks()
 * @ORM\InheritanceType("SINGLE_TABLE")
 * @ORM\DiscriminatorColumn(name="type", type="string")
 * @ORM\DiscriminatorMap({
 *     "cron" = "Oro\Bundle\WorkflowBundle\Entity\TransitionTriggerCron",
 *     "event" = "Oro\Bundle\WorkflowBundle\Entity\TransitionTriggerEvent"
 * })
 * @Config(
 *      defaultValues={
 *          "note"={
 *              "immutable"=true
 *          },
 *          "comment"={
 *              "immutable"=true
 *          },
 *          "activity"={
 *              "immutable"=true
 *          },
 *          "attachment"={
 *              "immutable"=true
 *          }
 *      }
 * )
 * @todo: setup needed indexes in BAP-11776
 */
abstract class AbstractTransitionTrigger
{
    use DatesAwareTrait;

    /**
     * @var integer
     *
     * @ORM\Column(name="id", type="integer")
     * @ORM\Id
     * @ORM\GeneratedValue(strategy="AUTO")
     */
    protected $id;

    /**
     * Whether transition should be queued or done immediately
     *
     * @var boolean
     *
     * @ORM\Column(name="queued", type="boolean")
     */
    protected $queued = true;

    /**
     * @var string
     *
     * @ORM\Column(name="transition_name", type="string", length=255)
     */
    protected $transitionName;

    /**
     * @var WorkflowDefinition
     *
     * @ORM\ManyToOne(targetEntity="WorkflowDefinition")
     * @ORM\JoinColumn(name="workflow_name", referencedColumnName="name", onDelete="CASCADE")
     */
    protected $workflowDefinition;

    /**
     * @return integer
     */
    public function getId()
    {
        return $this->id;
    }

    /**
     * @return string
     */
    public function getTransitionName()
    {
        return $this->transitionName;
    }

    /**
     * @param string $transitionName
     * @return $this
     */
    public function setTransitionName($transitionName)
    {
        $this->transitionName = $transitionName;

        return $this;
    }

    /**
<<<<<<< HEAD
     * @param string $relation
     * @return $this
     */
    public function setRelation($relation)
    {
        $this->relation = $relation;

        return $this;
    }

    /**
=======
>>>>>>> 2e1046f4
     * @return boolean
     */
    public function isQueued()
    {
        return $this->queued;
    }

    /**
     * @param boolean $queued
     * @return $this
     */
    public function setQueued($queued)
    {
        $this->queued = $queued;

        return $this;
    }

    /**
     * @param WorkflowDefinition $definition
     * @return $this
     */
    public function setWorkflowDefinition(WorkflowDefinition $definition)
    {
        $this->workflowDefinition = $definition;

        return $this;
    }

    /**
     * @return WorkflowDefinition
     */
    public function getWorkflowDefinition()
    {
        return $this->workflowDefinition;
    }

    /**
     * @param AbstractTransitionTrigger $trigger
     */
    protected function importMainData(AbstractTransitionTrigger $trigger)
    {
        $this->setQueued($trigger->isQueued())
            ->setTransitionName($trigger->getTransitionName())
            ->setWorkflowDefinition($trigger->getWorkflowDefinition());
    }

    public function isEqualTo(AbstractTransitionTrigger $trigger)
    {
        $class = get_class($trigger);
        foreach ($this->getEqualityProperties() as $property) {
            if (!property_exists($class, $property)) {
                return false;
            }
            if ($this->{$property} !== $trigger->{$property}) {
                return false;
            }
        }

        return true;
    }

    /**
     * @return array A list of fields that should be identical to be sure triggers are equal
     */
    abstract protected function getEqualityProperties();
}<|MERGE_RESOLUTION|>--- conflicted
+++ resolved
@@ -101,20 +101,6 @@
     }
 
     /**
-<<<<<<< HEAD
-     * @param string $relation
-     * @return $this
-     */
-    public function setRelation($relation)
-    {
-        $this->relation = $relation;
-
-        return $this;
-    }
-
-    /**
-=======
->>>>>>> 2e1046f4
      * @return boolean
      */
     public function isQueued()
