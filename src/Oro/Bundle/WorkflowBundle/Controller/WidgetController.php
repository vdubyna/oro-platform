<?php

namespace Oro\Bundle\WorkflowBundle\Controller;

use Doctrine\ORM\EntityManager;

use Symfony\Component\Form\Form;
use Symfony\Component\HttpKernel\Exception\BadRequestHttpException;
use Symfony\Bundle\FrameworkBundle\Controller\Controller;

use Sensio\Bundle\FrameworkExtraBundle\Configuration\ParamConverter;
use Sensio\Bundle\FrameworkExtraBundle\Configuration\Route;
use Sensio\Bundle\FrameworkExtraBundle\Configuration\Template;

use Oro\Bundle\SecurityBundle\Annotation\AclAncestor;

use Oro\Bundle\WorkflowBundle\Entity\WorkflowItem;
use Oro\Bundle\WorkflowBundle\Model\Workflow;
use Oro\Bundle\WorkflowBundle\Model\WorkflowManager;
use Oro\Bundle\WorkflowBundle\Model\Transition;
use Oro\Bundle\WorkflowBundle\Model\DoctrineHelper;
use Oro\Bundle\WorkflowBundle\Serializer\WorkflowAwareSerializer;
use Oro\Bundle\WorkflowBundle\Exception\NotManageableEntityException;

class WidgetController extends Controller
{
    /**
     * @Route("/step/edit/item/{workflowItemId}", name="oro_workflow_widget_step_form")
     * @ParamConverter("workflowItem", options={"id"="workflowItemId"})
     * @Template
     * @AclAncestor("oro_workflow")
     */
    public function stepFormAction(WorkflowItem $workflowItem)
    {
        $this->get('oro_workflow.http.workflow_item_validator')->validate($workflowItem);

        $showStepName = $this->getRequest()->get('stepName', $workflowItem->getCurrentStepName());

        /** @var WorkflowManager $workflowManager */
        $workflowManager = $this->get('oro_workflow.manager');
        $workflow = $workflowManager->getWorkflow($workflowItem);
        $workflowData = $workflowItem->getData();
        $displayStep = $workflow->getStepManager()->getStep($showStepName);
        if (!$displayStep) {
            throw new BadRequestHttpException(sprintf('There is no step "%s"', $showStepName));
        }
        $currentStep = $workflow->getStepManager()->getStep($workflowItem->getCurrentStepName());
        if (!$currentStep) {
            throw new BadRequestHttpException(sprintf('There is no step "%s"', $workflowItem->getCurrentStepName()));
        }

        $stepForm = $this->createForm(
            $displayStep->getFormType(),
            $workflowData,
            array_merge(
                $displayStep->getFormOptions(),
                array(
                    'step_name' => $showStepName,
                    'workflow_item' => $workflowItem,
                )
            )
        );

        $saved = false;
        if ($this->getRequest()->isMethod('POST')) {
            $stepForm->submit($this->getRequest());

            if ($stepForm->isValid()) {
                $workflowItem->setUpdated();
                $workflow->bindEntities($workflowItem);
                $this->getEntityManager()->flush();

                $saved = true;
            }
        }

        return array(
            'saved' => $saved,
            'workflow' => $workflow,
            'steps' => $workflow->getStepManager()->getOrderedSteps(),
            'displayStep' => $displayStep,
            'currentStep' => $currentStep,
            'form' => $stepForm->createView(),
            'workflowItem' => $workflowItem,
        );
    }

    /**
     * @Route(
     *      "/transition/create/attributes/{transitionName}/{workflowName}",
     *      name="oro_workflow_widget_start_transition_form"
     * )
     * @Template("OroWorkflowBundle:Widget:transitionForm.html.twig")
     * @AclAncestor("oro_workflow")
     * @param string $transitionName
     * @param string $workflowName
     * @return array
     */
    public function startTransitionFormAction($transitionName, $workflowName)
    {
        /** @var WorkflowManager $workflowManager */
        $workflowManager = $this->get('oro_workflow.manager');
        $workflow = $workflowManager->getWorkflow($workflowName);

        $initData = array();
        $entityClass = $this->getRequest()->get('entityClass');
        $entityId = $this->getRequest()->get('entityId');
        if ($entityClass && $entityId) {
            $entity = $this->getEntityReference($entityClass, $entityId);
            $initData = $workflowManager->getWorkflowData($workflow, $entity, $initData);
        }

        $workflowItem = $workflow->createWorkflowItem($initData);
        $transition = $workflow->getTransitionManager()->getTransition($transitionName);
        $transitionForm = $this->getTransitionForm($workflowItem, $transition);

        $data = null;
        $saved = false;
        if ($this->getRequest()->isMethod('POST')) {
            $transitionForm->submit($this->getRequest());

            if ($transitionForm->isValid()) {
                /** @var WorkflowAwareSerializer $serializer */
                $serializer = $this->get('oro_workflow.serializer.data.serializer');
                $serializer->setWorkflowName($workflow->getName());
                $data = $serializer->serialize($workflowItem->getData(), 'json');

                $saved = true;
            }
        }

        return array(
            'transition' => $transition,
            'data' => $data,
            'saved' => $saved,
            'workflowItem' => $workflowItem,
            'form' => $transitionForm->createView(),
        );
    }

    /**
     * @Route(
     *      "/transition/edit/attributes/{transitionName}/{workflowItemId}",
     *      name="oro_workflow_widget_transition_form"
     * )
     * @ParamConverter("workflowItem", options={"id"="workflowItemId"})
     * @Template("OroWorkflowBundle:Widget:transitionForm.html.twig")
     * @AclAncestor("oro_workflow")
     * @param string $transitionName
     * @param WorkflowItem $workflowItem
     * @return array
     */
    public function transitionFormAction($transitionName, WorkflowItem $workflowItem)
    {
        $this->get('oro_workflow.http.workflow_item_validator')->validate($workflowItem);

        /** @var WorkflowManager $workflowManager */
        $workflowManager = $this->get('oro_workflow.manager');
        $workflow = $workflowManager->getWorkflow($workflowItem);

        $transition = $workflow->getTransitionManager()->getTransition($transitionName);
        $transitionForm = $this->getTransitionForm($workflowItem, $transition);

        $saved = false;
        if ($this->getRequest()->isMethod('POST')) {
            $transitionForm->submit($this->getRequest());

            if ($transitionForm->isValid()) {
                $workflowItem->setUpdated();
                $workflow->bindEntities($workflowItem);
                $this->getEntityManager()->flush();

                $saved = true;
            }
        }

        return array(
            'transition' => $transition,
            'saved' => $saved,
            'workflowItem' => $workflowItem,
            'form' => $transitionForm->createView(),
        );
    }

    /**
     * Get transition form.
     *
     * @param WorkflowItem $workflowItem
     * @param Transition $transition
     * @return Form
     */
    protected function getTransitionForm(WorkflowItem $workflowItem, Transition $transition)
    {
        $transition->initialize($workflowItem);
        return $this->createForm(
            $transition->getFormType(),
            $workflowItem->getData(),
            array_merge(
                $transition->getFormOptions(),
                array(
                    'workflow_item' => $workflowItem,
<<<<<<< HEAD
                    'transition_name' => $transitionName
=======
                    'constraints' => array(
                        new TransitionIsAllowed($workflowItem, $transition->getName())
                    )
>>>>>>> 3f00690e
                )
            )
        );
    }

    /**
     * @Route("/buttons/entity/{entityClass}/{entityId}", name="oro_workflow_widget_buttons_entity")
     * @Template
     * @AclAncestor("oro_workflow")
     */
    public function entityButtonsAction($entityClass, $entityId)
    {
        $entity = $this->getEntityReference($entityClass, $entityId);
        $workflowName = $this->getRequest()->get('workflowName');

        /** @var WorkflowManager $workflowManager */
        $workflowManager = $this->get('oro_workflow.manager');
        $existingWorkflowItems = $workflowManager->getWorkflowItemsByEntity($entity, $workflowName);
        $newWorkflows = $workflowManager->getApplicableWorkflows($entity, $existingWorkflowItems, $workflowName);

        $transitionsData = array();
        foreach ($newWorkflows as $workflow) {
            $transitions = $workflowManager->getAllowedStartTransitions($workflow, $entity);
            /** @var Transition $transition */
            foreach ($transitions as $transition) {
                if (!$transition->isHidden()) {
                    $transitionsData[] = array(
                        'workflow' => $workflowManager->getWorkflow($workflow),
                        'transition' => $transition,
                    );
                }
            }
        }

        /** @var WorkflowItem $workflowItem */
        foreach ($existingWorkflowItems as $workflowItem) {
            $transitions = $workflowManager->getAllowedTransitions($workflowItem);
            /** @var Transition $transition */
            foreach ($transitions as $transition) {
                if (!$transition->isHidden()) {
                    $transitionsData[] = array(
                        'workflow' => $workflowManager->getWorkflow($workflowItem),
                        'workflowItem' => $workflowItem,
                        'transition' => $transition,
                    );
                }
            }
        }

        return array(
            'entity_class' => $entityClass,
            'entity_id' => $entityId,
            'transitionsData' => $transitionsData
        );
    }


    /**
     * @Route("/buttons/wizard/{workflowItemId}", name="oro_workflow_widget_buttons_wizard")
     * @ParamConverter("workflowItem", options={"id"="workflowItemId"})
     * @Template
     * @AclAncestor("oro_workflow")
     */
    public function wizardButtonsAction(WorkflowItem $workflowItem)
    {
        $this->get('oro_workflow.http.workflow_item_validator')->validate($workflowItem);

        $transitionsData = array();

        if (!$workflowItem->isClosed()) {
            /** @var WorkflowManager $workflowManager */
            $workflowManager = $this->get('oro_workflow.manager');
            $workflow = $workflowManager->getWorkflow($workflowItem);

            $currentStep = $workflow->getStepManager()->getStep($workflowItem->getCurrentStepName());

            foreach ($currentStep->getAllowedTransitions() as $transitionName) {
                $transitionsData[] = array(
                    'workflow' => $workflowManager->getWorkflow($workflowItem),
                    'workflowItem' => $workflowItem,
                    'transition' => $workflow->getTransitionManager()->getTransition($transitionName),
                );
            }
        }

        return array(
            'transitionsData' => $transitionsData,
        );
    }

    /**
     * @Route("/workflow_items/{entityClass}/{entityId}", name="oro_workflow_widget_workflow_items")
     * @Template
     * @AclAncestor("oro_workflow")
     */
    public function workflowItemsAction($entityClass, $entityId)
    {
        $entity = $this->getEntityReference($entityClass, $entityId);
        $workflowType = $this->getRequest()->get('workflowType', Workflow::TYPE_WIZARD);

        /** @var WorkflowManager $workflowManager */
        $workflowManager = $this->get('oro_workflow.manager');
        $workflowItems = $workflowManager->getWorkflowItemsByEntity($entity, null, $workflowType);

        $workflowItemsData = array();
        /** @var WorkflowItem $workflowItem */
        foreach ($workflowItems as $workflowItem) {
            $transitions = $workflowManager->getAllowedTransitions($workflowItem);
            if ($transitions) {
                $workflow = $workflowManager->getWorkflow($workflowItem);
                $workflowItemsData[] = array(
                    'workflow' => $workflowManager->getWorkflow($workflowItem),
                    'workflowItem' => $workflowItem,
                    'currentStep' => $workflow->getStepManager()->getStep($workflowItem->getCurrentStepName()),
                    'transitions' => $transitions
                );
            }
        }

        return array(
            'entity_class' => $entityClass,
            'entity_id' => $entityId,
            'workflows_items_data' => $workflowItemsData
        );
    }

    /**
     * Try to get reference to entity
     *
     * @param string $entityClass
     * @param mixed $entityId
     * @throws BadRequestHttpException
     * @return mixed
     */
    protected function getEntityReference($entityClass, $entityId)
    {
        /** @var DoctrineHelper $doctrineHelper */
        $doctrineHelper = $this->get('oro_workflow.doctrine_helper');
        try {
            $entity = $doctrineHelper->getEntityReference($entityClass, $entityId);
        } catch (NotManageableEntityException $e) {
            throw new BadRequestHttpException($e->getMessage(), $e);
        }

        return $entity;
    }

    /**
     * @return EntityManager
     */
    protected function getEntityManager()
    {
        return $this->getDoctrine()->getManagerForClass('OroWorkflowBundle:WorkflowItem');
    }
}<|MERGE_RESOLUTION|>--- conflicted
+++ resolved
@@ -199,13 +199,7 @@
                 $transition->getFormOptions(),
                 array(
                     'workflow_item' => $workflowItem,
-<<<<<<< HEAD
-                    'transition_name' => $transitionName
-=======
-                    'constraints' => array(
-                        new TransitionIsAllowed($workflowItem, $transition->getName())
-                    )
->>>>>>> 3f00690e
+                    'transition_name' => $transition->getName()
                 )
             )
         );
