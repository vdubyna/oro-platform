--- conflicted
+++ resolved
@@ -2,6 +2,7 @@
 
 namespace Oro\Bundle\WorkflowBundle\Controller;
 
+use Doctrine\Common\Collections\ArrayCollection;
 use Doctrine\ORM\EntityManager;
 
 use Sensio\Bundle\FrameworkExtraBundle\Configuration\ParamConverter;
@@ -25,14 +26,11 @@
 use Oro\Bundle\WorkflowBundle\Model\Workflow;
 use Oro\Bundle\WorkflowBundle\Model\WorkflowData;
 use Oro\Bundle\WorkflowBundle\Model\WorkflowManager;
+use Oro\Bundle\WorkflowBundle\Serializer\WorkflowAwareSerializer;
 
 /**
  * @Route("/workflowwidget")
-<<<<<<< HEAD
- *
-=======
  * @SuppressWarnings(PHPMD.ExcessiveClassComplexity)
->>>>>>> f29e972b
  */
 class WidgetController extends Controller
 {
@@ -80,6 +78,8 @@
      *      name="oro_workflow_widget_start_transition_form"
      * )
      *
+     * @SuppressWarnings(PHPMD.CyclomaticComplexity)
+     *
      * @param string $transitionName
      * @param string $workflowName
      * @param Request $request
@@ -87,6 +87,7 @@
      */
     public function startTransitionFormAction($transitionName, $workflowName, Request $request)
     {
+        //TODO: refactor method in https://magecore.atlassian.net/browse/BB-5253
         $entityId = $request->get('entityId', 0);
 
         /** @var WorkflowManager $workflowManager */
@@ -105,33 +106,52 @@
 
         $entity = $this->getOrCreateEntityReference($entityClass, $entityId);
 
-<<<<<<< HEAD
-        $workflowItem = $workflow->createWorkflowItem($entity);
-=======
         /** @var DoctrineHelper $doctrineHelper */
         $doctrineHelper = $this->get('oro_entity.doctrine_helper');
 
         $workflowItem = $workflow->createWorkflowItem($entity, $dataArray);
         $transition = $workflow->getTransitionManager()->extractTransition($transitionName);
->>>>>>> f29e972b
         $transitionForm = $this->getTransitionForm($workflowItem, $transition);
-        $formOptions = $transition->getFormOptions();
-        $formAttributes = $workflowItem->getData()->getValues(
-            array_keys($formOptions['attribute_fields'])
-        );
 
         $data = null;
-        $saved = $this->handleTransitionForm($transitionForm, $formAttributes);
-
-        if ($saved) {
-            $serializer = $this->get('oro_workflow.serializer.data.serializer');
-            $serializer->setWorkflowName($workflow->getName());
-            $data = $serializer->serialize(new WorkflowData(array_merge($formAttributes, $dataArray)), 'json');
-
-            $response = $this->get('oro_workflow.handler.start_transition_handler')
-                ->handle($workflow, $transition, $data, $entity);
-            if ($response) {
-                return $response;
+        $saved = false;
+        if ($request->isMethod('POST')) {
+            $transitionForm->submit($request);
+
+            if ($transitionForm->isValid()) {
+                // Create new WorkflowData instance with all data required to start.
+                // Original WorkflowData can not be used, as some attributes may be set by reference
+                // So, serialized data will not contain all required data.
+                $formOptions = $transition->getFormOptions();
+                $attributes = array_keys($formOptions['attribute_fields']);
+
+                $formAttributes = $workflowItem->getData()->getValues($attributes);
+                foreach ($formAttributes as $value) {
+                    // Need to persist all new entities to allow serialization
+                    // and correct passing to API start method of all input data.
+                    // Form validation already performed, so all these entities are valid
+                    // and they can be used in workflow start action.
+                    if (is_object($value) && $doctrineHelper->isManageableEntity($value)) {
+                        $entityManager = $doctrineHelper->getEntityManager($value);
+                        $unitOfWork = $entityManager->getUnitOfWork();
+                        if (!$unitOfWork->isInIdentityMap($value) || $unitOfWork->isScheduledForInsert($value)) {
+                            $entityManager->persist($value);
+                            $entityManager->flush($value);
+                        }
+                    }
+                }
+
+                /** @var WorkflowAwareSerializer $serializer */
+                $serializer = $this->get('oro_workflow.serializer.data.serializer');
+                $serializer->setWorkflowName($workflow->getName());
+                $data = $serializer->serialize(new WorkflowData(array_merge($formAttributes, $dataArray)), 'json');
+                $saved = true;
+
+                $response = $this->get('oro_workflow.handler.start_transition_handler')
+                    ->handle($workflow, $transition, $data, $entity);
+                if ($response) {
+                    return $response;
+                }
             }
         }
 
@@ -148,43 +168,6 @@
     }
 
     /**
-     * @param Form $transitionForm
-     * @param array $formAttributes
-     * @return bool
-     */
-    protected function handleTransitionForm(Form $transitionForm, array $formAttributes)
-    {
-
-        $request = $this->container->get('request_stack')->getCurrentRequest();
-        if (!$request->isMethod('POST')) {
-            return false;
-        }
-
-        $doctrineHelper = $this->get('oro_entity.doctrine_helper');
-        $transitionForm->submit($request);
-        if ($transitionForm->isValid()) {
-
-            foreach ($formAttributes as $value) {
-                // Need to persist all new entities to allow serialization
-                // and correct passing to API start method of all input data.
-                // Form validation already performed, so all these entities are valid
-                // and they can be used in workflow start action.
-                if (is_object($value) && $doctrineHelper->isManageableEntity($value)) {
-                    $entityManager = $doctrineHelper->getEntityManager($value);
-                    $unitOfWork = $entityManager->getUnitOfWork();
-                    if (!$unitOfWork->isInIdentityMap($value) || $unitOfWork->isScheduledForInsert($value)) {
-                        $entityManager->persist($value);
-                        $entityManager->flush($value);
-                    }
-                }
-            }
-            return true;
-        }
-
-        return false;
-    }
-
-    /**
      * @Route(
      *      "/transition/edit/attributes/{workflowItemId}/{transitionName}",
      *      name="oro_workflow_widget_transition_form"
@@ -242,11 +225,10 @@
     protected function getWorkflowData($entity, Workflow $workflow, WorkflowManager $workflowManager)
     {
         $workflowItem = $workflowManager->getWorkflowItem($entity, $workflow->getName());
-        $transitionViewDataManager = $this->get('oro_workflow.transition_view_data.manager');
 
         $transitionData = $workflowItem
-            ? $transitionViewDataManager->getAvailableTransitionsDataByWorkflowItem($workflowItem)
-            : $transitionViewDataManager->getAvailableStartTransitionsData($workflow, $entity);
+            ? $this->getAvailableTransitionsDataByWorkflowItem($workflowItem)
+            : $this->getAvailableStartTransitionsData($workflow, $entity);
 
         $isStepsDisplayOrdered = $workflow->getDefinition()->isStepsDisplayOrdered();
         $currentStep = $workflowItem ? $workflowItem->getCurrentStep() : null;
@@ -265,7 +247,7 @@
 
                         return $transition->getStepTo()->getName();
                     },
-                    $transitionViewDataManager->getAvailableStartTransitionsData($workflow, $entity)
+                    $this->getAvailableStartTransitionsData($workflow, $entity)
                 );
 
                 $way = array_merge(
@@ -352,7 +334,6 @@
     public function buttonsAction($entityClass, $entityId)
     {
         $workflowsData = [];
-        $transitionViewDataManager = $this->get('oro_workflow.transition_view_data.manager');
 
         /** @var WorkflowManager $workflowManager */
         $workflowManager = $this->get('oro_workflow.manager');
@@ -363,7 +344,7 @@
             $workflowsData[$workflow->getName()] = [
                 'label' => $workflow->getLabel(),
                 'resetAllowed' => false,
-                'transitionsData' => $transitionViewDataManager->getAvailableStartTransitionsData($workflow, $entity),
+                'transitionsData' => $this->getAvailableStartTransitionsData($workflow, $entity),
             ];
         }
 
@@ -371,8 +352,7 @@
         foreach ($workflowItems as $workflowItem) {
             $name = $workflowItem->getWorkflowName();
 
-            $workflowsData[$name]['transitionsData'] = $transitionViewDataManager
-                ->getAvailableTransitionsDataByWorkflowItem($workflowItem);
+            $workflowsData[$name]['transitionsData'] = $this->getAvailableTransitionsDataByWorkflowItem($workflowItem);
         }
 
         return [
@@ -382,8 +362,6 @@
     }
 
     /**
-<<<<<<< HEAD
-=======
      * Get transitions data for view based on workflow item.
      *
      * @param WorkflowItem $workflowItem
@@ -484,7 +462,6 @@
     }
 
     /**
->>>>>>> f29e972b
      * Try to get reference to entity
      *
      * @param string $entityClass
