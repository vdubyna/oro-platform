--- conflicted
+++ resolved
@@ -2,31 +2,15 @@
 
 namespace Oro\Bundle\WorkflowBundle\Controller;
 
+use Doctrine\ORM\EntityManager;
+use Oro\Bundle\WorkflowBundle\Entity\WorkflowItem;
+use Oro\Bundle\WorkflowBundle\Model\WorkflowManager;
 use Symfony\Bundle\FrameworkBundle\Controller\Controller;
 use Symfony\Component\HttpFoundation\Request;
-<<<<<<< HEAD
-use Symfony\Component\HttpKernel\Exception\BadRequestHttpException;
 
 use Sensio\Bundle\FrameworkExtraBundle\Configuration\Route;
 use Sensio\Bundle\FrameworkExtraBundle\Configuration\Template;
-
-use Doctrine\ORM\EntityManager;
-
-=======
-use Doctrine\ORM\EntityManager;
-
-use Oro\Bundle\WorkflowBundle\Entity\WorkflowItem;
-use Oro\Bundle\WorkflowBundle\Model\WorkflowManager;
-
-use Sensio\Bundle\FrameworkExtraBundle\Configuration\Route;
-use Sensio\Bundle\FrameworkExtraBundle\Configuration\Template;
-use Sensio\Bundle\FrameworkExtraBundle\Configuration\ParamConverter;
->>>>>>> cd522834
 use Oro\Bundle\UserBundle\Annotation\AclAncestor;
-use Oro\Bundle\WorkflowBundle\Entity\WorkflowItem;
-use Oro\Bundle\WorkflowBundle\Model\DoctrineHelper;
-use Oro\Bundle\WorkflowBundle\Model\WorkflowManager;
-use Oro\Bundle\WorkflowBundle\Exception\NotManageableEntityException;
 
 class WidgetController extends Controller
 {
@@ -72,9 +56,10 @@
             'entity_class' => $entityClass,
             'entity_id' => $entityId,
             'new_workflows_data' => $startData,
-            'exisiting_workflows_data' => $existingData,
+            'exisiting_workflows_data' => $existingData
         );
     }
+
 
     /**
      * @Route("/buttons/wizard/{workflowItemId}", name="oro_workflow_widget_buttons_wizard")
