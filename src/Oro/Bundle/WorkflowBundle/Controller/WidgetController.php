<?php

namespace Oro\Bundle\WorkflowBundle\Controller;

use Doctrine\Common\Collections\ArrayCollection;
use Doctrine\ORM\EntityManager;

use Sensio\Bundle\FrameworkExtraBundle\Configuration\ParamConverter;
use Sensio\Bundle\FrameworkExtraBundle\Configuration\Route;
use Sensio\Bundle\FrameworkExtraBundle\Configuration\Template;

use Symfony\Bundle\FrameworkBundle\Controller\Controller;
use Symfony\Component\Form\Form;
use Symfony\Component\HttpFoundation\Request;
use Symfony\Component\HttpFoundation\Response;
use Symfony\Component\HttpKernel\Exception\BadRequestHttpException;
use Symfony\Component\Security\Acl\Domain\ObjectIdentity;

use Oro\Bundle\EntityBundle\Exception\NotManageableEntityException;
use Oro\Bundle\EntityBundle\ORM\DoctrineHelper;
use Oro\Bundle\SecurityBundle\Acl\Domain\DomainObjectWrapper;
use Oro\Bundle\WorkflowBundle\Entity\WorkflowItem;
use Oro\Bundle\WorkflowBundle\Model\Step;
use Oro\Bundle\WorkflowBundle\Model\Tools\WorkflowStepHelper;
use Oro\Bundle\WorkflowBundle\Model\Transition;
use Oro\Bundle\WorkflowBundle\Model\Workflow;
use Oro\Bundle\WorkflowBundle\Model\WorkflowData;
use Oro\Bundle\WorkflowBundle\Model\WorkflowManager;
use Oro\Bundle\WorkflowBundle\Serializer\WorkflowAwareSerializer;

/**
 * @Route("/workflowwidget")
<<<<<<< HEAD
 *
=======
>>>>>>> 5422a76f
 * @SuppressWarnings(PHPMD.ExcessiveClassComplexity)
 */
class WidgetController extends Controller
{
    const DEFAULT_TRANSITION_TEMPLATE = 'OroWorkflowBundle:Widget:widget/transitionForm.html.twig';

    /**
     * @Route("/entity-workflows/{entityClass}/{entityId}", name="oro_workflow_widget_entity_workflows")
     * @Template
     *
     * @param string $entityClass
     * @param int $entityId
     * @return array
     */
    public function entityWorkflowsAction($entityClass, $entityId)
    {
        $entity = $this->getOrCreateEntityReference($entityClass, $entityId);
        if (!$entity) {
            throw $this->createNotFoundException(
                sprintf('Entity \'%s\' with id \'%d\' not found', $entityClass, $entityId)
            );
        }

        $workflowManager = $this->get('oro_workflow.manager');
        $applicableWorkflows = array_filter(
            $workflowManager->getApplicableWorkflows($entity),
            function (Workflow $workflow) use ($entity) {
                return $this->isWorkflowPermissionGranted('VIEW_WORKFLOW', $workflow->getName(), $entity);
            }
        );

        return [
            'entityId' => $entityId,
            'workflows' => array_map(
                function (Workflow $workflow) use ($entity, $workflowManager) {
                    return $this->getWorkflowData($entity, $workflow, $workflowManager);
                },
                $applicableWorkflows
            )
        ];
    }

    /**
     * @Route(
     *      "/transition/create/attributes/{workflowName}/{transitionName}",
     *      name="oro_workflow_widget_start_transition_form"
     * )
     *
     * @SuppressWarnings(PHPMD.CyclomaticComplexity)
     *
     * @param string $transitionName
     * @param string $workflowName
     * @param Request $request
     * @return Response
     */
    public function startTransitionFormAction($transitionName, $workflowName, Request $request)
    {
        //TODO: refactor method in https://magecore.atlassian.net/browse/BB-5253
        $entityId = $request->get('entityId', 0);

        /** @var WorkflowManager $workflowManager */
        $workflowManager = $this->get('oro_workflow.manager');
        $workflow = $workflowManager->getWorkflow($workflowName);
        $entityClass = $workflow->getDefinition()->getRelatedEntity();
        $transition = $workflow->getTransitionManager()->extractTransition($transitionName);

        $dataArray = [];
        if (!$transition->isEmptyInitOptions()) {
            $contextAttribute = $transition->getInitContextAttribute();
            $dataArray[$contextAttribute] = $this->get('oro_action.provider.button_search_context')
                ->getButtonSearchContext();
            $entityId = null;
        }

        $entity = $this->getOrCreateEntityReference($entityClass, $entityId);

        /** @var DoctrineHelper $doctrineHelper */
        $doctrineHelper = $this->get('oro_entity.doctrine_helper');

        $workflowItem = $workflow->createWorkflowItem($entity, $dataArray);
        $transition = $workflow->getTransitionManager()->extractTransition($transitionName);
        $transitionForm = $this->getTransitionForm($workflowItem, $transition);

        $data = null;
        $saved = false;
        if ($request->isMethod('POST')) {
            $transitionForm->submit($request);

            if ($transitionForm->isValid()) {
                // Create new WorkflowData instance with all data required to start.
                // Original WorkflowData can not be used, as some attributes may be set by reference
                // So, serialized data will not contain all required data.
                $formOptions = $transition->getFormOptions();
                $attributes = array_keys($formOptions['attribute_fields']);

                $formAttributes = $workflowItem->getData()->getValues($attributes);
                foreach ($formAttributes as $value) {
                    // Need to persist all new entities to allow serialization
                    // and correct passing to API start method of all input data.
                    // Form validation already performed, so all these entities are valid
                    // and they can be used in workflow start action.
                    if (is_object($value) && $doctrineHelper->isManageableEntity($value)) {
                        $entityManager = $doctrineHelper->getEntityManager($value);
                        $unitOfWork = $entityManager->getUnitOfWork();
                        if (!$unitOfWork->isInIdentityMap($value) || $unitOfWork->isScheduledForInsert($value)) {
                            $entityManager->persist($value);
                            $entityManager->flush($value);
                        }
                    }
                }

                /** @var WorkflowAwareSerializer $serializer */
                $serializer = $this->get('oro_workflow.serializer.data.serializer');
                $serializer->setWorkflowName($workflow->getName());
                $data = $serializer->serialize(new WorkflowData(array_merge($formAttributes, $dataArray)), 'json');
                $saved = true;

                $response = $this->get('oro_workflow.handler.start_transition_handler')
                    ->handle($workflow, $transition, $data, $entity);
                if ($response) {
                    return $response;
                }
            }
        }

        return $this->render(
            $transition->getDialogTemplate() ?: self::DEFAULT_TRANSITION_TEMPLATE,
            [
                'transition' => $transition,
                'data' => $data,
                'saved' => $saved,
                'workflowItem' => $workflowItem,
                'form' => $transitionForm->createView(),
            ]
        );
    }

    /**
     * @Route(
     *      "/transition/edit/attributes/{workflowItemId}/{transitionName}",
     *      name="oro_workflow_widget_transition_form"
     * )
     * @ParamConverter("workflowItem", options={"id"="workflowItemId"})
     *
     * @param string $transitionName
     * @param WorkflowItem $workflowItem
     * @param Request $request
     * @return Response
     */
    public function transitionFormAction($transitionName, WorkflowItem $workflowItem, Request $request)
    {
        /** @var WorkflowManager $workflowManager */
        $workflowManager = $this->get('oro_workflow.manager');
        $workflow = $workflowManager->getWorkflow($workflowItem);

        $transition = $workflow->getTransitionManager()->extractTransition($transitionName);
        $transitionForm = $this->getTransitionForm($workflowItem, $transition);

        $saved = false;
        if ($request->isMethod('POST')) {
            $transitionForm->submit($request);

            if ($transitionForm->isValid()) {
                $workflowItem->setUpdated();
                $this->getEntityManager()->flush();

                $saved = true;

                $response = $this->get('oro_workflow.handler.transition_handler')->handle($transition, $workflowItem);
                if ($response) {
                    return $response;
                }
            }
        }

        return $this->render(
            $transition->getDialogTemplate() ?: self::DEFAULT_TRANSITION_TEMPLATE,
            [
                'transition' => $transition,
                'saved' => $saved,
                'workflowItem' => $workflowItem,
                'form' => $transitionForm->createView(),
            ]
        );
    }

    /**
     * @param object $entity
     * @param Workflow $workflow
     * @param WorkflowManager $workflowManager
     * @return array
     */
    protected function getWorkflowData($entity, Workflow $workflow, WorkflowManager $workflowManager)
    {
        $workflowItem = $workflowManager->getWorkflowItem($entity, $workflow->getName());

        $transitionData = $workflowItem
            ? $this->getAvailableTransitionsDataByWorkflowItem($workflowItem)
            : $this->getAvailableStartTransitionsData($workflow, $entity);

        $isStepsDisplayOrdered = $workflow->getDefinition()->isStepsDisplayOrdered();
        $currentStep = $workflowItem ? $workflowItem->getCurrentStep() : null;

        $helper = new WorkflowStepHelper($workflow);
        $stepManager = $workflow->getStepManager();

        if ($isStepsDisplayOrdered) {
            $steps = $stepManager->getOrderedSteps(true, true)->toArray();

            if ($workflowItem) {
                $startStepNames = array_map(
                    function (array $data) {
                        /** @var Transition $transition */
                        $transition = $data['transition'];

                        return $transition->getStepTo()->getName();
                    },
                    $this->getAvailableStartTransitionsData($workflow, $entity)
                );

                $way = array_merge(
                    $helper->getStepsBefore($workflowItem, $startStepNames, true),
                    $helper->getStepsAfter($stepManager->getStep($currentStep->getName()), true, true)
                );

                $steps = array_intersect($steps, $way);
            }

            $steps = array_map(
                function ($stepName) use ($stepManager) {
                    return $stepManager->getStep($stepName);
                },
                $steps
            );
        } elseif ($currentStep) {
            $steps = [$stepManager->getStep($currentStep->getName())];
        } else {
            $steps = array_map(
                function (array $data) {
                    /** @var Transition $transition */
                    $transition = $data['transition'];

                    return $transition->getStepTo();
                },
                $transitionData
            );
        }

        $steps = array_map(
            function (Step $step) use ($currentStep, $helper) {
                return [
                    'label' => $step->getLabel(),
                    'active' => $currentStep && $step->getName() === $currentStep->getName(),
                    'possibleStepsCount' => count($helper->getStepsAfter($step))
                ];
            },
            $steps
        );

        return [
            'name' => $workflow->getName(),
            'label' => $workflow->getLabel(),
            'isStarted' => $workflowItem !== null,
            'stepsData' => [
                'isOrdered' => $isStepsDisplayOrdered,
                'steps' => $steps
            ],
            'transitionsData' => $transitionData
        ];
    }

    /**
     * Get transition form.
     *
     * @param WorkflowItem $workflowItem
     * @param Transition $transition
     * @return Form
     */
    protected function getTransitionForm(WorkflowItem $workflowItem, Transition $transition)
    {
        return $this->createForm(
            $transition->getFormType(),
            $workflowItem->getData(),
            array_merge(
                $transition->getFormOptions(),
                [
                    'workflow_item' => $workflowItem,
                    'transition_name' => $transition->getName()
                ]
            )
        );
    }

    /**
     * @Route("/buttons/{entityClass}/{entityId}", name="oro_workflow_widget_buttons")
     * @Template
     *
     * @param string $entityClass
     * @param int $entityId
     * @return array
     */
    public function buttonsAction($entityClass, $entityId)
    {
        $workflowsData = [];

        /** @var WorkflowManager $workflowManager */
        $workflowManager = $this->get('oro_workflow.manager');
        $entity = $this->getOrCreateEntityReference($entityClass, $entityId);

        $workflows = $workflowManager->getApplicableWorkflows($entity);
        foreach ($workflows as $workflow) {
            $workflowsData[$workflow->getName()] = [
                'label' => $workflow->getLabel(),
                'resetAllowed' => false,
                'transitionsData' => $this->getAvailableStartTransitionsData($workflow, $entity),
            ];
        }

        $workflowItems = $workflowManager->getWorkflowItemsByEntity($entity);
        foreach ($workflowItems as $workflowItem) {
            $name = $workflowItem->getWorkflowName();

            $workflowsData[$name]['transitionsData'] = $this->getAvailableTransitionsDataByWorkflowItem($workflowItem);
        }

        return [
            'entity_id' => $entityId,
            'workflowsData' => $workflowsData,
        ];
    }

    /**
     * Get transitions data for view based on workflow item.
     *
     * @param WorkflowItem $workflowItem
     * @return array
     */
    protected function getAvailableTransitionsDataByWorkflowItem(WorkflowItem $workflowItem)
    {
        $transitionsData = [];
        /** @var WorkflowManager $workflowManager */
        $workflowManager = $this->get('oro_workflow.manager');
        $transitions = $workflowManager->getTransitionsByWorkflowItem($workflowItem);
        /** @var Transition $transition */
        foreach ($transitions as $transition) {
            if (!$transition->isHidden()) {
                $errors = new ArrayCollection();
                $isAllowed = $workflowManager->isTransitionAvailable($workflowItem, $transition, $errors);
                if ($isAllowed || !$transition->isUnavailableHidden()) {
                    $transitionsData[$transition->getName()] = [
                        'workflow' => $workflowManager->getWorkflow($workflowItem),
                        'workflowItem' => $workflowItem,
                        'transition' => $transition,
                        'isAllowed' => $isAllowed,
                        'errors' => $errors
                    ];
                }
            }
        }
        return $transitionsData;
    }

    /**
     * Get start transitions data for view based on workflow and entity.
     *
     * @param Workflow $workflow
     * @param object $entity
     * @return array
     */
    protected function getAvailableStartTransitionsData(Workflow $workflow, $entity)
    {
        $transitionsData = [];

        $transitions = $workflow->getTransitionManager()->getStartTransitions();
        /** @var Transition $transition */
        foreach ($transitions as $transition) {
            if (!$transition->isHidden()) {
                $transitionData = $this->getStartTransitionData($workflow, $transition, $entity);
                if ($transitionData !== null) {
                    $transitionsData[$transition->getName()] = $transitionData;
                }
            }
        }

        // extra case to show start transition
        if (empty($transitionsData) && $workflow->getStepManager()->hasStartStep()) {
            $defaultStartTransition = $workflow->getTransitionManager()->getDefaultStartTransition();
            if ($defaultStartTransition) {
                $startTransitionData = $this->getStartTransitionData($workflow, $defaultStartTransition, $entity);
                if ($startTransitionData !== null) {
                    $transitionsData[$defaultStartTransition->getName()] = $startTransitionData;
                } elseif (!$this->isWorkflowPermissionGranted('PERFORM_TRANSITIONS', $workflow->getName(), $entity)) {
                    // extra case to show start transition (step name and disabled button)
                    // even if transitions performing is forbidden with ACL
                    $transitionsData[$defaultStartTransition->getName()] = [
                        'workflow' => $workflow,
                        'transition' => $transition,
                        'isAllowed' => false,
                        'errors' => new ArrayCollection()
                    ];
                }
            }
        }

        return $transitionsData;
    }

    /**
     * @param Workflow $workflow
     * @param Transition $transition
     * @param object $entity
     * @return array|null
     */
    protected function getStartTransitionData(Workflow $workflow, Transition $transition, $entity)
    {
        $errors = new ArrayCollection();
        $isAllowed = $workflow->isStartTransitionAvailable($transition, $entity, [], $errors);
        $isShown = $isAllowed || !$transition->isUnavailableHidden();

        if ($isShown && $transition->isEmptyInitOptions()) {
            return [
                'workflow' => $workflow,
                'transition' => $transition,
                'isAllowed' => $isAllowed,
                'errors' => $errors
            ];
        }

        return null;
    }

    /**
     * Try to get reference to entity
     *
     * @param string $entityClass
     * @param mixed $entityId
     * @throws BadRequestHttpException
     * @return mixed
     */
    protected function getOrCreateEntityReference($entityClass, $entityId = null)
    {
        /** @var DoctrineHelper $doctrineHelper */
        $doctrineHelper = $this->get('oro_entity.doctrine_helper');
        try {
            if ($entityId) {
                $entity = $doctrineHelper->getEntityReference($entityClass, $entityId);
            } else {
                $entity = $doctrineHelper->createEntityInstance($entityClass);
            }
        } catch (NotManageableEntityException $e) {
            throw new BadRequestHttpException($e->getMessage(), $e);
        }

        return $entity;
    }

    /**
     * @return EntityManager
     */
    protected function getEntityManager()
    {
        return $this->getDoctrine()->getManagerForClass('OroWorkflowBundle:WorkflowItem');
    }

    /**
     * @param string $permission
     * @param string $workflowName
     * @param object $entity
     * @return bool
     */
    protected function isWorkflowPermissionGranted($permission, $workflowName, $entity)
    {
        $securityFacade = $this->container->get('oro_security.security_facade');

        return $securityFacade->isGranted(
            $permission,
            new DomainObjectWrapper($entity, new ObjectIdentity('workflow', $workflowName))
        );
    }
}<|MERGE_RESOLUTION|>--- conflicted
+++ resolved
@@ -30,10 +30,6 @@
 
 /**
  * @Route("/workflowwidget")
-<<<<<<< HEAD
- *
-=======
->>>>>>> 5422a76f
  * @SuppressWarnings(PHPMD.ExcessiveClassComplexity)
  */
 class WidgetController extends Controller
