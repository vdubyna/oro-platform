--- conflicted
+++ resolved
@@ -118,11 +118,7 @@
             );
         }
 
-<<<<<<< HEAD
-        return $this->putAction($workflowDefinition, $request);
-=======
         return $this->handleView($this->view($builtDefinition->getName(), Codes::HTTP_OK));
->>>>>>> 59fe4206
     }
 
     /**
