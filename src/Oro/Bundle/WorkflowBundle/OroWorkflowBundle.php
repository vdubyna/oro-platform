<?php

namespace Oro\Bundle\WorkflowBundle;

use Symfony\Component\DependencyInjection\Compiler\PassConfig;
use Symfony\Component\DependencyInjection\ContainerBuilder;
use Symfony\Component\HttpKernel\Bundle\Bundle;

<<<<<<< HEAD
=======
use Oro\Bundle\MessageQueueBundle\DependencyInjection\Compiler\AddTopicMetaPass;
use Oro\Bundle\WorkflowBundle\Async\Topics;
>>>>>>> 4cb8c2fc
use Oro\Bundle\WorkflowBundle\DependencyInjection\Compiler\AddAttributeNormalizerCompilerPass;
use Oro\Bundle\WorkflowBundle\DependencyInjection\Compiler\AddConditionAndActionCompilerPass;
use Oro\Bundle\WorkflowBundle\DependencyInjection\Compiler\AddWorkflowValidationLoaderCompilerPass;
use Oro\Bundle\WorkflowBundle\DependencyInjection\Compiler\EventTriggerExtensionCompilerPass;
use Oro\Bundle\WorkflowBundle\DependencyInjection\Compiler\WorkflowChangesEventsCompilerPass;
use Oro\Bundle\WorkflowBundle\DependencyInjection\Compiler\WorkflowConfigurationHandlerCompilerPass;
use Oro\Bundle\WorkflowBundle\DependencyInjection\Compiler\WorkflowDefinitionBuilderExtensionCompilerPass;

class OroWorkflowBundle extends Bundle
{
    /**
     * {@inheritdoc}
     */
    public function build(ContainerBuilder $container)
    {
        parent::build($container);

        $container->addCompilerPass(new AddConditionAndActionCompilerPass(), PassConfig::TYPE_AFTER_REMOVING);
        $container->addCompilerPass(new AddAttributeNormalizerCompilerPass());
        $container->addCompilerPass(new AddWorkflowValidationLoaderCompilerPass());
        $container->addCompilerPass(new WorkflowChangesEventsCompilerPass());
        $container->addCompilerPass(new EventTriggerExtensionCompilerPass());
<<<<<<< HEAD
        $container->addCompilerPass(new WorkflowConfigurationHandlerCompilerPass);
        $container->addCompilerPass(new WorkflowDefinitionBuilderExtensionCompilerPass);
=======

        $addTopicMetaPass = AddTopicMetaPass::create();
        $addTopicMetaPass
             ->add(Topics::EXECUTE_PROCESS_JOB)
        ;

        $container->addCompilerPass($addTopicMetaPass);
>>>>>>> 4cb8c2fc
    }
}<|MERGE_RESOLUTION|>--- conflicted
+++ resolved
@@ -6,11 +6,8 @@
 use Symfony\Component\DependencyInjection\ContainerBuilder;
 use Symfony\Component\HttpKernel\Bundle\Bundle;
 
-<<<<<<< HEAD
-=======
 use Oro\Bundle\MessageQueueBundle\DependencyInjection\Compiler\AddTopicMetaPass;
 use Oro\Bundle\WorkflowBundle\Async\Topics;
->>>>>>> 4cb8c2fc
 use Oro\Bundle\WorkflowBundle\DependencyInjection\Compiler\AddAttributeNormalizerCompilerPass;
 use Oro\Bundle\WorkflowBundle\DependencyInjection\Compiler\AddConditionAndActionCompilerPass;
 use Oro\Bundle\WorkflowBundle\DependencyInjection\Compiler\AddWorkflowValidationLoaderCompilerPass;
@@ -33,17 +30,12 @@
         $container->addCompilerPass(new AddWorkflowValidationLoaderCompilerPass());
         $container->addCompilerPass(new WorkflowChangesEventsCompilerPass());
         $container->addCompilerPass(new EventTriggerExtensionCompilerPass());
-<<<<<<< HEAD
         $container->addCompilerPass(new WorkflowConfigurationHandlerCompilerPass);
         $container->addCompilerPass(new WorkflowDefinitionBuilderExtensionCompilerPass);
-=======
 
         $addTopicMetaPass = AddTopicMetaPass::create();
-        $addTopicMetaPass
-             ->add(Topics::EXECUTE_PROCESS_JOB)
-        ;
+        $addTopicMetaPass->add(Topics::EXECUTE_PROCESS_JOB);
 
         $container->addCompilerPass($addTopicMetaPass);
->>>>>>> 4cb8c2fc
     }
 }