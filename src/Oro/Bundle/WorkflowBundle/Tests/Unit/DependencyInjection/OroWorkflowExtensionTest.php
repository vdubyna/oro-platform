<?php

namespace Oro\Bundle\WorkflowBundle\Tests\Unit\DependencyInjection;

use Symfony\Component\DependencyInjection\Definition;

use Oro\Bundle\WorkflowBundle\DependencyInjection\OroWorkflowExtension;

class OroWorkflowExtensionTest extends \PHPUnit_Framework_TestCase
{
    /**
     * @var array
     */
    protected $expectedDefinitions = array(
        'oro_workflow.configuration_pass.replace_property_path',
        'oro_workflow.condition_factory',
        'oro_workflow.action_factory',
        'oro_workflow.configuration.provider.workflow_config',
<<<<<<< HEAD
        'oro_workflow.form.type.step',
=======
>>>>>>> 14bcb16a
    );

    /**
     * @var array
     */
    protected $expectedParameters = array(
        'oro_workflow.configuration_pass.replace_property_path.class',
        'oro_workflow.condition_factory.class',
        'oro_workflow.action_factory.class',
        'oro_workflow.configuration.provider.workflow_config.class',
<<<<<<< HEAD
        'oro_workflow.form.type.step.class',
=======
>>>>>>> 14bcb16a
    );

    public function testLoad()
    {
        $actualDefinitions = array();
        $actualParameters  = array();

        $container = $this->getMockBuilder('Symfony\Component\DependencyInjection\ContainerBuilder')
            ->setMethods(array('setDefinition', 'setParameter'))
            ->getMock();
        $container->expects($this->any())
            ->method('setDefinition')
            ->will(
                $this->returnCallback(
                    function ($id, Definition $definition) use (&$actualDefinitions) {
                        $actualDefinitions[$id] = $definition;
                    }
                )
            );
        $container->expects($this->any())
            ->method('setParameter')
            ->will(
                $this->returnCallback(
                    function ($name, $value) use (&$actualParameters) {
                        $actualParameters[$name] = $value;
                    }
                )
            );

        $extension = new OroWorkflowExtension();
        $extension->load(array(), $container);

        foreach ($this->expectedDefinitions as $serviceId) {
            $this->assertArrayHasKey($serviceId, $actualDefinitions);
            $this->assertNotEmpty($actualDefinitions[$serviceId]);
        }

        foreach ($this->expectedParameters as $parameterName) {
            $this->assertArrayHasKey($parameterName, $actualParameters);
            $this->assertNotEmpty($actualParameters[$parameterName]);
        }
    }
}<|MERGE_RESOLUTION|>--- conflicted
+++ resolved
@@ -16,10 +16,6 @@
         'oro_workflow.condition_factory',
         'oro_workflow.action_factory',
         'oro_workflow.configuration.provider.workflow_config',
-<<<<<<< HEAD
-        'oro_workflow.form.type.step',
-=======
->>>>>>> 14bcb16a
     );
 
     /**
@@ -30,10 +26,6 @@
         'oro_workflow.condition_factory.class',
         'oro_workflow.action_factory.class',
         'oro_workflow.configuration.provider.workflow_config.class',
-<<<<<<< HEAD
-        'oro_workflow.form.type.step.class',
-=======
->>>>>>> 14bcb16a
     );
 
     public function testLoad()
