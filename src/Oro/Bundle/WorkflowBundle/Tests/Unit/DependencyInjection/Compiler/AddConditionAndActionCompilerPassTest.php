<?php

namespace Oro\Bundle\WorkflowBundle\Tests\Unit\DependencyInjection\Compiler;

use Symfony\Component\DependencyInjection\ContainerInterface;

use Oro\Bundle\WorkflowBundle\DependencyInjection\Compiler\AddConditionAndActionCompilerPass;

class AddConditionAndActionCompilerPassTest extends \PHPUnit_Framework_TestCase
{
    /**
     * @var array
     */
    protected $conditionServices = array(
        'condition.definition.first'  => array(array('alias' => 'condition_first|condition_first_alias')),
        'condition.definition.second' => array(array()),
    );

    /**
     * @var array
     */
    protected $conditionTypes = array(
        'condition_first'             => 'condition.definition.first',
        'condition_first_alias'       => 'condition.definition.first',
        'condition.definition.second' => 'condition.definition.second'
    );

    /**
     * @var array
     */
    protected $actionServices = array(
        'action.definition.first' => array(array('alias' => 'action_first|action_first_alias')),
        'action.definition.second' => array(array())
    );

    /**
     * @var array
     */
    protected $actionTypes = array(
        'action_first'             => 'action.definition.first',
        'action_first_alias'       => 'action.definition.first',
        'action.definition.second' => 'action.definition.second'
    );

    public function testProcess()
    {
        $definitionValueMap = array();
        $definitionBuilder = $this->getMockBuilder('Symfony\Component\DependencyInjection\Definition')
            ->disableOriginalConstructor()
            ->setMethods(array('setScope', 'replaceArgument', 'getClass', 'setPublic'));

        // service definitions
        foreach (array_keys(array_merge($this->conditionServices, $this->actionServices)) as $serviceId) {
            $definition = $definitionBuilder->getMock();
            $definition->expects($this->once())
                ->method('setScope')
                ->with(ContainerInterface::SCOPE_PROTOTYPE)
                ->willReturn($definition);
            $definition->expects($this->once())
                ->method('setPublic')
                ->with(false)
                ->willReturn($definition);
            $definition->expects($this->once())
                ->method('getClass')
<<<<<<< HEAD
                ->willReturn('Oro\Component\ConfigExpression\Tests\Unit\Action\Stub\DispatcherAwareAction');
=======
                ->willReturn('Oro\Component\Action\Tests\Unit\Action\Stub\DispatcherAwareAction');
>>>>>>> 6f75191e
            $definition->expects($this->any())
                ->method('addMethodCall')
                ->with('setDispatcher');
            $definitionValueMap[$serviceId] = $definition;
        }

        // factory definitions
        $factoryExpectations = array(
            AddConditionAndActionCompilerPass::EXTENSION_SERVICE      => $this->conditionTypes,
            AddConditionAndActionCompilerPass::ACTION_FACTORY_SERVICE => $this->actionTypes,
        );
        foreach ($factoryExpectations as $factoryServiceId => $factoryTypes) {
            $factoryDefinition = $definitionBuilder->getMock();
            $factoryDefinition->expects($this->once())
                ->method('replaceArgument')
                ->with(1, $factoryTypes);

            $definitionValueMap[$factoryServiceId] = $factoryDefinition;
        }

        // container builder
        $containerBuilder = $this->getMockBuilder('Symfony\Component\DependencyInjection\ContainerBuilder')
            ->disableOriginalConstructor()
            ->setMethods(array('getDefinition', 'findTaggedServiceIds'))
            ->getMock();
        $containerBuilder->expects($this->any())
            ->method('getDefinition')
            ->will(
                $this->returnCallback(
                    function ($serviceId) use ($definitionValueMap) {
                        return isset($definitionValueMap[$serviceId]) ? $definitionValueMap[$serviceId] : null;
                    }
                )
            );
        $tagMap = array(
            AddConditionAndActionCompilerPass::EXPRESSION_TAG => $this->conditionServices,
            AddConditionAndActionCompilerPass::ACTION_TAG => $this->actionServices,
        );
        $containerBuilder->expects($this->any())
            ->method('findTaggedServiceIds')
            ->will(
                $this->returnCallback(
                    function ($tagName) use ($tagMap) {
                        return isset($tagMap[$tagName]) ? $tagMap[$tagName] : null;
                    }
                )
            );

        // test
        $compilerPass = new AddConditionAndActionCompilerPass();
        $compilerPass->process($containerBuilder);
    }
}<|MERGE_RESOLUTION|>--- conflicted
+++ resolved
@@ -62,11 +62,7 @@
                 ->willReturn($definition);
             $definition->expects($this->once())
                 ->method('getClass')
-<<<<<<< HEAD
-                ->willReturn('Oro\Component\ConfigExpression\Tests\Unit\Action\Stub\DispatcherAwareAction');
-=======
                 ->willReturn('Oro\Component\Action\Tests\Unit\Action\Stub\DispatcherAwareAction');
->>>>>>> 6f75191e
             $definition->expects($this->any())
                 ->method('addMethodCall')
                 ->with('setDispatcher');
