<?php

namespace Oro\Bundle\WorkflowBundle\Tests\Unit\Configuration;

use Doctrine\Common\Collections\ArrayCollection;

use Oro\Bundle\ActionBundle\Model\Attribute;
use Oro\Bundle\ActionBundle\Model\AttributeManager;

use Oro\Bundle\WorkflowBundle\Entity\WorkflowDefinition;
use Oro\Bundle\WorkflowBundle\Configuration\WorkflowDefinitionConfigurationBuilder;
use Oro\Bundle\WorkflowBundle\Configuration\WorkflowConfiguration;
use Oro\Bundle\WorkflowBundle\Entity\WorkflowEntityAcl;
use Oro\Bundle\WorkflowBundle\Model\Step;
use Oro\Bundle\WorkflowBundle\Model\StepManager;
use Oro\Bundle\WorkflowBundle\Model\WorkflowAssembler;

class WorkflowDefinitionConfigurationBuilderTest extends \PHPUnit_Framework_TestCase
{
    /** @var WorkflowAssembler|\PHPUnit_Framework_MockObject_MockObject */
    protected $workflowAssembler;

    /** @var WorkflowDefinitionConfigurationBuilder|\PHPUnit_Framework_MockObject_MockObject */
    protected $builder;

    protected function setUp()
    {
        $this->workflowAssembler = $this->getMockBuilder(WorkflowAssembler::class)
            ->disableOriginalConstructor()
            ->getMock();

        $this->builder = new WorkflowDefinitionConfigurationBuilder($this->workflowAssembler);
    }

    /**
     * @param WorkflowDefinition $definition
     * @return array
     */
    protected function getDataAsArray(WorkflowDefinition $definition)
    {
        $data = array(
            'name' => $definition->getName(),
            'label' => $definition->getLabel(),
            'entity' => $definition->getRelatedEntity(),
            'defaults' => ['active' => $definition->isActive()],
            'priority' => $definition->getPriority(),
            'configuration' => $definition->getConfiguration(),
        );

        if ($definition->getStartStep()) {
            $data['start_step'] = $definition->getStartStep()->getName();
        }

        return $data;
    }

    /**
     * @param array $inputData
     * @param array $expectedData
     * @param array $expectedAcls
     * @dataProvider buildFromConfigurationDataProvider
     */
    public function testBuildFromConfiguration(array $inputData, array $expectedData, array $expectedAcls = array())
    {
        $workflowConfiguration = current($inputData);

        $steps = array();
        if (!empty($workflowConfiguration[WorkflowConfiguration::NODE_STEPS])) {
            foreach ($workflowConfiguration[WorkflowConfiguration::NODE_STEPS] as $stepData) {
                $step = new Step();
                $step->setName($stepData['name']);
                if (!empty($stepData['entity_acl'])) {
                    $step->setEntityAcls($stepData['entity_acl']);
                }
                if (array_key_exists('is_final', $stepData)) {
                    $step->setFinal($stepData['is_final']);
                }
                $steps[] = $step;
            }
        }
        if (!empty($workflowConfiguration['start_step'])) {
            $step = new Step();
            $step->setName($workflowConfiguration['start_step']);
            $steps[] = $step;
        }
        $stepManager = new StepManager($steps);

        $attributes = array();
        if (!empty($workflowConfiguration[WorkflowConfiguration::NODE_ATTRIBUTES])) {
            foreach ($workflowConfiguration[WorkflowConfiguration::NODE_ATTRIBUTES] as $attributeData) {
                $attribute = new Attribute();
                $attribute->setName($attributeData['name']);
                $attribute->setType($attributeData['type']);
                if (!empty($attributeData['entity_acl'])) {
                    $attribute->setEntityAcl($attributeData['entity_acl']);
                }
                $attributes[] = $attribute;
            }
        }
        $attributeManager = new AttributeManager($attributes);

        $groups = [];
        if (!empty($workflowConfiguration[WorkflowConfiguration::NODE_EXCLUSIVE_ACTIVE_GROUPS])) {
            $groups[WorkflowDefinition::GROUP_TYPE_EXCLUSIVE_ACTIVE] = array_map(
                'strtolower',
                $workflowConfiguration[WorkflowConfiguration::NODE_EXCLUSIVE_ACTIVE_GROUPS]
            );
        }

        if (!empty($workflowConfiguration[WorkflowConfiguration::NODE_EXCLUSIVE_RECORD_GROUPS])) {
            $groups[WorkflowDefinition::GROUP_TYPE_EXCLUSIVE_RECORD] = array_map(
                'strtolower',
                $workflowConfiguration[WorkflowConfiguration::NODE_EXCLUSIVE_RECORD_GROUPS]
            );
        }

        $workflow = $this->getMockBuilder('Oro\Bundle\WorkflowBundle\Model\Workflow')
            ->disableOriginalConstructor()
            ->setMethods(array('getStepManager', 'getAttributeManager', 'getRestrictions'))
            ->getMock();
        $workflow->expects($this->any())
            ->method('getStepManager')
            ->will($this->returnValue($stepManager));
        $workflow->expects($this->any())
            ->method('getAttributeManager')
            ->will($this->returnValue($attributeManager));
        $workflow->expects($this->any())
            ->method('getRestrictions')
            ->will($this->returnValue([]));

        $this->workflowAssembler->expects($this->once())
            ->method('assemble')
            ->with($this->isInstanceOf('Oro\Bundle\WorkflowBundle\Entity\WorkflowDefinition'), false)
            ->will($this->returnValue($workflow));

<<<<<<< HEAD
=======
        $this->groupAssembler->expects($this->once())
            ->method('assemble')
            ->willReturn($groups);

>>>>>>> 6589a3dd
        $workflowDefinitions = $this->builder->buildFromConfiguration($inputData);
        $this->assertCount(1, $workflowDefinitions);

        /** @var WorkflowDefinition $workflowDefinition */
        $workflowDefinition = current($workflowDefinitions);
        $this->assertEquals($expectedData, $this->getDataAsArray($workflowDefinition));
        $this->assertEquals($workflowDefinition->getGroups(), $groups);

        $actualAcls = $workflowDefinition->getEntityAcls()->toArray();
        $this->assertSameSize($expectedAcls, $actualAcls);
        foreach ($expectedAcls as $expectedAcl) {
            /** @var WorkflowEntityAcl $actualAcl */
            $actualAcl = array_shift($actualAcls);
            $this->assertEquals($expectedAcl['step'], $actualAcl->getStep()->getName());
            $this->assertEquals($expectedAcl['attribute'], $actualAcl->getAttribute());
            $this->assertEquals($expectedAcl['permissions']['UPDATE'], $actualAcl->isUpdatable());
            $this->assertEquals($expectedAcl['permissions']['DELETE'], $actualAcl->isDeletable());
        }
    }

    /**
     * @return array
     */
    public function buildFromConfigurationDataProvider()
    {
        $minimumConfiguration = array(
            'label' => 'Test Workflow',
            'entity' => 'My\Entity',
            'defaults' => ['active' => false],
            'priority' => 0,
        );

        $maximumConfiguration = array(
            'label' => 'Test Workflow',
            'is_system' => true,
            'entity' => 'My\Entity',
            'defaults' => ['active' => false],
            'priority' => 1,
            'start_step' => 'test_step',
            'entity_attribute' => 'my_entity',
            'steps_display_ordered' => true,
            WorkflowConfiguration::NODE_EXCLUSIVE_ACTIVE_GROUPS => [
                'active_group1',
                'active_group2',
            ],
            WorkflowConfiguration::NODE_EXCLUSIVE_RECORD_GROUPS => [
                'record_group1',
                'record_group2',
            ],
            WorkflowConfiguration::NODE_STEPS => array(
                array(
                    'name' => 'first',
                    'entity_acl' => array(
                        'entity_attribute' => array(
                            'update' => false,
                        )
                    ),
                    'is_final' => true,
                ),
            ),
            WorkflowConfiguration::NODE_ATTRIBUTES => array(
                array(
                    'name' => 'string_attribute',
                    'type' => 'string',
                ),
                array(
                    'name' => 'entity_attribute',
                    'type' => 'entity',
                    'entity_acl' => array(
                        'delete' => false,
                    ),
                    'options' => array(
                        'class' => 'TestClass',
                    ),
                ),
            ),
        );

        return array(
            'minimum configuration' => array(
                'inputData' => array(
                    'test_workflow' => $minimumConfiguration,
                ),
                'expectedData' => array(
                    'name' => 'test_workflow',
                    'label' => 'Test Workflow',
                    'entity' => 'My\Entity',
                    'defaults' => ['active' => false],
                    'priority' => 0,
                    'configuration' => $this->filterConfiguration($minimumConfiguration),
                ),
            ),
            'maximum configuration' => array(
                'inputData' => array(
                    'test_workflow' => $maximumConfiguration,
                ),
                'expectedData' => array(
                    'name' => 'test_workflow',
                    'label' => 'Test Workflow',
                    'start_step' => 'test_step',
                    'entity' => 'My\Entity',
                    'defaults' => ['active' => false],
                    'priority' => 1,
                    'configuration' => $this->filterConfiguration($maximumConfiguration),
                ),
                'expected_acls' => array(
                    array(
                        'step' => 'first',
                        'attribute' => 'entity_attribute',
                        'permissions' => array('UPDATE' => false, 'DELETE' => false),
                    ),
                    array(
                        'step' => 'test_step',
                        'attribute' => 'entity_attribute',
                        'permissions' => array('UPDATE' => true, 'DELETE' => false),
                    ),
                ),
            ),
        );
    }

    /**
     * @param array $configuration
     * @return array
     */
    protected function filterConfiguration(array $configuration)
    {
        $configurationKeys = array(
            WorkflowConfiguration::NODE_STEPS,
            WorkflowConfiguration::NODE_ATTRIBUTES,
            WorkflowConfiguration::NODE_TRANSITIONS,
            WorkflowConfiguration::NODE_TRANSITION_DEFINITIONS,
        );

        return array_intersect_key($configuration, array_flip($configurationKeys));
    }

    /**
     * @param string $expectedException
     * @param string $expectedMessage
     * @param array $inputData
     * @dataProvider buildFromConfigurationExceptionDataProvider
     */
    public function testBuildFromConfigurationException($expectedException, $expectedMessage, array $inputData)
    {
        $this->setExpectedException($expectedException, $expectedMessage);

        $this->builder->buildFromConfiguration($inputData);
    }

    /**
     * @return array
     */
    public function buildFromConfigurationExceptionDataProvider()
    {
        return array(
            'no label' => array(
                'expectedException' => '\Oro\Bundle\WorkflowBundle\Exception\MissedRequiredOptionException',
                'expectedMessage' => 'Configuration option "label" is required',
                'inputData' => array(
                    'test_workflow' => array(),
                ),
            ),
            'no entity' => array(
                'expectedException' => '\Oro\Bundle\WorkflowBundle\Exception\MissedRequiredOptionException',
                'expectedMessage' => 'Configuration option "entity" is required',
                'inputData' => array(
                    'test_workflow' => array(
                        'label' => 'My Entity'
                    ),
                ),
            ),
        );
    }

    /**
     * @param int $type
     * @param array $groupNames
     * @return array|WorkflowGroup[]
     */
    private function getGroups($type, array $groupNames)
    {
        $groups = [];
        foreach ($groupNames as $groupName) {
            $group = new WorkflowGroup();
            $group
                ->setType($type)
                ->setName($groupName);
            $groups[] = $group;
        }

        return $groups;
    }
}<|MERGE_RESOLUTION|>--- conflicted
+++ resolved
@@ -133,13 +133,7 @@
             ->with($this->isInstanceOf('Oro\Bundle\WorkflowBundle\Entity\WorkflowDefinition'), false)
             ->will($this->returnValue($workflow));
 
-<<<<<<< HEAD
-=======
-        $this->groupAssembler->expects($this->once())
-            ->method('assemble')
-            ->willReturn($groups);
-
->>>>>>> 6589a3dd
+
         $workflowDefinitions = $this->builder->buildFromConfiguration($inputData);
         $this->assertCount(1, $workflowDefinitions);
 
@@ -166,7 +160,7 @@
     public function buildFromConfigurationDataProvider()
     {
         $minimumConfiguration = array(
-            'label' => 'Test Workflow',
+            'label'  => 'Test Workflow',
             'entity' => 'My\Entity',
             'defaults' => ['active' => false],
             'priority' => 0,
@@ -224,9 +218,9 @@
                     'test_workflow' => $minimumConfiguration,
                 ),
                 'expectedData' => array(
-                    'name' => 'test_workflow',
+                    'name'  => 'test_workflow',
                     'label' => 'Test Workflow',
-                    'entity' => 'My\Entity',
+                    'entity'     => 'My\Entity',
                     'defaults' => ['active' => false],
                     'priority' => 0,
                     'configuration' => $this->filterConfiguration($minimumConfiguration),
@@ -237,7 +231,7 @@
                     'test_workflow' => $maximumConfiguration,
                 ),
                 'expectedData' => array(
-                    'name' => 'test_workflow',
+                    'name'  => 'test_workflow',
                     'label' => 'Test Workflow',
                     'start_step' => 'test_step',
                     'entity' => 'My\Entity',
