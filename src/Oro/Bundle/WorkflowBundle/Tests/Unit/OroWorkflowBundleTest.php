--- conflicted
+++ resolved
@@ -19,74 +19,6 @@
             ->setMethods(['addCompilerPass'])
             ->getMock();
 
-<<<<<<< HEAD
-=======
-        $containerBuilder->expects($this->at(0))
-            ->method('addCompilerPass')
-            ->with(
-                $this->isInstanceOf(
-                    Compiler\AddAttributeNormalizerCompilerPass::class
-                )
-            );
-
-        $containerBuilder->expects($this->at(1))
-            ->method('addCompilerPass')
-            ->with(
-                $this->isInstanceOf(
-                    Compiler\AddWorkflowValidationLoaderCompilerPass::class
-                )
-            );
-
-        $containerBuilder->expects($this->at(2))
-            ->method('addCompilerPass')
-            ->with(
-                $this->isInstanceOf(
-                    Compiler\WorkflowChangesEventsCompilerPass::class
-                )
-            );
-
-        $containerBuilder->expects($this->at(3))
-            ->method('addCompilerPass')
-            ->with(
-                $this->isInstanceOf(
-                    Compiler\EventTriggerExtensionCompilerPass::class
-                )
-            );
-
-        $containerBuilder->expects($this->at(4))
-            ->method('addCompilerPass')
-            ->with(
-                $this->isInstanceOf(
-                    Compiler\WorkflowConfigurationHandlerCompilerPass::class
-                )
-            );
-
-        $containerBuilder->expects($this->at(5))
-            ->method('addCompilerPass')
-            ->with(
-                $this->isInstanceOf(
-                    Compiler\WorkflowDefinitionBuilderExtensionCompilerPass::class
-                )
-            );
-
-        $containerBuilder->expects($this->at(6))
-            ->method('addCompilerPass')
-            ->with(
-                new LoadAndBuildProcessorsCompilerPass(
-                    'oro_workflow.processor_bag_config_provider',
-                    'oro_workflow.processor'
-                )
-            );
-
-        $containerBuilder->expects($this->at(7))
-            ->method('addCompilerPass')
-            ->with(
-                $this->isInstanceOf(
-                    Compiler\EventsCompilerPass::class
-                )
-            );
-
->>>>>>> 833dee91
         $addTopicMetaPass = AddTopicMetaPass::create();
         $addTopicMetaPass->add(Topics::EXECUTE_PROCESS_JOB);
 
@@ -97,8 +29,8 @@
             $this->isInstanceOf(Compiler\EventTriggerExtensionCompilerPass::class),
             $this->isInstanceOf(Compiler\WorkflowConfigurationHandlerCompilerPass::class),
             $this->isInstanceOf(Compiler\WorkflowDefinitionBuilderExtensionCompilerPass::class),
-            new LoadProcessorsCompilerPass(
-                'oro_workflow.processor_bag',
+            new LoadAndBuildProcessorsCompilerPass(
+                'oro_workflow.processor_bag_config_provider',
                 'oro_workflow.processor'
             ),
             $this->isInstanceOf(Compiler\EventsCompilerPass::class),
