<?php

namespace Oro\Bundle\WorkflowBundle\Tests\Unit\Model;

use Symfony\Component\DependencyInjection\ContainerInterface;
use Doctrine\Common\Collections\Collection;
use Doctrine\Common\Collections\ArrayCollection;

use Oro\Bundle\WorkflowBundle\Entity\WorkflowStep;
use Oro\Bundle\WorkflowBundle\Model\TransitionManager;
use Oro\Bundle\WorkflowBundle\Entity\WorkflowDefinition;
use Oro\Bundle\WorkflowBundle\Model\Workflow;
use Oro\Bundle\WorkflowBundle\Model\WorkflowAssembler;
use Oro\Bundle\WorkflowBundle\Configuration\WorkflowConfiguration;
use Oro\Bundle\WorkflowBundle\Model\AttributeAssembler;
use Oro\Bundle\WorkflowBundle\Model\StepAssembler;
use Oro\Bundle\WorkflowBundle\Model\TransitionAssembler;

class WorkflowAssemblerTest extends \PHPUnit_Framework_TestCase
{
    /**
     * @var array
     */
    protected $workflowParameters = array(
        'name' => 'test_name',
        'label' => 'Test Label'
    );

    protected $stepConfiguration = array(
        'label' => 'Test',
        'name' => 'test'
    );

    protected $transitionConfiguration = array(
        'label' => 'Test',
        'step_to' => 'test_step',
        'transition_definition' => 'test_transition_definition'
    );

    protected $transitionDefinition = array(
        'test_transition_definition' => array()
    );

    /**
     * @return Workflow
     */
    protected function createWorkflow()
    {
        $entityConnector = $this->getMockBuilder('Oro\Bundle\WorkflowBundle\Model\EntityConnector')
            ->disableOriginalConstructor()
            ->getMock();
        $aclManager = $this->getMockBuilder('Oro\Bundle\WorkflowBundle\Acl\AclManager')
            ->disableOriginalConstructor()
            ->getMock();
        return new Workflow($entityConnector, $aclManager);
    }

    /**
     * @param array $configuration
     * @return WorkflowDefinition
     */
    protected function createWorkflowDefinition(array $configuration)
    {
        $workflowDefinition = new WorkflowDefinition();
        $workflowDefinition
            ->setName($this->workflowParameters['name'])
            ->setLabel($this->workflowParameters['label'])
            ->setConfiguration($configuration);

        return $workflowDefinition;
    }

    /**
     * @param Workflow $workflow
     * @param boolean $expectations
     * @return ContainerInterface
     */
    protected function createContainerMock(Workflow $workflow, $expectations = true)
    {
        $container = $this->getMockBuilder('Symfony\Component\DependencyInjection\ContainerInterface')
            ->disableOriginalConstructor()
            ->setMethods(array('get'))
            ->getMockForAbstractClass();
        if ($expectations) {
            $container->expects($this->once())
                ->method('get')
                ->with('oro_workflow.prototype.workflow')
                ->will($this->returnValue($workflow));
        }

        return $container;
    }

    /**
     * @param WorkflowDefinition $definition
     * @param array $configuration
     * @param Collection $attributes
     * @param boolean $expectations
     * @return AttributeAssembler
     */
    protected function createAttributeAssemblerMock(
        WorkflowDefinition $definition,
        array $configuration,
        $attributes,
        $expectations = true
    ) {
        $attributeAssembler = $this->getMockBuilder('Oro\Bundle\WorkflowBundle\Model\AttributeAssembler')
            ->disableOriginalConstructor()
            ->setMethods(array('assemble'))
            ->getMock();
        if ($expectations) {
            $expectedAttributeConfiguration = !empty($configuration[WorkflowConfiguration::NODE_ATTRIBUTES])
                ? $configuration[WorkflowConfiguration::NODE_ATTRIBUTES]
                : array();
            $attributeAssembler->expects($this->once())
                ->method('assemble')
                ->with($definition, $expectedAttributeConfiguration)
                ->will($this->returnValue($attributes));
        }

        return $attributeAssembler;
    }

    /**
     * @param array $configuration
     * @param Collection $attributes
     * @param Collection $steps
     * @param boolean $expectations
     * @return StepAssembler
     */
    protected function createStepAssemblerMock(
        array $configuration,
        $attributes,
        $steps,
        $expectations = true
    ) {
        $stepAssembler = $this->getMockBuilder('Oro\Bundle\WorkflowBundle\Model\StepAssembler')
            ->disableOriginalConstructor()
            ->setMethods(array('assemble'))
            ->getMock();
        if ($expectations) {
            $stepAssembler->expects($this->once())
                ->method('assemble')
                ->with($configuration[WorkflowConfiguration::NODE_STEPS], $attributes)
                ->will($this->returnValue($steps));
        }

        return $stepAssembler;
    }

    /**
     * @return \PHPUnit_Framework_MockObject_MockObject
     */
    protected function createTranslatorMock()
    {
        $translator = $this->getMock('Symfony\Component\Translation\TranslatorInterface');
        $translator->expects($this->any())->method('trans')
            ->with($this->isType('string'), $this->isType('array'))
            ->will(
                $this->returnCallback(
                    function ($id, array $parameters = array()) {
                        $this->assertEquals('oro.workflow.transition.start', $id);
                        $this->assertArrayHasKey('%workflow%', $parameters);
                        return $this->getStartTransitionLabel($parameters['%workflow%']);
                    }
                )
            );

        return $translator;
    }

    protected function getStartTransitionLabel($workflowLabel)
    {
        return 'Start ' . $workflowLabel;
    }

    protected function getStepMock($name)
    {
        $step = $this->getMockBuilder('Oro\Bundle\WorkflowBundle\Model\Step')
            ->disableOriginalConstructor()
            ->getMock();
        $step->expects($this->any())
            ->method('getName')
            ->will($this->returnValue($name));
        return $step;
    }

    protected function getTransitionMock($isStart, $name)
    {
        $transition = $this->getMockBuilder('Oro\Bundle\WorkflowBundle\Model\Transition')
            ->disableOriginalConstructor()
            ->getMock();
        $transition->expects($this->any())
            ->method('isStart')
            ->will($this->returnValue($isStart));
        $transition->expects($this->any())
            ->method('getName')
            ->will($this->returnValue($name));
        return $transition;
    }

    protected function getAttributeMock($name)
    {
        $attributeMock = $this->getMockBuilder('Oro\Bundle\ActionBundle\Model\Attribute')
            ->disableOriginalConstructor()
            ->getMock();
        $attributeMock->expects($this->any())
            ->method('getName')
            ->will($this->returnValue($name));

        return $attributeMock;
    }

    /**
     * @param array $configuration
     * @param Collection $steps
     * @param Collection $transitions
     * @param boolean $expectations
     * @param null|array $expectedTransitions
     * @param null|array $expectedDefinitions
     * @internal param null|string $startStepName
     * @return TransitionAssembler
     */
    protected function createTransitionAssemblerMock(
        array $configuration,
        $steps,
        $transitions,
        $expectations = true,
        $expectedTransitions = null,
        $expectedDefinitions = null
    ) {
        $transitionAssembler = $this->getMockBuilder('Oro\Bundle\WorkflowBundle\Model\TransitionAssembler')
            ->disableOriginalConstructor()
            ->setMethods(array('assemble'))
            ->getMock();
        if ($expectations) {
            $expectedTransitions = $expectedTransitions ?
                $expectedTransitions :
                $configuration[WorkflowConfiguration::NODE_TRANSITIONS];
            $expectedDefinitions = $expectedDefinitions ?
                $expectedDefinitions :
                $configuration[WorkflowConfiguration::NODE_TRANSITION_DEFINITIONS];
            $transitionAssembler->expects($this->once())
                ->method('assemble')
                ->with($expectedTransitions, $expectedDefinitions, $steps)
                ->will($this->returnValue($transitions));
        }

        return $transitionAssembler;
    }

    /**
     * @param array $configuration
     * @param WorkflowStep $startStep
     * @param array $expectedTransitions
     * @param array $expectedDefinitions
     * @dataProvider assembleDataProvider
     */
    public function testAssemble(array $configuration, $startStep, $expectedTransitions, $expectedDefinitions)
    {
        // source data
        $workflow = $this->createWorkflow();
        $workflowDefinition = $this->createWorkflowDefinition($configuration);
        if ($startStep) {
            $workflowDefinition->addStep($startStep);
        }
        $attributes = new ArrayCollection(array('test' => $this->getAttributeMock('test')));
        $steps = new ArrayCollection(array('test_start_step' => $this->getStepMock('test_start_step')));

        $transitions = array('test_transition' => $this->getTransitionMock(false, 'test_transition'));
        if (!$startStep) {
            $transitions['test_start_transition'] = $this->getTransitionMock(true, 'test_start_transition');
        } else {
            $transitions['__start__'] = $this->getTransitionMock(true, '__start__');
            $workflowDefinition->setStartStep($startStep);
        }
        $transitions = new ArrayCollection($transitions);

        // mocks
        $container = $this->createContainerMock($workflow);
        $attributeAssembler = $this->createAttributeAssemblerMock($workflowDefinition, $configuration, $attributes);
        $stepAssembler = $this->createStepAssemblerMock($configuration, $attributes, $steps);
        $transitionAssembler = $this->createTransitionAssemblerMock(
            $configuration,
            $steps,
            $transitions,
            true,
            $expectedTransitions,
            $expectedDefinitions
        );
        $translator = $this->createTranslatorMock();

        // test
        $workflowAssembler = new WorkflowAssembler(
            $container,
            $attributeAssembler,
            $stepAssembler,
            $transitionAssembler,
            $translator
        );
        $actualWorkflow = $workflowAssembler->assemble($workflowDefinition);

        $this->assertEquals($workflow, $actualWorkflow);
        $this->assertEquals($workflowDefinition->getName(), $actualWorkflow->getName());
        $this->assertEquals($workflowDefinition->getLabel(), $actualWorkflow->getLabel());
        $this->assertEquals(
            $attributes,
            $actualWorkflow->getAttributeManager()->getAttributes(),
            'Unexpected attributes'
        );
        $this->assertEquals(
            $steps,
            $actualWorkflow->getStepManager()->getSteps(),
            'Unexpected steps'
        );
        $this->assertEquals(
            $transitions->toArray(),
            $actualWorkflow->getTransitionManager()->getTransitions()->toArray(),
            'Unexpected transitions'
        );

        $this->assertEquals(!empty($startStep), $actualWorkflow->getStepManager()->hasStartStep());
    }

    /**
     * @return array
     */
    public function assembleDataProvider()
    {
        $transitions = array('test_transition' => $this->transitionConfiguration);
        $fullConfig = array(
            WorkflowConfiguration::NODE_ATTRIBUTES => array('attributes_configuration'),
            WorkflowConfiguration::NODE_STEPS => array('test_step' => $this->stepConfiguration),
            WorkflowConfiguration::NODE_TRANSITIONS => $transitions,
            WorkflowConfiguration::NODE_TRANSITION_DEFINITIONS => $this->transitionDefinition
        );
        $minimalConfig = array(
            WorkflowConfiguration::NODE_STEPS => array('test_step' => $this->stepConfiguration),
            WorkflowConfiguration::NODE_TRANSITIONS => $transitions,
            WorkflowConfiguration::NODE_TRANSITION_DEFINITIONS => $this->transitionDefinition
        );
        $customStartTransition = array(
            TransitionManager::DEFAULT_START_TRANSITION_NAME => array(
                'label' => 'My Label',
                'step_to' => 'custom_step',
                'is_start' => true,
                'transition_definition' => '__start___definition'
            )
        );
        $customStartDefinition = array('__start___definition' => array('conditions' => array()));
        $fullConfigWithCustomStart = $minimalConfig;
        $fullConfigWithCustomStart[WorkflowConfiguration::NODE_TRANSITIONS] += $customStartTransition;
        $fullConfigWithCustomStart[WorkflowConfiguration::NODE_TRANSITION_DEFINITIONS] += $customStartDefinition;

        $label = $this->getStartTransitionLabel($this->workflowParameters['label']);
        $getDefaultTransition = function ($stepName) use ($label) {
            return array(
                TransitionManager::DEFAULT_START_TRANSITION_NAME => array(
                    'label' => $label,
                    'step_to' => $stepName,
                    'is_start' => true,
                    'is_hidden' => true,
                    'is_unavailable_hidden' => true,
                    'transition_definition' => '__start___definition'
                )
            );
        };

        return array(
            'full configuration with start' => array(
                'configuration' => $fullConfig,
                'startStep' => $this->getStepEntity('test_start_step'),
                'expectedTransitions' => $transitions + $getDefaultTransition('test_start_step'),
                'expectedDefinitions' => $this->transitionDefinition + array('__start___definition' => array())
            ),
            'minimal configuration with start' => array(
                'configuration' => $minimalConfig,
                'startStep' => $this->getStepEntity('test_start_step'),
                'expectedTransitions' => $transitions + $getDefaultTransition('test_start_step'),
                'expectedDefinitions' => $this->transitionDefinition + array('__start___definition' => array())
            ),
            'full configuration without start' => array(
                'configuration' => $fullConfig,
                'startStep' => null,
                'expectedTransitions' => $transitions,
                'expectedDefinitions' => array()
            ),
            'minimal configuration without start' => array(
                'configuration' => $minimalConfig,
                'startStep' => null,
                'expectedTransitions' => $transitions,
                'expectedDefinitions' => array()
            ),
            'full configuration with start custom config' => array(
                'configuration' => $fullConfigWithCustomStart,
                'startStep' => $this->getStepEntity('test_start_step'),
                'expectedTransitions' => $transitions + $customStartTransition,
                'expectedDefinitions' => $this->transitionDefinition + $customStartDefinition
            ),
        );
    }

    protected function getStepEntity($name)
    {
        $step = new WorkflowStep();
        $step->setName($name);

        return $step;
    }

    /**
<<<<<<< HEAD
     * @expectedException \Oro\Component\ConfigExpression\Exception\AssemblerException
=======
     * @expectedException \Oro\Component\Action\Exception\AssemblerException
>>>>>>> 6f75191e
     * @expectedExceptionMessage Workflow "test_name" does not contains neither start step nor start transitions
     */
    public function testAssembleStartTransitionException()
    {
        $configuration = array(
            WorkflowConfiguration::NODE_ATTRIBUTES => array('attributes_configuration'),
            WorkflowConfiguration::NODE_STEPS => array('test_step' => $this->stepConfiguration),
            WorkflowConfiguration::NODE_TRANSITIONS => $this->transitionConfiguration,
            WorkflowConfiguration::NODE_TRANSITION_DEFINITIONS => $this->transitionDefinition
        );

        // source data
        $workflow = $this->createWorkflow();
        $workflowDefinition = $this->createWorkflowDefinition($configuration);
        $attributes = new ArrayCollection(array('test' => $this->getAttributeMock('test')));
        $steps = new ArrayCollection(array('test_start_step' => $this->getStepMock('test_start_step')));

        $transitions = array('test_transition' => $this->getTransitionMock(false, 'test_transition'));

        // mocks
        $container = $this->createContainerMock($workflow);
        $attributeAssembler = $this->createAttributeAssemblerMock($workflowDefinition, $configuration, $attributes);
        $stepAssembler = $this->createStepAssemblerMock($configuration, $attributes, $steps);
        $transitionAssembler = $this->createTransitionAssemblerMock($configuration, $steps, $transitions);
        $translator = $this->createTranslatorMock();

        // test
        $workflowAssembler = new WorkflowAssembler(
            $container,
            $attributeAssembler,
            $stepAssembler,
            $transitionAssembler,
            $translator
        );
        $workflowAssembler->assemble($workflowDefinition);
    }

    public function testAssembleWithoutValidation()
    {
        $configuration = array(
            WorkflowConfiguration::NODE_ATTRIBUTES => array('attributes_configuration'),
            WorkflowConfiguration::NODE_STEPS => array('test_step' => $this->stepConfiguration),
            WorkflowConfiguration::NODE_TRANSITIONS => $this->transitionConfiguration,
            WorkflowConfiguration::NODE_TRANSITION_DEFINITIONS => $this->transitionDefinition
        );

        // source data
        $workflow = $this->createWorkflow();
        $workflowDefinition = $this->createWorkflowDefinition($configuration);
        $attributes = new ArrayCollection(array('test' => $this->getAttributeMock('test')));
        $steps = new ArrayCollection(array('test_start_step' => $this->getStepMock('test_start_step')));
        $transitions = new ArrayCollection(
            array('test_transition' => $this->getTransitionMock(false, 'test_transition'))
        );

        // mocks
        $container = $this->createContainerMock($workflow);
        $attributeAssembler = $this->createAttributeAssemblerMock($workflowDefinition, $configuration, $attributes);
        $stepAssembler = $this->createStepAssemblerMock($configuration, $attributes, $steps);
        $transitionAssembler = $this->createTransitionAssemblerMock($configuration, $steps, $transitions);
        $translator = $this->createTranslatorMock();

        // test
        $workflowAssembler = new WorkflowAssembler(
            $container,
            $attributeAssembler,
            $stepAssembler,
            $transitionAssembler,
            $translator
        );
        $workflow = $workflowAssembler->assemble($workflowDefinition, false);

        $this->assertEquals($attributes->toArray(), $workflow->getAttributeManager()->getAttributes()->toArray());
        $this->assertEquals($steps->toArray(), $workflow->getStepManager()->getSteps()->toArray());
        $this->assertEquals($transitions->toArray(), $workflow->getTransitionManager()->getTransitions()->toArray());
    }

    /**
     * @param array $configuration
     */
    protected function assembleWorkflow(array $configuration)
    {
        $workflow = $this->createWorkflow();
        $workflowDefinition = $this->createWorkflowDefinition($configuration);
        $attributes = new ArrayCollection();
        $steps = new ArrayCollection();
        $transitions = new ArrayCollection();

        $container = $this->createContainerMock($workflow, false);
        $attributeAssembler = $this
            ->createAttributeAssemblerMock($workflowDefinition, $configuration, $attributes, false);
        $stepAssembler = $this->createStepAssemblerMock($configuration, $attributes, $steps, false);
        $transitionAssembler = $this->createTransitionAssemblerMock($configuration, $steps, $transitions, false);
        $translator = $this->createTranslatorMock();

        $workflowAssembler = new WorkflowAssembler(
            $container,
            $attributeAssembler,
            $stepAssembler,
            $transitionAssembler,
            $translator
        );
        $workflowAssembler->assemble($workflowDefinition);
    }

    /**
<<<<<<< HEAD
     * @expectedException \Oro\Component\ConfigExpression\Exception\AssemblerException
=======
     * @expectedException \Oro\Component\Action\Exception\AssemblerException
>>>>>>> 6f75191e
     * @expectedExceptionMessage Option "steps" is required
     */
    public function testAssembleNoStepsConfigurationException()
    {
        $configuration = array(
            WorkflowConfiguration::NODE_STEPS => array(),
            WorkflowConfiguration::NODE_TRANSITIONS => array('test_transition' => $this->transitionConfiguration),
            WorkflowConfiguration::NODE_TRANSITION_DEFINITIONS => array($this->transitionDefinition)
        );
        $this->assembleWorkflow($configuration);
    }

    /**
<<<<<<< HEAD
     * @expectedException \Oro\Component\ConfigExpression\Exception\AssemblerException
=======
     * @expectedException \Oro\Component\Action\Exception\AssemblerException
>>>>>>> 6f75191e
     * @expectedExceptionMessage Option "transitions" is required
     */
    public function testAssembleNoTransitionsConfigurationException()
    {
        $configuration = array(
            WorkflowConfiguration::NODE_STEPS => array('step_one' => $this->stepConfiguration),
            WorkflowConfiguration::NODE_TRANSITIONS => array(),
            WorkflowConfiguration::NODE_TRANSITION_DEFINITIONS => array($this->transitionDefinition)
        );
        $this->assembleWorkflow($configuration);
    }
}<|MERGE_RESOLUTION|>--- conflicted
+++ resolved
@@ -409,11 +409,7 @@
     }
 
     /**
-<<<<<<< HEAD
-     * @expectedException \Oro\Component\ConfigExpression\Exception\AssemblerException
-=======
      * @expectedException \Oro\Component\Action\Exception\AssemblerException
->>>>>>> 6f75191e
      * @expectedExceptionMessage Workflow "test_name" does not contains neither start step nor start transitions
      */
     public function testAssembleStartTransitionException()
@@ -520,11 +516,7 @@
     }
 
     /**
-<<<<<<< HEAD
-     * @expectedException \Oro\Component\ConfigExpression\Exception\AssemblerException
-=======
      * @expectedException \Oro\Component\Action\Exception\AssemblerException
->>>>>>> 6f75191e
      * @expectedExceptionMessage Option "steps" is required
      */
     public function testAssembleNoStepsConfigurationException()
@@ -538,11 +530,7 @@
     }
 
     /**
-<<<<<<< HEAD
-     * @expectedException \Oro\Component\ConfigExpression\Exception\AssemblerException
-=======
      * @expectedException \Oro\Component\Action\Exception\AssemblerException
->>>>>>> 6f75191e
      * @expectedExceptionMessage Option "transitions" is required
      */
     public function testAssembleNoTransitionsConfigurationException()
