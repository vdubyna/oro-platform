<?php

namespace Oro\Bundle\WorkflowBundle\Tests\Unit\Model;

use Symfony\Component\PropertyAccess\PropertyPath;

<<<<<<< HEAD
use Oro\Component\ConfigExpression\Action\Configurable;
=======
use Oro\Component\Action\Action\Configurable;
>>>>>>> 6f75191e
use Oro\Bundle\WorkflowBundle\Model\FormOptionsAssembler;
use Oro\Bundle\ActionBundle\Model\Attribute;

class FormOptionsAssemblerTest extends \PHPUnit_Framework_TestCase
{
    /**
     * @var \PHPUnit_Framework_MockObject_MockObject
     */
    protected $actionFactory;

    /**
     * @var \PHPUnit_Framework_MockObject_MockObject
     */
    protected $configurationPass;

    /**
     * @var FormOptionsAssembler
     */
    protected $assembler;

    protected function setUp()
    {
<<<<<<< HEAD
        $this->actionFactory = $this->getMockBuilder('Oro\Component\ConfigExpression\Action\ActionFactory')
=======
        $this->actionFactory = $this->getMockBuilder('Oro\Component\Action\Action\ActionFactory')
>>>>>>> 6f75191e
            ->disableOriginalConstructor()
            ->getMock();

        $this->configurationPass = $this->getMockBuilder(
            'Oro\Component\ConfigExpression\ConfigurationPass\ConfigurationPassInterface'
        )->getMockForAbstractClass();

        $this->assembler = new FormOptionsAssembler($this->actionFactory);
        $this->assembler->addConfigurationPass($this->configurationPass);
    }

    public function testAssemble()
    {
        $options = array(
            'attribute_fields' => array(
                'attribute_one' => array('form_type' => 'text'),
                'attribute_two' => array('form_type' => 'text'),
            ),
            'attribute_default_values' => array(
                'attribute_one' => '$foo',
                'attribute_two' => '$bar',
            ),
            'init_actions' => array(
                array('@foo' => 'bar')
            )
        );

        $expectedOptions = array(
            'attribute_fields' => array(
                'attribute_one' => array('form_type' => 'text'),
                'attribute_two' => array('form_type' => 'text'),
            ),
            'attribute_default_values' => array(
                'attribute_one' => new PropertyPath('data.foo'),
                'attribute_two' => new PropertyPath('data.bar'),
            ),
<<<<<<< HEAD
            'init_actions' => $this->getMock('Oro\Component\ConfigExpression\Action\ActionInterface')
=======
            'init_actions' => $this->getMock('Oro\Component\Action\Action\ActionInterface')
>>>>>>> 6f75191e
        );

        $attributes = array(
            $this->createAttribute('attribute_one'),
            $this->createAttribute('attribute_two'),
        );

        $this->configurationPass->expects($this->at(0))
            ->method('passConfiguration')
            ->with($options['attribute_fields'])
            ->will($this->returnValue($expectedOptions['attribute_fields']));

        $this->configurationPass->expects($this->at(1))
            ->method('passConfiguration')
            ->with($options['attribute_default_values'])
            ->will($this->returnValue($expectedOptions['attribute_default_values']));

        $this->actionFactory->expects($this->once())
            ->method('create')
            ->with(Configurable::ALIAS, $options['init_actions'])
            ->will($this->returnValue($expectedOptions['init_actions']));

        $this->assertEquals(
            $expectedOptions,
            $this->assembler->assemble(
                $options,
                $attributes,
                'step',
                'test'
            )
        );
    }

    /**
     * @dataProvider invalidOptionsDataProvider
     */
    public function testAssembleRequiredOptionException(
        $options,
        $attributes,
        $owner,
        $ownerName,
        $expectedException,
        $expectedExceptionMessage
    ) {
        $this->setExpectedException($expectedException, $expectedExceptionMessage);
        $this->assembler->assemble($options, $attributes, $owner, $ownerName);
    }

    public function invalidOptionsDataProvider()
    {
        return array(
            'string_attribute_fields' => array(
                'options' => array(
                    'attribute_fields' => 'string'
                ),
                'attributes' => array(),
                'owner' => FormOptionsAssembler::STEP_OWNER,
                'ownerName' => 'test',
<<<<<<< HEAD
                'expectedException' => 'Oro\Component\ConfigExpression\Exception\InvalidParameterException',
=======
                'expectedException' => 'Oro\Component\Action\Exception\InvalidParameterException',
>>>>>>> 6f75191e
                'expectedExceptionMessage' => 'Option "form_options.attribute_fields" at step "test" must be an array.'
            ),
            'string_attribute_default_values' => array(
                'options' => array(
                    'attribute_default_values' => 'string'
                ),
                'attributes' => array(),
                'owner' => FormOptionsAssembler::STEP_OWNER,
                'ownerName' => 'test',
<<<<<<< HEAD
                'expectedException' => 'Oro\Component\ConfigExpression\Exception\InvalidParameterException',
=======
                'expectedException' => 'Oro\Component\Action\Exception\InvalidParameterException',
>>>>>>> 6f75191e
                'expectedExceptionMessage' =>
                    'Option "form_options.attribute_default_values" of step "test" must be an array.'
            ),
            'attribute_not_exist_at_attribute_fields' => array(
                'options' => array(
                    'attribute_fields' => array(
                        'attribute_one' => array('form_type' => 'text'),
                    )
                ),
                'attributes' => array(),
                'owner' => FormOptionsAssembler::STEP_OWNER,
                'ownerName' => 'test',
                'expectedException' => 'Oro\Bundle\WorkflowBundle\Exception\UnknownAttributeException',
                'expectedExceptionMessage' => 'Unknown attribute "attribute_one" at step "test".'
            ),
            'attribute_not_exist_at_attribute_default_values' => array(
                'options' => array(
                    'attribute_default_values' => array(
                        'attribute_one' => array('form_type' => 'text'),
                    )
                ),
                'attributes' => array(),
                'owner' => FormOptionsAssembler::STEP_OWNER,
                'ownerName' => 'test',
                'expectedException' => 'Oro\Bundle\WorkflowBundle\Exception\UnknownAttributeException',
                'expectedExceptionMessage' => 'Unknown attribute "attribute_one" at step "test".'
            ),
            'attribute_default_value_not_in_attribute_fields' => array(
                'options' => array(
                    'attribute_fields' => array(
                        'attribute_one' => array('form_type' => 'text'),
                    ),
                    'attribute_default_values' => array(
                        'attribute_two' => '$attribute_one'
                    )
                ),
                array(
                    $this->createAttribute('attribute_one'),
                    $this->createAttribute('attribute_two'),
                ),
                'owner' => FormOptionsAssembler::STEP_OWNER,
                'ownerName' => 'test',
<<<<<<< HEAD
                'expectedException' => 'Oro\Component\ConfigExpression\Exception\InvalidParameterException',
=======
                'expectedException' => 'Oro\Component\Action\Exception\InvalidParameterException',
>>>>>>> 6f75191e
                'expectedExceptionMessage' =>
                    'Form options of step "test" doesn\'t have attribute "attribute_two" which is referenced in ' .
                    '"attribute_default_values" option.'
            ),
        );
    }

    /**
     * @param string $name
     * @return Attribute
     */
    protected function createAttribute($name)
    {
        $attribute = new Attribute();
        $attribute->setName($name);

        return $attribute;
    }
}<|MERGE_RESOLUTION|>--- conflicted
+++ resolved
@@ -4,11 +4,7 @@
 
 use Symfony\Component\PropertyAccess\PropertyPath;
 
-<<<<<<< HEAD
-use Oro\Component\ConfigExpression\Action\Configurable;
-=======
 use Oro\Component\Action\Action\Configurable;
->>>>>>> 6f75191e
 use Oro\Bundle\WorkflowBundle\Model\FormOptionsAssembler;
 use Oro\Bundle\ActionBundle\Model\Attribute;
 
@@ -31,11 +27,7 @@
 
     protected function setUp()
     {
-<<<<<<< HEAD
-        $this->actionFactory = $this->getMockBuilder('Oro\Component\ConfigExpression\Action\ActionFactory')
-=======
         $this->actionFactory = $this->getMockBuilder('Oro\Component\Action\Action\ActionFactory')
->>>>>>> 6f75191e
             ->disableOriginalConstructor()
             ->getMock();
 
@@ -72,11 +64,7 @@
                 'attribute_one' => new PropertyPath('data.foo'),
                 'attribute_two' => new PropertyPath('data.bar'),
             ),
-<<<<<<< HEAD
-            'init_actions' => $this->getMock('Oro\Component\ConfigExpression\Action\ActionInterface')
-=======
             'init_actions' => $this->getMock('Oro\Component\Action\Action\ActionInterface')
->>>>>>> 6f75191e
         );
 
         $attributes = array(
@@ -135,11 +123,7 @@
                 'attributes' => array(),
                 'owner' => FormOptionsAssembler::STEP_OWNER,
                 'ownerName' => 'test',
-<<<<<<< HEAD
-                'expectedException' => 'Oro\Component\ConfigExpression\Exception\InvalidParameterException',
-=======
                 'expectedException' => 'Oro\Component\Action\Exception\InvalidParameterException',
->>>>>>> 6f75191e
                 'expectedExceptionMessage' => 'Option "form_options.attribute_fields" at step "test" must be an array.'
             ),
             'string_attribute_default_values' => array(
@@ -149,11 +133,7 @@
                 'attributes' => array(),
                 'owner' => FormOptionsAssembler::STEP_OWNER,
                 'ownerName' => 'test',
-<<<<<<< HEAD
-                'expectedException' => 'Oro\Component\ConfigExpression\Exception\InvalidParameterException',
-=======
                 'expectedException' => 'Oro\Component\Action\Exception\InvalidParameterException',
->>>>>>> 6f75191e
                 'expectedExceptionMessage' =>
                     'Option "form_options.attribute_default_values" of step "test" must be an array.'
             ),
@@ -196,11 +176,7 @@
                 ),
                 'owner' => FormOptionsAssembler::STEP_OWNER,
                 'ownerName' => 'test',
-<<<<<<< HEAD
-                'expectedException' => 'Oro\Component\ConfigExpression\Exception\InvalidParameterException',
-=======
                 'expectedException' => 'Oro\Component\Action\Exception\InvalidParameterException',
->>>>>>> 6f75191e
                 'expectedExceptionMessage' =>
                     'Form options of step "test" doesn\'t have attribute "attribute_two" which is referenced in ' .
                     '"attribute_default_values" option.'
