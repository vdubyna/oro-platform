<?php

namespace Oro\Bundle\WorkflowBundle\Tests\Unit\Model;

use Doctrine\Common\Collections\ArrayCollection;
use Doctrine\Common\Persistence\ManagerRegistry;
use Doctrine\ORM\EntityManager;

use Oro\Bundle\FeatureToggleBundle\Checker\FeatureChecker;
use Oro\Bundle\WorkflowBundle\Configuration\FeatureConfigurationExtension;
use Oro\Bundle\WorkflowBundle\Entity\WorkflowDefinition;
use Oro\Bundle\WorkflowBundle\Entity\Repository\WorkflowDefinitionRepository;
use Oro\Bundle\WorkflowBundle\Model\WorkflowAssembler;
use Oro\Bundle\WorkflowBundle\Model\WorkflowRegistry;
use Oro\Bundle\WorkflowBundle\Model\Workflow;

/**
 * @SuppressWarnings(PHPMD.TooManyPublicMethods)
 */
class WorkflowRegistryTest extends \PHPUnit_Framework_TestCase
{
    /** @var WorkflowDefinitionRepository|\PHPUnit_Framework_MockObject_MockObject */
    private $entityRepository;

    /** @var EntityManager|\PHPUnit_Framework_MockObject_MockObject */
    private $entityManager;

    /** @var ManagerRegistry|\PHPUnit_Framework_MockObject_MockObject */
    private $managerRegistry;

    /** @var WorkflowAssembler|\PHPUnit_Framework_MockObject_MockObject */
    private $assembler;

    /** @var FeatureChecker|\PHPUnit_Framework_MockObject_MockObject */
    private $featureChecker;

    /** @var WorkflowRegistry */
    private $registry;

    protected function setUp()
    {
        $this->entityRepository
            = $this->getMockBuilder(WorkflowDefinitionRepository::class)
            ->disableOriginalConstructor()
            ->getMock();

        $this->managerRegistry = $this->getMockBuilder(ManagerRegistry::class)
            ->disableOriginalConstructor()
            ->getMockForAbstractClass();

        $this->entityManager = $this->getMockBuilder(EntityManager::class)
            ->disableOriginalConstructor()
            ->getMock();

        $this->entityManager->expects($this->any())
            ->method('getRepository')
            ->with(WorkflowDefinition::class)
            ->willReturn($this->entityRepository);

        $this->managerRegistry->expects($this->any())
            ->method('getManagerForClass')
            ->with(WorkflowDefinition::class)
            ->willReturn($this->entityManager);

        $this->assembler = $this->getMockBuilder(WorkflowAssembler::class)
            ->disableOriginalConstructor()
            ->setMethods(['assemble'])
            ->getMock();

        $this->featureChecker = $this->getMockBuilder(FeatureChecker::class)
            ->disableOriginalConstructor()
            ->getMock();

        $this->registry = new WorkflowRegistry($this->managerRegistry, $this->assembler, $this->featureChecker);
    }

    protected function tearDown()
    {
        unset(
            $this->entityRepository,
            $this->managerRegistry,
            $this->entityManager,
            $this->configManager,
            $this->assembler,
            $this->featureChecker,
            $this->registry
        );
    }

    /**
     * @param WorkflowDefinition|null $workflowDefinition
     * @param Workflow|null $workflow
     */
    public function prepareAssemblerMock($workflowDefinition = null, $workflow = null)
    {
        if ($workflowDefinition && $workflow) {
            $this->assembler->expects($this->once())
                ->method('assemble')
                ->with($workflowDefinition)
                ->willReturn($workflow);
        } else {
            $this->assembler->expects($this->never())
                ->method('assemble');
        }
    }

    public function testGetWorkflowEnabledFeature()
    {
        $workflowName = 'test_workflow';
        $workflow = $this->createWorkflow($workflowName);
        $workflowDefinition = $workflow->getDefinition();

        $this->entityRepository->expects($this->once())
            ->method('find')
            ->with($workflowName)
            ->will($this->returnValue($workflowDefinition));
        $this->prepareAssemblerMock($workflowDefinition, $workflow);
        $this->setUpEntityManagerMock($workflowDefinition);

        // run twice to test cache storage inside registry
        $this->assertEquals($workflow, $this->registry->getWorkflow($workflowName));
        $this->assertEquals($workflow, $this->registry->getWorkflow($workflowName));
        $this->assertAttributeEquals([$workflowName => $workflow], 'workflowByName', $this->registry);
    }

<<<<<<< HEAD
    /**
     * @expectedException \Oro\Bundle\WorkflowBundle\Exception\WorkflowNotFoundException
     * @expectedExceptionMessage Workflow "test_workflow" not found
     */
    public function testGetWorkflowForDisabledFeatureShouldThrowException()
    {
        $workflowName = 'test_workflow';

        $this->entityRepository->expects($this->never())
            ->method('find')
            ->with($workflowName);

        $this->featureChecker->expects($this->once())
            ->method('isResourceEnabled')
            ->with($workflowName, WorkflowRegistry::FEATURE_CONFIG_WORKFLOW_KEY)
            ->willReturn(false);

        $this->registry->getWorkflow($workflowName);
    }

    public function testGetWorkflowForDisabledFeatureShouldReturnNull()
    {
        $workflowName = 'test_workflow';

        $this->entityRepository->expects($this->never())
            ->method('find')
            ->with($workflowName);

        $this->featureChecker->expects($this->once())
            ->method('isResourceEnabled')
            ->with($workflowName, WorkflowRegistry::FEATURE_CONFIG_WORKFLOW_KEY)
            ->willReturn(false);

        $this->assertNull($this->registry->getWorkflow($workflowName, false));
    }

=======
>>>>>>> c269758f
    public function testGetWorkflowWithDbEntitiesUpdate()
    {
        $workflowName = 'test_workflow';
        $oldDefinition = new WorkflowDefinition();
        $oldDefinition->setName($workflowName)->setLabel('Old Workflow');
        $newDefinition = new WorkflowDefinition();
        $newDefinition->setName($workflowName)->setLabel('New Workflow');

        /** @var Workflow $workflow */
        $workflow = $this->getMockBuilder('Oro\Bundle\WorkflowBundle\Model\Workflow')
            ->disableOriginalConstructor()
            ->setMethods(null)
            ->getMock();
        $workflow->setDefinition($oldDefinition);

        $this->entityRepository->expects($this->at(0))
            ->method('find')
            ->with($workflowName)
            ->will($this->returnValue($oldDefinition));
        $this->entityRepository->expects($this->at(1))
            ->method('find')
            ->with($workflowName)
            ->will($this->returnValue($newDefinition));
        $this->prepareAssemblerMock($oldDefinition, $workflow);
        $this->setUpEntityManagerMock($oldDefinition, false);

        $this->assertEquals($workflow, $this->registry->getWorkflow($workflowName));
        $this->assertEquals($newDefinition, $workflow->getDefinition());
        $this->assertAttributeEquals([$workflowName => $workflow], 'workflowByName', $this->registry);
    }

    /**
     * @expectedException \Oro\Bundle\WorkflowBundle\Exception\WorkflowNotFoundException
     * @expectedExceptionMessage Workflow "test_workflow" not found
     */
    public function testGetWorkflowNoUpdatedEntity()
    {
        $workflowName = 'test_workflow';
        $workflow = $this->createWorkflow($workflowName);
        $workflowDefinition = $workflow->getDefinition();

        $this->entityRepository->expects($this->at(0))
            ->method('find')
            ->with($workflowName)
            ->will($this->returnValue($workflowDefinition));
        $this->entityRepository->expects($this->at(1))
            ->method('find')
            ->with($workflowName)
            ->will($this->returnValue(null));
        $this->prepareAssemblerMock($workflowDefinition, $workflow);
        $this->setUpEntityManagerMock($workflowDefinition, false);

        $this->registry->getWorkflow($workflowName);
    }

    public function testHasActiveWorkflowsByEntityClassEnabledFeature()
    {
        $workflowName = 'test_workflow';
        $entityClass = 'testEntityClass';
        $workflow = $this->createWorkflow($workflowName, $entityClass);
        $workflowDefinition = $workflow->getDefinition();

        $this->featureChecker->expects($this->once())
            ->method('isResourceEnabled')
            ->with($workflowName, FeatureConfigurationExtension::WORKFLOWS_NODE_NAME)
            ->willReturn(true);

        $this->entityRepository->expects($this->once())
            ->method('findActiveForRelatedEntity')
            ->with($entityClass)
            ->willReturn([$workflowDefinition]);

        $this->prepareAssemblerMock();

        $this->assertTrue($this->registry->hasActiveWorkflowsByEntityClass($entityClass));
    }

    public function testHasActiveWorkflowsByEntityClassDisabledFeature()
    {
        $workflowName = 'test_workflow';
        $entityClass = 'testEntityClass';
        $workflow = $this->createWorkflow($workflowName, $entityClass);
        $workflowDefinition = $workflow->getDefinition();

        $this->featureChecker->expects($this->once())
            ->method('isResourceEnabled')
            ->with($workflowName, FeatureConfigurationExtension::WORKFLOWS_NODE_NAME)
            ->willReturn(false);

        $this->entityRepository->expects($this->once())
            ->method('findActiveForRelatedEntity')
            ->with($entityClass)
            ->willReturn([$workflowDefinition]);

        $this->prepareAssemblerMock();

        $this->assertFalse($this->registry->hasActiveWorkflowsByEntityClass($entityClass));
    }

    public function testGetActiveWorkflowsByEntityClass()
    {
        $entityClass = 'testEntityClass';
        $workflowName = 'test_workflow';
        $workflow = $this->createWorkflow($workflowName, $entityClass);
        $workflowDefinition = $workflow->getDefinition();

        $this->featureChecker->expects($this->once())
            ->method('isResourceEnabled')
            ->with($workflowName, FeatureConfigurationExtension::WORKFLOWS_NODE_NAME)
            ->willReturn(true);

        $this->entityRepository->expects($this->once())
            ->method('findActiveForRelatedEntity')
            ->with($entityClass)
            ->willReturn([$workflowDefinition]);
        $this->prepareAssemblerMock($workflowDefinition, $workflow);
        $this->setUpEntityManagerMock($workflowDefinition);

        $this->assertEquals(
            new ArrayCollection(['test_workflow' => $workflow]),
            $this->registry->getActiveWorkflowsByEntityClass($entityClass)
        );
    }

    public function testGetActiveWorkflowsByEntityClassWithDisabledFeature()
    {
        $entityClass = 'testEntityClass';

        $firstWorkflowName = 'first_test_workflow';
        $firstWorkflow = $this->createWorkflow($firstWorkflowName, $entityClass);
        $firstWorkflowDefinition = $firstWorkflow->getDefinition();

        $secondWorkflowName = 'second_test_workflow';
        $secondWorkflowDefinition = $firstWorkflow->getDefinition();

        $this->featureChecker->expects($this->exactly(2))
            ->method('isResourceEnabled')
            ->willReturnMap([
                [$firstWorkflowName, FeatureConfigurationExtension::WORKFLOWS_NODE_NAME, null, true],
                [$secondWorkflowName, FeatureConfigurationExtension::WORKFLOWS_NODE_NAME, null, false]
            ]);

        $this->entityRepository->expects($this->once())
            ->method('findActiveForRelatedEntity')
            ->with($entityClass)
            ->willReturn([$firstWorkflowDefinition, $secondWorkflowDefinition]);

        $this->prepareAssemblerMock($firstWorkflowDefinition, $firstWorkflow);
        $this->setUpEntityManagerMock($firstWorkflowDefinition);

        $this->assertEquals(
            new ArrayCollection(['first_test_workflow' => $firstWorkflow]),
            $this->registry->getActiveWorkflowsByEntityClass($entityClass)
        );
    }

    /**
     * @param array $groups
     * @param array $activeDefinitions
     * @param array|Workflow[] $expectedWorkflows
     * @dataProvider getActiveWorkflowsByActiveGroupsDataProvider
     */
    public function testGetActiveWorkflowsByActiveGroups(
        array $groups,
        array $activeDefinitions,
        array $expectedWorkflows
    ) {
        foreach ($expectedWorkflows as $workflow) {
            $this->prepareAssemblerMock($workflow->getDefinition(), $workflow);
            $this->setUpEntityManagerMock($workflow->getDefinition());
        }

        $this->featureChecker->expects($this->any())
            ->method('isResourceEnabled')
            ->willReturn(true);

        $this->entityRepository->expects($this->once())
            ->method('findBy')
            ->willReturn($activeDefinitions);

        $this->assertEquals($expectedWorkflows, $this->registry->getActiveWorkflowsByActiveGroups($groups));
    }

    /**
     * @return array
     */
    public function getActiveWorkflowsByActiveGroupsDataProvider()
    {
        $workflow1 = $this->createWorkflow('test_workflow1', 'testEntityClass');
        $workflowDefinition1 = $workflow1->getDefinition();
        $workflowDefinition1->setGroups([WorkflowDefinition::GROUP_TYPE_EXCLUSIVE_ACTIVE => ['group1']]);

        $workflow2 = $this->createWorkflow('test_workflow2', 'testEntityClass');
        $workflowDefinition2 = $workflow2->getDefinition();
        $workflowDefinition2->setGroups([WorkflowDefinition::GROUP_TYPE_EXCLUSIVE_ACTIVE => ['group2', 'group3']]);

        return [
            'empty' => [
                'groups' => [],
                'activeDefinitions' => [],
                'expectedWorkflows' => [],
            ],
            'filled' => [
                'groups' => ['group1'],
                'activeDefinitions' => [$workflowDefinition1, $workflowDefinition2],
                'expectedWorkflows' => [$workflow1],
            ],
        ];
    }

    public function testGetActiveWorkflowsByActiveGroupsWithDisabledFeature()
    {
        $workflow1 = $this->createWorkflow('test_workflow1', 'testEntityClass');
        $workflowDefinition1 = $workflow1->getDefinition();
        $workflowDefinition1->setGroups([WorkflowDefinition::GROUP_TYPE_EXCLUSIVE_ACTIVE => ['group1']]);

        $workflow2 = $this->createWorkflow('test_workflow2', 'testEntityClass');
        $workflowDefinition2 = $workflow2->getDefinition();
        $workflowDefinition2->setGroups([WorkflowDefinition::GROUP_TYPE_EXCLUSIVE_ACTIVE => ['group2', 'group3']]);

        $this->entityRepository->expects($this->once())
            ->method('findBy')
            ->willReturn([$workflowDefinition1, $workflowDefinition2]);

        $this->featureChecker->expects($this->any())
            ->method('isResourceEnabled')
            ->willReturn(false);

        $this->assertEmpty($this->registry->getActiveWorkflowsByActiveGroups(['group1']));
    }

    /**
     * @param WorkflowDefinition $workflowDefinition
     * @param boolean $isEntityKnown
     */
    protected function setUpEntityManagerMock($workflowDefinition, $isEntityKnown = true)
    {
        $unitOfWork = $this->getMockBuilder('Doctrine\ORM\UnitOfWork')
            ->disableOriginalConstructor()
            ->getMock();
        $unitOfWork->expects($this->any())->method('isInIdentityMap')->with($workflowDefinition)
            ->will($this->returnValue($isEntityKnown));

        $this->entityManager->expects($this->any())->method('getUnitOfWork')
            ->will($this->returnValue($unitOfWork));
    }

    /**
     * @param string $workflowName
     *
     * @param string|null $relatedEntity
     * @return Workflow|\PHPUnit_Framework_MockObject_MockObject
     */
    protected function createWorkflow($workflowName, $relatedEntity = null)
    {
        $workflowDefinition = new WorkflowDefinition();
        $workflowDefinition->setName($workflowName);

        if ($relatedEntity) {
            $workflowDefinition->setRelatedEntity($relatedEntity);
        }

        /** @var Workflow|\PHPUnit_Framework_MockObject_MockObject $workflow */
        $workflow = $this->getMockBuilder('Oro\Bundle\WorkflowBundle\Model\Workflow')
            ->disableOriginalConstructor()
            ->getMock();

        $workflow->expects($this->any())
            ->method('getDefinition')
            ->willReturn($workflowDefinition);

        return $workflow;
    }

    /**
     * @expectedException \Oro\Bundle\WorkflowBundle\Exception\WorkflowNotFoundException
     * @expectedExceptionMessage Workflow "not_existing_workflow" not found
     */
    public function testGetWorkflowNotFoundException()
    {
        $workflowName = 'not_existing_workflow';

        $this->entityRepository->expects($this->once())
            ->method('find')
            ->with($workflowName)
            ->willReturn(null);
        $this->prepareAssemblerMock();

        $this->registry->getWorkflow($workflowName);
    }
}<|MERGE_RESOLUTION|>--- conflicted
+++ resolved
@@ -123,45 +123,6 @@
         $this->assertAttributeEquals([$workflowName => $workflow], 'workflowByName', $this->registry);
     }
 
-<<<<<<< HEAD
-    /**
-     * @expectedException \Oro\Bundle\WorkflowBundle\Exception\WorkflowNotFoundException
-     * @expectedExceptionMessage Workflow "test_workflow" not found
-     */
-    public function testGetWorkflowForDisabledFeatureShouldThrowException()
-    {
-        $workflowName = 'test_workflow';
-
-        $this->entityRepository->expects($this->never())
-            ->method('find')
-            ->with($workflowName);
-
-        $this->featureChecker->expects($this->once())
-            ->method('isResourceEnabled')
-            ->with($workflowName, WorkflowRegistry::FEATURE_CONFIG_WORKFLOW_KEY)
-            ->willReturn(false);
-
-        $this->registry->getWorkflow($workflowName);
-    }
-
-    public function testGetWorkflowForDisabledFeatureShouldReturnNull()
-    {
-        $workflowName = 'test_workflow';
-
-        $this->entityRepository->expects($this->never())
-            ->method('find')
-            ->with($workflowName);
-
-        $this->featureChecker->expects($this->once())
-            ->method('isResourceEnabled')
-            ->with($workflowName, WorkflowRegistry::FEATURE_CONFIG_WORKFLOW_KEY)
-            ->willReturn(false);
-
-        $this->assertNull($this->registry->getWorkflow($workflowName, false));
-    }
-
-=======
->>>>>>> c269758f
     public function testGetWorkflowWithDbEntitiesUpdate()
     {
         $workflowName = 'test_workflow';
