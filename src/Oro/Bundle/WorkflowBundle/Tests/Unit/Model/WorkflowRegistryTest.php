<?php

namespace Oro\Bundle\WorkflowBundle\Tests\Unit\Model;

use Doctrine\Common\Collections\ArrayCollection;
use Doctrine\Common\Collections\Collection;
use Doctrine\Common\Persistence\ManagerRegistry;
use Doctrine\ORM\EntityManager;

use Oro\Bundle\WorkflowBundle\Entity\WorkflowDefinition;
use Oro\Bundle\WorkflowBundle\Entity\Repository\WorkflowDefinitionRepository;
use Oro\Bundle\WorkflowBundle\Model\Filter\WorkflowDefinitionFilterInterface;
use Oro\Bundle\WorkflowBundle\Model\WorkflowAssembler;
use Oro\Bundle\WorkflowBundle\Model\WorkflowRegistry;
use Oro\Bundle\WorkflowBundle\Model\Workflow;

/**
 * @SuppressWarnings(PHPMD.TooManyPublicMethods)
 */
class WorkflowRegistryTest extends \PHPUnit_Framework_TestCase
{
    /** @var WorkflowDefinitionRepository|\PHPUnit_Framework_MockObject_MockObject */
    private $entityRepository;

    /** @var EntityManager|\PHPUnit_Framework_MockObject_MockObject */
    private $entityManager;

    /** @var ManagerRegistry|\PHPUnit_Framework_MockObject_MockObject */
    private $managerRegistry;

    /** @var WorkflowAssembler|\PHPUnit_Framework_MockObject_MockObject */
    private $assembler;

    /** @var WorkflowRegistry */
    private $registry;

    protected function setUp()
    {
        $this->entityRepository
            = $this->getMockBuilder(WorkflowDefinitionRepository::class)
            ->disableOriginalConstructor()
            ->getMock();

        $this->managerRegistry = $this->getMockBuilder(ManagerRegistry::class)
            ->disableOriginalConstructor()
            ->getMockForAbstractClass();

        $this->entityManager = $this->getMockBuilder(EntityManager::class)
            ->disableOriginalConstructor()
            ->getMock();

        $this->entityManager->expects($this->any())
            ->method('getRepository')
            ->with(WorkflowDefinition::class)
            ->willReturn($this->entityRepository);

        $this->managerRegistry->expects($this->any())
            ->method('getManagerForClass')
            ->with(WorkflowDefinition::class)
            ->willReturn($this->entityManager);

        $this->assembler = $this->getMockBuilder(WorkflowAssembler::class)
            ->disableOriginalConstructor()
            ->setMethods(['assemble'])
            ->getMock();

        $this->registry = new WorkflowRegistry($this->managerRegistry, $this->assembler);
    }

    protected function tearDown()
    {
        unset(
            $this->entityRepository,
            $this->managerRegistry,
            $this->entityManager,
            $this->configManager,
            $this->assembler,
            $this->registry
        );
    }

    /**
     * @param WorkflowDefinition|null $workflowDefinition
     * @param Workflow|null $workflow
     */
    public function prepareAssemblerMock($workflowDefinition = null, $workflow = null)
    {
        if ($workflowDefinition && $workflow) {
            $this->assembler->expects($this->once())
                ->method('assemble')
                ->with($workflowDefinition)
                ->willReturn($workflow);
        } else {
            $this->assembler->expects($this->never())
                ->method('assemble');
        }
    }

    public function testGetWorkflowWithDbEntitiesUpdate()
    {
        $workflowName = 'test_workflow';
        $oldDefinition = new WorkflowDefinition();
        $oldDefinition->setName($workflowName)->setLabel('Old Workflow');
        $newDefinition = new WorkflowDefinition();
        $newDefinition->setName($workflowName)->setLabel('New Workflow');

        /** @var Workflow $workflow */
        $workflow = $this->getMockBuilder('Oro\Bundle\WorkflowBundle\Model\Workflow')
            ->disableOriginalConstructor()
            ->setMethods(null)
            ->getMock();
        $workflow->setDefinition($oldDefinition);

        $this->entityRepository->expects($this->at(0))
            ->method('find')
            ->with($workflowName)
            ->will($this->returnValue($oldDefinition));
        $this->entityRepository->expects($this->at(1))
            ->method('find')
            ->with($workflowName)
            ->will($this->returnValue($newDefinition));
        $this->prepareAssemblerMock($oldDefinition, $workflow);
        $this->setUpEntityManagerMock($oldDefinition, false);

        $this->assertEquals($workflow, $this->registry->getWorkflow($workflowName));
        $this->assertEquals($newDefinition, $workflow->getDefinition());
        $this->assertAttributeEquals([$workflowName => $workflow], 'workflowByName', $this->registry);
    }

    /**
     * @expectedException \Oro\Bundle\WorkflowBundle\Exception\WorkflowNotFoundException
     * @expectedExceptionMessage Workflow "test_workflow" not found
     */
    public function testGetWorkflowNoUpdatedEntity()
    {
        $workflowName = 'test_workflow';
        $workflow = $this->createWorkflow($workflowName);
        $workflowDefinition = $workflow->getDefinition();

        $this->entityRepository->expects($this->at(0))
            ->method('find')
            ->with($workflowName)
            ->will($this->returnValue($workflowDefinition));
        $this->entityRepository->expects($this->at(1))
            ->method('find')
            ->with($workflowName)
            ->will($this->returnValue(null));
        $this->prepareAssemblerMock($workflowDefinition, $workflow);
        $this->setUpEntityManagerMock($workflowDefinition, false);

        $this->registry->getWorkflow($workflowName);
    }

    public function testGetActiveWorkflowsByEntityClass()
    {
        $entityClass = 'testEntityClass';
        $workflowName = 'test_workflow';
        $workflow = $this->createWorkflow($workflowName, $entityClass);
        $workflowDefinition = $workflow->getDefinition();

        $this->entityRepository->expects($this->once())
            ->method('findActiveForRelatedEntity')
            ->with($entityClass)
            ->willReturn([$workflowDefinition]);
        $this->prepareAssemblerMock($workflowDefinition, $workflow);
        $this->setUpEntityManagerMock($workflowDefinition);

        $this->assertEquals(
            new ArrayCollection(['test_workflow' => $workflow]),
            $this->registry->getActiveWorkflowsByEntityClass($entityClass)
        );
    }

    /**
     * @param array $groups
     * @param array $activeDefinitions
     * @param array|Workflow[] $expectedWorkflows
     * @param WorkflowDefinitionFilterInterface $filter
     * @dataProvider getActiveWorkflowsByActiveGroupsDataProvider
     */
    public function testGetActiveWorkflowsByActiveGroups(
        array $groups,
        array $activeDefinitions,
        array $expectedWorkflows,
        WorkflowDefinitionFilterInterface $filter
    ) {
        foreach ($expectedWorkflows as $at => $workflow) {
            $this->assembler->expects($this->at($at))
                ->method('assemble')
                ->with($workflow->getDefinition())
                ->willReturn($workflow);
            $this->setUpEntityManagerMock($workflow->getDefinition());
        }

        $this->entityRepository->expects($this->once())
            ->method('findActive')
            ->willReturn($activeDefinitions);

        $this->registry->addDefinitionFilter($filter);

        $this->assertEquals(
            $expectedWorkflows,
            $this->registry->getActiveWorkflowsByActiveGroups($groups)->getValues()
        );
    }

    /**
     * @return array
     */
    public function getActiveWorkflowsByActiveGroupsDataProvider()
    {
        $workflow1 = $this->createWorkflow('test_workflow1', 'testEntityClass');
        $workflowDefinition1 = $workflow1->getDefinition();
        $workflowDefinition1->setExclusiveActiveGroups(['group1']);
        $filter1 = $this->createDefinitionFilterMock(
            new ArrayCollection([]),
            new ArrayCollection([])
        );

        $filter2 = $this->createDefinitionFilterMock(
            new ArrayCollection(['test_workflow1' => $workflowDefinition1]),
            new ArrayCollection(['test_workflow1' => $workflowDefinition1])
        );

        $workflow2 = $this->createWorkflow('test_workflow2', 'testEntityClass');
        $workflowDefinition2 = $workflow2->getDefinition();
        $workflowDefinition2->setExclusiveActiveGroups(['group2', 'group3']);
        $filter3 = $this->createDefinitionFilterMock(
            new ArrayCollection(['test_workflow1' => $workflowDefinition1]),
            new ArrayCollection([])
        );

        return [
            'empty' => [
                'groups' => [],
                'activeDefinitions' => [],
                'expectedWorkflows' => [],
                'filter' => $filter1
            ],
            'filled' => [
                'groups' => ['group1'],
                'activeDefinitions' => [$workflowDefinition1, $workflowDefinition2],
                'expectedWorkflows' => [$workflow1],
                'filter' => $filter2
            ],
            'filtered' => [
                'groups' => ['group1'],
                'activeDefinitions' => [$workflowDefinition1, $workflowDefinition2],
                'expectedWorkflows' => [],
                'filter' => $filter3
            ]
        ];
    }

<<<<<<< HEAD
    public function testGetActiveWorkflows()
    {
        $workflowName = 'test_workflow';
        $workflow = $this->createWorkflow($workflowName);
        $workflowDefinition = $workflow->getDefinition();

        $this->featureChecker->expects($this->once())
            ->method('isResourceEnabled')
            ->with($workflowName, FeatureConfigurationExtension::WORKFLOWS_NODE_NAME)
            ->willReturn(true);

        $this->entityRepository->expects($this->once())
            ->method('findActive')
            ->willReturn([$workflowDefinition]);
        $this->prepareAssemblerMock($workflowDefinition, $workflow);
        $this->setUpEntityManagerMock($workflowDefinition);

        $this->assertEquals(
            new ArrayCollection([$workflowName => $workflow]),
            $this->registry->getActiveWorkflows()
        );
    }

    public function testGetActiveWorkflowsNoFeature()
    {
        $workflowName = 'test_workflow';
        $workflow = $this->createWorkflow($workflowName);
        $workflowDefinition = $workflow->getDefinition();

        $this->featureChecker->expects($this->once())
            ->method('isResourceEnabled')
            ->with($workflowName, FeatureConfigurationExtension::WORKFLOWS_NODE_NAME)
            ->willReturn(false);

        $this->entityRepository->expects($this->once())
            ->method('findActive')
            ->willReturn([$workflowDefinition]);

        $this->prepareAssemblerMock();

        $this->assertEquals(
            new ArrayCollection(),
            $this->registry->getActiveWorkflows()
        );
    }

    public function testGetActiveWorkflowsByActiveGroupsWithDisabledFeature()
    {
        $workflow1 = $this->createWorkflow('test_workflow1', 'testEntityClass');
        $workflowDefinition1 = $workflow1->getDefinition();
        $workflowDefinition1->setExclusiveActiveGroups(['group1']);

        $workflow2 = $this->createWorkflow('test_workflow2', 'testEntityClass');
        $workflowDefinition2 = $workflow2->getDefinition();
        $workflowDefinition2->setExclusiveActiveGroups(['group2', 'group3']);

        $this->entityRepository->expects($this->once())
            ->method('findActive')
            ->willReturn([$workflowDefinition1, $workflowDefinition2]);

        $this->featureChecker->expects($this->any())
            ->method('isResourceEnabled')
            ->willReturn(false);
=======
    /**
     * @param Collection $in
     * @param Collection $out
     * @return WorkflowDefinitionFilterInterface|\PHPUnit_Framework_MockObject_MockObject
     */
    private function createDefinitionFilterMock(Collection $in, Collection $out)
    {
        $filter = $this->getMock(WorkflowDefinitionFilterInterface::class);
        $filter->expects($this->once())->method('filter')->with($in)->willReturn($out);
>>>>>>> 74b5ae49

        return $filter;
    }

    /**
     * @param WorkflowDefinition $workflowDefinition
     * @param boolean $isEntityKnown
     */
    protected function setUpEntityManagerMock($workflowDefinition, $isEntityKnown = true)
    {
        $unitOfWork = $this->getMockBuilder('Doctrine\ORM\UnitOfWork')
            ->disableOriginalConstructor()
            ->getMock();
        $unitOfWork->expects($this->any())->method('isInIdentityMap')->with($workflowDefinition)
            ->will($this->returnValue($isEntityKnown));

        $this->entityManager->expects($this->any())->method('getUnitOfWork')
            ->will($this->returnValue($unitOfWork));
    }

    /**
     * @param string $workflowName
     *
     * @param string|null $relatedEntity
     * @return Workflow|\PHPUnit_Framework_MockObject_MockObject
     */
    protected function createWorkflow($workflowName, $relatedEntity = null)
    {
        $workflowDefinition = new WorkflowDefinition();
        $workflowDefinition->setName($workflowName);

        if ($relatedEntity) {
            $workflowDefinition->setRelatedEntity($relatedEntity);
        }

        /** @var Workflow|\PHPUnit_Framework_MockObject_MockObject $workflow */
        $workflow = $this->getMockBuilder('Oro\Bundle\WorkflowBundle\Model\Workflow')
            ->disableOriginalConstructor()
            ->getMock();

        $workflow->expects($this->any())
            ->method('getDefinition')
            ->willReturn($workflowDefinition);

        $workflow->expects($this->any())
            ->method('getName')
            ->willReturn($workflowDefinition->getName());

        return $workflow;
    }

    /**
     * @expectedException \Oro\Bundle\WorkflowBundle\Exception\WorkflowNotFoundException
     * @expectedExceptionMessage Workflow "not_existing_workflow" not found
     */
    public function testGetWorkflowNotFoundException()
    {
        $workflowName = 'not_existing_workflow';

        $this->entityRepository->expects($this->once())
            ->method('find')
            ->with($workflowName)
            ->willReturn(null);
        $this->prepareAssemblerMock();

        $this->registry->getWorkflow($workflowName);
    }
}<|MERGE_RESOLUTION|>--- conflicted
+++ resolved
@@ -252,7 +252,6 @@
         ];
     }
 
-<<<<<<< HEAD
     public function testGetActiveWorkflows()
     {
         $workflowName = 'test_workflow';
@@ -316,7 +315,10 @@
         $this->featureChecker->expects($this->any())
             ->method('isResourceEnabled')
             ->willReturn(false);
-=======
+
+        $this->assertEmpty($this->registry->getActiveWorkflowsByActiveGroups(['group1']));
+    }
+
     /**
      * @param Collection $in
      * @param Collection $out
@@ -326,7 +328,6 @@
     {
         $filter = $this->getMock(WorkflowDefinitionFilterInterface::class);
         $filter->expects($this->once())->method('filter')->with($in)->willReturn($out);
->>>>>>> 74b5ae49
 
         return $filter;
     }
