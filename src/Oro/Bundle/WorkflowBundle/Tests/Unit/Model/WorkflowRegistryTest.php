<?php

namespace Oro\Bundle\WorkflowBundle\Tests\Unit\Model;

use Doctrine\Common\Collections\ArrayCollection;
use Doctrine\Common\Persistence\ManagerRegistry;
use Doctrine\ORM\EntityManager;
use Doctrine\ORM\EntityRepository;

use Oro\Bundle\WorkflowBundle\Entity\WorkflowDefinition;
use Oro\Bundle\WorkflowBundle\Model\WorkflowAssembler;
use Oro\Bundle\WorkflowBundle\Model\WorkflowRegistry;
use Oro\Bundle\WorkflowBundle\Model\Workflow;

class WorkflowRegistryTest extends \PHPUnit_Framework_TestCase
{
    /** @var EntityRepository|\PHPUnit_Framework_MockObject_MockObject */
    private $entityRepository;

    /** @var EntityManager|\PHPUnit_Framework_MockObject_MockObject */
    private $entityManager;

    /** @var ManagerRegistry|\PHPUnit_Framework_MockObject_MockObject */
    private $managerRegistry;

    /** @var WorkflowAssembler|\PHPUnit_Framework_MockObject_MockObject */
    private $assembler;

    /** @var WorkflowRegistry */
    private $registry;

    protected function setUp()
    {
        $this->entityRepository
            = $this->getMockBuilder(EntityRepository::class)
            ->disableOriginalConstructor()
            ->getMock();

        $this->managerRegistry = $this->getMockBuilder(ManagerRegistry::class)
            ->disableOriginalConstructor()
            ->getMockForAbstractClass();

        $this->entityManager = $this->getMockBuilder(EntityManager::class)
            ->disableOriginalConstructor()
            ->getMock();

        $this->entityManager->expects($this->any())
            ->method('getRepository')
            ->with(WorkflowDefinition::class)
            ->willReturn($this->entityRepository);

        $this->managerRegistry->expects($this->any())
            ->method('getManagerForClass')
            ->with(WorkflowDefinition::class)
            ->willReturn($this->entityManager);

        $this->assembler = $this->getMockBuilder(WorkflowAssembler::class)
            ->disableOriginalConstructor()
            ->setMethods(['assemble'])
            ->getMock();

        $this->registry = new WorkflowRegistry($this->managerRegistry, $this->assembler);
    }

    protected function tearDown()
    {
        unset(
            $this->entityRepository,
            $this->managerRegistry,
            $this->entityManager,
            $this->configManager,
            $this->assembler,
            $this->registry
        );
    }

    /**
     * @param WorkflowDefinition|null $workflowDefinition
     * @param Workflow|null $workflow
     */
    public function prepareAssemblerMock($workflowDefinition = null, $workflow = null)
    {
        if ($workflowDefinition && $workflow) {
            $this->assembler->expects($this->once())
                ->method('assemble')
                ->with($workflowDefinition)
                ->willReturn($workflow);
        } else {
            $this->assembler->expects($this->never())
                ->method('assemble');
        }
    }

    public function testGetWorkflow()
    {
        $workflowName = 'test_workflow';
        $workflow = $this->createWorkflow($workflowName);
        $workflowDefinition = $workflow->getDefinition();

        $this->entityRepository->expects($this->once())
            ->method('find')
            ->with($workflowName)
            ->will($this->returnValue($workflowDefinition));
        $this->prepareAssemblerMock($workflowDefinition, $workflow);
        $this->setUpEntityManagerMock($workflowDefinition);

        // run twice to test cache storage inside registry
        $this->assertEquals($workflow, $this->registry->getWorkflow($workflowName));
        $this->assertEquals($workflow, $this->registry->getWorkflow($workflowName));
        $this->assertAttributeEquals([$workflowName => $workflow], 'workflowByName', $this->registry);
    }

    public function testGetWorkflowWithDbEntitiesUpdate()
    {
        $workflowName = 'test_workflow';
        $oldDefinition = new WorkflowDefinition();
        $oldDefinition->setName($workflowName)->setLabel('Old Workflow');
        $newDefinition = new WorkflowDefinition();
        $newDefinition->setName($workflowName)->setLabel('New Workflow');

        /** @var Workflow $workflow */
        $workflow = $this->getMockBuilder('Oro\Bundle\WorkflowBundle\Model\Workflow')
            ->disableOriginalConstructor()
            ->setMethods(null)
            ->getMock();
        $workflow->setDefinition($oldDefinition);

        $this->entityRepository->expects($this->at(0))
            ->method('find')
            ->with($workflowName)
            ->will($this->returnValue($oldDefinition));
        $this->entityRepository->expects($this->at(1))
            ->method('find')
            ->with($workflowName)
            ->will($this->returnValue($newDefinition));
        $this->prepareAssemblerMock($oldDefinition, $workflow);
        $this->setUpEntityManagerMock($oldDefinition, false);

        $this->assertEquals($workflow, $this->registry->getWorkflow($workflowName));
        $this->assertEquals($newDefinition, $workflow->getDefinition());
        $this->assertAttributeEquals([$workflowName => $workflow], 'workflowByName', $this->registry);
    }

    /**
     * @expectedException \Oro\Bundle\WorkflowBundle\Exception\WorkflowNotFoundException
     * @expectedExceptionMessage Workflow "test_workflow" not found
     */
    public function testGetWorkflowNoUpdatedEntity()
    {
        $workflowName = 'test_workflow';
        $workflow = $this->createWorkflow($workflowName);
        $workflowDefinition = $workflow->getDefinition();

        $this->entityRepository->expects($this->at(0))
            ->method('find')
            ->with($workflowName)
            ->will($this->returnValue($workflowDefinition));
        $this->entityRepository->expects($this->at(1))
            ->method('find')
            ->with($workflowName)
            ->will($this->returnValue(null));
        $this->prepareAssemblerMock($workflowDefinition, $workflow);
        $this->setUpEntityManagerMock($workflowDefinition, false);

        $this->registry->getWorkflow($workflowName);
    }

    public function testGetActiveWorkflowsByEntityClass()
    {
        $entityClass = 'testEntityClass';
        $workflowName = 'test_workflow';
        $workflow = $this->createWorkflow($workflowName, $entityClass);
        $workflowDefinition = $workflow->getDefinition();

        $this->entityRepository->expects($this->once())
            ->method('findBy')
            ->with(['relatedEntity' => $entityClass, 'active' => true])
            ->willReturn([$workflowDefinition]);
        $this->prepareAssemblerMock($workflowDefinition, $workflow);
        $this->setUpEntityManagerMock($workflowDefinition);

        $this->assertEquals(
            new ArrayCollection(['test_workflow' => $workflow]),
            $this->registry->getActiveWorkflowsByEntityClass($entityClass)
        );
    }

    /**
<<<<<<< HEAD
     * @param bool $notEmptyList
     * @param bool $canAssemble
     * @param bool $expected
     * @dataProvider hasActiveWorkflowsByEntityClassDataProvider
     */
    public function testHasActiveWorkflowsByEntityClass($notEmptyList, $canAssemble, $expected)
    {
        $entityClass = 'testEntityClass';
        $workflowName = 'test_workflow';
        $workflow = $this->createWorkflow($workflowName, $entityClass);
        $workflowDefinition = $canAssemble ? $workflow->getDefinition() : null;

        $this->prepareAssemblerMock($workflowDefinition, $workflow);
        $this->setUpEntityManagerMock($workflowDefinition);

        $this->configManager
            ->expects($this->once())
            ->method('getActiveWorkflowNamesByEntity')
            ->with($entityClass)
            ->willReturn($notEmptyList ? [$workflowName] : []);

        $this->entityRepository->expects($this->exactly((int)$notEmptyList))
            ->method('find')
            ->with($workflowName)
            ->willReturn($workflowDefinition);

        $this->assertEquals($expected, $this->registry->hasActiveWorkflowsByEntityClass($entityClass));
    }

    /**
     * @return array
     */
    public function hasActiveWorkflowsByEntityClassDataProvider()
    {
        return [
            'empty list' => [
                'notEmptyList' => false,
                'canAssemble' => false,
                'expected' => false,
            ],
            'can not assemble' => [
                'notEmptyList' => true,
                'canAssemble' => false,
                'expected' => false,
            ],
            'can assemble without expected entity class' => [
                'notEmptyList' => true,
                'canAssemble' => true,
                'expected' => true,
            ]
        ];
    }

    /**
     * @param array $groups
     * @param array $activeDefinitions
     * @param array|Workflow[] $expectedWorkflows
     * @dataProvider getActiveWorkflowsByActiveGroupsDataProvider
     */
    public function testGetActiveWorkflowsByActiveGroups(
        array $groups,
        array $activeDefinitions,
        array $expectedWorkflows
    ) {
        foreach ($expectedWorkflows as $workflow) {
            $this->prepareAssemblerMock($workflow->getDefinition(), $workflow);
            $this->setUpEntityManagerMock($workflow->getDefinition());
        }

        $this->entityRepository->expects($this->once())
            ->method('findBy')
            ->willReturn($activeDefinitions);

        $this->assertEquals($expectedWorkflows, $this->registry->getActiveWorkflowsByActiveGroups($groups));
    }

    /**
     * @return array
     */
    public function getActiveWorkflowsByActiveGroupsDataProvider()
    {
        $workflow1 = $this->createWorkflow('test_workflow1', 'testEntityClass');
        $workflowDefinition1 = $workflow1->getDefinition();
        $workflowDefinition1->setGroups([WorkflowDefinition::GROUP_TYPE_EXCLUSIVE_ACTIVE => ['group1']]);

        $workflow2 = $this->createWorkflow('test_workflow2', 'testEntityClass');
        $workflowDefinition2 = $workflow2->getDefinition();
        $workflowDefinition2->setGroups([WorkflowDefinition::GROUP_TYPE_EXCLUSIVE_ACTIVE => ['group2', 'group3']]);

        return [
            'empty' => [
                'groups' => [],
                'activeDefinitions' => [],
                'expectedWorkflows' => [],
            ],
            'filled' => [
                'groups' => ['group1'],
                'activeDefinitions' => [$workflowDefinition1, $workflowDefinition2],
                'expectedWorkflows' => [$workflow1],
            ],
        ];
    }

    /**
=======
>>>>>>> 8970ae37
     * @param WorkflowDefinition $workflowDefinition
     * @param boolean $isEntityKnown
     */
    protected function setUpEntityManagerMock($workflowDefinition, $isEntityKnown = true)
    {
        $unitOfWork = $this->getMockBuilder('Doctrine\ORM\UnitOfWork')
            ->disableOriginalConstructor()
            ->getMock();
        $unitOfWork->expects($this->any())->method('isInIdentityMap')->with($workflowDefinition)
            ->will($this->returnValue($isEntityKnown));

        $this->entityManager->expects($this->any())->method('getUnitOfWork')
            ->will($this->returnValue($unitOfWork));
    }

    /**
     * @param string $workflowName
     *
     * @param string|null $relatedEntity
     * @return Workflow|\PHPUnit_Framework_MockObject_MockObject
     */
    protected function createWorkflow($workflowName, $relatedEntity = null)
    {
        $workflowDefinition = new WorkflowDefinition();
        $workflowDefinition->setName($workflowName);

        if ($relatedEntity) {
            $workflowDefinition->setRelatedEntity($relatedEntity);
        }

        /** @var Workflow|\PHPUnit_Framework_MockObject_MockObject $workflow */
        $workflow = $this->getMockBuilder('Oro\Bundle\WorkflowBundle\Model\Workflow')
            ->disableOriginalConstructor()
            ->getMock();

        $workflow->expects($this->any())
            ->method('getDefinition')
            ->willReturn($workflowDefinition);

        return $workflow;
    }

    /**
     * @expectedException \Oro\Bundle\WorkflowBundle\Exception\WorkflowNotFoundException
     * @expectedExceptionMessage Workflow "not_existing_workflow" not found
     */
    public function testGetWorkflowNotFoundException()
    {
        $workflowName = 'not_existing_workflow';

        $this->entityRepository->expects($this->once())
            ->method('find')
            ->with($workflowName)
            ->willReturn(null);
        $this->prepareAssemblerMock();

        $this->registry->getWorkflow($workflowName);
    }
}<|MERGE_RESOLUTION|>--- conflicted
+++ resolved
@@ -183,61 +183,6 @@
             new ArrayCollection(['test_workflow' => $workflow]),
             $this->registry->getActiveWorkflowsByEntityClass($entityClass)
         );
-    }
-
-    /**
-<<<<<<< HEAD
-     * @param bool $notEmptyList
-     * @param bool $canAssemble
-     * @param bool $expected
-     * @dataProvider hasActiveWorkflowsByEntityClassDataProvider
-     */
-    public function testHasActiveWorkflowsByEntityClass($notEmptyList, $canAssemble, $expected)
-    {
-        $entityClass = 'testEntityClass';
-        $workflowName = 'test_workflow';
-        $workflow = $this->createWorkflow($workflowName, $entityClass);
-        $workflowDefinition = $canAssemble ? $workflow->getDefinition() : null;
-
-        $this->prepareAssemblerMock($workflowDefinition, $workflow);
-        $this->setUpEntityManagerMock($workflowDefinition);
-
-        $this->configManager
-            ->expects($this->once())
-            ->method('getActiveWorkflowNamesByEntity')
-            ->with($entityClass)
-            ->willReturn($notEmptyList ? [$workflowName] : []);
-
-        $this->entityRepository->expects($this->exactly((int)$notEmptyList))
-            ->method('find')
-            ->with($workflowName)
-            ->willReturn($workflowDefinition);
-
-        $this->assertEquals($expected, $this->registry->hasActiveWorkflowsByEntityClass($entityClass));
-    }
-
-    /**
-     * @return array
-     */
-    public function hasActiveWorkflowsByEntityClassDataProvider()
-    {
-        return [
-            'empty list' => [
-                'notEmptyList' => false,
-                'canAssemble' => false,
-                'expected' => false,
-            ],
-            'can not assemble' => [
-                'notEmptyList' => true,
-                'canAssemble' => false,
-                'expected' => false,
-            ],
-            'can assemble without expected entity class' => [
-                'notEmptyList' => true,
-                'canAssemble' => true,
-                'expected' => true,
-            ]
-        ];
     }
 
     /**
@@ -291,8 +236,6 @@
     }
 
     /**
-=======
->>>>>>> 8970ae37
      * @param WorkflowDefinition $workflowDefinition
      * @param boolean $isEntityKnown
      */
