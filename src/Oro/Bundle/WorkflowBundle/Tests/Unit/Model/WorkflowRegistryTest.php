--- conflicted
+++ resolved
@@ -20,12 +20,6 @@
 {
     const ENTITY_CLASS = 'testEntityClass';
     const WORKFLOW_NAME = 'test_workflow';
-<<<<<<< HEAD
-
-    /** @var WorkflowDefinitionRepository|\PHPUnit_Framework_MockObject_MockObject */
-    private $entityRepository;
-=======
->>>>>>> 9605d050
 
     /** @var WorkflowDefinitionProvider|\PHPUnit_Framework_MockObject_MockObject */
     protected $definitionProvider;
@@ -98,43 +92,6 @@
         }
     }
 
-<<<<<<< HEAD
-    public function testGetWorkflowWithDbEntitiesUpdate()
-    {
-        $oldDefinition = new WorkflowDefinition();
-        $oldDefinition->setName(self::WORKFLOW_NAME)->setLabel('Old Workflow');
-        $newDefinition = new WorkflowDefinition();
-        $newDefinition->setName(self::WORKFLOW_NAME)->setLabel('New Workflow');
-
-        /** @var Workflow $workflow */
-        $workflow = $this->getMockBuilder('Oro\Bundle\WorkflowBundle\Model\Workflow')
-            ->disableOriginalConstructor()
-            ->setMethods(null)
-            ->getMock();
-        $workflow->setDefinition($oldDefinition);
-
-        $this->entityRepository->expects($this->at(0))
-            ->method('find')
-            ->with(self::WORKFLOW_NAME)
-            ->will($this->returnValue($oldDefinition));
-        $this->entityRepository->expects($this->at(1))
-            ->method('find')
-            ->with(self::WORKFLOW_NAME)
-            ->will($this->returnValue($newDefinition));
-        $this->prepareAssemblerMock($oldDefinition, $workflow);
-        $this->setUpEntityManagerMock($oldDefinition, false);
-
-        $this->filters->expects($this->once())->method('getFilters')->willReturn(new ArrayCollection([$this->filter]));
-        $this->filter->expects($this->once())->method('filter')
-            ->with(new ArrayCollection([$oldDefinition]))->willReturn(new ArrayCollection([$oldDefinition]));
-
-        $this->assertEquals($workflow, $this->registry->getWorkflow(self::WORKFLOW_NAME));
-        $this->assertEquals($newDefinition, $workflow->getDefinition());
-        $this->assertAttributeEquals([self::WORKFLOW_NAME => $workflow], 'workflowByName', $this->registry);
-    }
-
-=======
->>>>>>> 9605d050
     /**
      * @expectedException \Oro\Bundle\WorkflowBundle\Exception\WorkflowNotFoundException
      * @expectedExceptionMessage Workflow "test_workflow" not found
@@ -144,11 +101,7 @@
         $workflow = $this->createWorkflow(self::WORKFLOW_NAME);
         $workflowDefinition = $workflow->getDefinition();
 
-<<<<<<< HEAD
-        $this->entityRepository->expects($this->once())->method('find')
-=======
         $this->definitionProvider->expects($this->once())->method('find')
->>>>>>> 9605d050
             ->with(self::WORKFLOW_NAME)->willReturn($workflowDefinition);
 
         $this->prepareAssemblerMock();
@@ -162,19 +115,6 @@
 
     public function testGetActiveWorkflowsByEntityClass()
     {
-<<<<<<< HEAD
-        $workflow = $this->createWorkflow(self::WORKFLOW_NAME);
-        $workflowDefinition = $workflow->getDefinition();
-
-        $this->entityRepository->expects($this->at(0))
-            ->method('find')
-            ->with(self::WORKFLOW_NAME)
-            ->will($this->returnValue($workflowDefinition));
-        $this->entityRepository->expects($this->at(1))
-            ->method('find')
-            ->with(self::WORKFLOW_NAME)
-            ->will($this->returnValue(null));
-=======
         $workflow = $this->createWorkflow(self::WORKFLOW_NAME, self::ENTITY_CLASS);
         $workflowDefinition = $workflow->getDefinition();
 
@@ -182,19 +122,14 @@
             ->method('getActiveDefinitionsForRelatedEntity')
             ->with(self::ENTITY_CLASS)
             ->willReturn([$workflowDefinition]);
->>>>>>> 9605d050
         $this->prepareAssemblerMock($workflowDefinition, $workflow);
 
         $this->filters->expects($this->once())->method('getFilters')->willReturn(new ArrayCollection());
 
-<<<<<<< HEAD
-        $this->registry->getWorkflow(self::WORKFLOW_NAME);
-=======
         $this->assertEquals(
             new ArrayCollection([self::WORKFLOW_NAME => $workflow]),
             $this->registry->getActiveWorkflowsByEntityClass(self::ENTITY_CLASS)
         );
->>>>>>> 9605d050
     }
 
     /**
@@ -205,13 +140,6 @@
      */
     public function testHasActiveWorkflowsByEntityClass(array $definitions, $expected)
     {
-<<<<<<< HEAD
-        $workflow = $this->createWorkflow(self::WORKFLOW_NAME, self::ENTITY_CLASS);
-        $workflowDefinition = $workflow->getDefinition();
-
-        $this->entityRepository->expects($this->once())
-            ->method('findActiveForRelatedEntity')
-=======
         $this->definitionProvider->expects($this->once())
             ->method('getActiveDefinitionsForRelatedEntity')
             ->with(self::ENTITY_CLASS)
@@ -228,7 +156,6 @@
 
         $this->definitionProvider->expects($this->once())
             ->method('getDefinitionsForRelatedEntity')
->>>>>>> 9605d050
             ->with(self::ENTITY_CLASS)
             ->willReturn([$workflowDefinition]);
         $this->prepareAssemblerMock($workflowDefinition, $workflow);
@@ -237,11 +164,7 @@
 
         $this->assertEquals(
             new ArrayCollection([self::WORKFLOW_NAME => $workflow]),
-<<<<<<< HEAD
-            $this->registry->getActiveWorkflowsByEntityClass(self::ENTITY_CLASS)
-=======
             $this->registry->getWorkflowsByEntityClass(self::ENTITY_CLASS)
->>>>>>> 9605d050
         );
     }
 
@@ -251,54 +174,10 @@
      * @param array $definitions
      * @param bool $expected
      */
-<<<<<<< HEAD
-    public function testHasActiveWorkflowsByEntityClass(array $definitions, $expected)
-    {
-        $this->entityRepository->expects($this->once())
-            ->method('findActiveForRelatedEntity')
-            ->with(self::ENTITY_CLASS)
-            ->willReturn($definitions);
-        $this->filters->expects($this->any())->method('getFilters')->willReturn(new ArrayCollection());
-
-        $this->assertEquals($expected, $this->registry->hasActiveWorkflowsByEntityClass(self::ENTITY_CLASS));
-    }
-
-    public function testGetWorkflowsByEntityClass()
-    {
-        $workflow = $this->createWorkflow(self::WORKFLOW_NAME, self::ENTITY_CLASS);
-        $workflowDefinition = $workflow->getDefinition();
-
-        $this->entityRepository->expects($this->once())
-            ->method('findForRelatedEntity')
-            ->with(self::ENTITY_CLASS)
-            ->willReturn([$workflowDefinition]);
-        $this->prepareAssemblerMock($workflowDefinition, $workflow);
-        $this->setUpEntityManagerMock($workflowDefinition);
-
-        $this->filters->expects($this->once())->method('getFilters')->willReturn(new ArrayCollection());
-
-        $this->assertEquals(
-            new ArrayCollection([self::WORKFLOW_NAME => $workflow]),
-            $this->registry->getWorkflowsByEntityClass(self::ENTITY_CLASS)
-        );
-    }
-
-    /**
-     * @dataProvider hasWorkflowsByEntityClassDataProvider
-     *
-     * @param array $definitions
-     * @param bool $expected
-     */
     public function testHasWorkflowsByEntityClass(array $definitions, $expected)
     {
-        $this->entityRepository->expects($this->once())
-            ->method('findForRelatedEntity')
-=======
-    public function testHasWorkflowsByEntityClass(array $definitions, $expected)
-    {
         $this->definitionProvider->expects($this->once())
             ->method('getDefinitionsForRelatedEntity')
->>>>>>> 9605d050
             ->with(self::ENTITY_CLASS)
             ->willReturn($definitions);
         $this->filters->expects($this->any())->method('getFilters')->willReturn(new ArrayCollection());
