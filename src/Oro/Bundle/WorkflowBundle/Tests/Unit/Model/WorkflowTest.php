--- conflicted
+++ resolved
@@ -757,12 +757,8 @@
         $entityAttribute = new Attribute();
         $entityAttribute->setName('entity');
 
-<<<<<<< HEAD
-        $workflow = $this->createWorkflow(null, null, $securityFacade, null, $transitionManager);
+        $workflow = $this->createWorkflow(null, null, null, $transitionManager);
         $workflow->setDefinition($workflowDefinition);
-=======
-        $workflow = $this->createWorkflow(null, null, null, $transitionManager);
->>>>>>> c90b6af3
         $workflow->getAttributeManager()->setAttributes(array($entityAttribute));
         $workflow->getAttributeManager()->setEntityAttributeName($entityAttribute->getName());
 
