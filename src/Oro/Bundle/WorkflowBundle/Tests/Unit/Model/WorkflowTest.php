<?php

namespace Oro\Bundle\WorkflowBundle\Tests\Unit\Model;

use Doctrine\Common\Collections\ArrayCollection;

use Oro\Bundle\ActionBundle\Model\Attribute;
use Oro\Bundle\ActionBundle\Model\AttributeManager;
use Oro\Bundle\WorkflowBundle\Acl\AclManager;
use Oro\Bundle\WorkflowBundle\Entity\WorkflowStep;
use Oro\Bundle\WorkflowBundle\Model\TransitionManager;
use Oro\Bundle\WorkflowBundle\Model\Workflow;
use Oro\Bundle\WorkflowBundle\Model\Step;
use Oro\Bundle\WorkflowBundle\Model\Transition;
use Oro\Bundle\WorkflowBundle\Entity\WorkflowItem;
use Oro\Bundle\WorkflowBundle\Entity\WorkflowTransitionRecord;
use Oro\Bundle\WorkflowBundle\Exception\InvalidTransitionException;
use Oro\Bundle\WorkflowBundle\Tests\Unit\Model\Stub\EntityWithWorkflow;

/**
 * @SuppressWarnings(PHPMD.TooManyMethods)
 */
class WorkflowTest extends \PHPUnit_Framework_TestCase
{
    /**
     * @dataProvider propertiesDataProvider
     * @param string $property
     * @param mixed $value
     */
    public function testGettersAndSetters($property, $value)
    {
        $getter = 'get' . ucfirst($property);
        $setter = 'set' . ucfirst($property);
        $workflow = $this->createWorkflow();
        $this->assertInstanceOf(
            'Oro\Bundle\WorkflowBundle\Model\Workflow',
            call_user_func_array(array($workflow, $setter), array($value))
        );
        $this->assertEquals($value, call_user_func_array(array($workflow, $getter), array()));
    }

    public function propertiesDataProvider()
    {
        return array(
            'name' => array('name', 'test'),
            'label' => array('label', 'test'),
            'definition' => array('definition', $this->getMock('Oro\Bundle\WorkflowBundle\Entity\WorkflowDefinition'))
        );
    }

    /**
     * @expectedException \InvalidArgumentException
     * @expectedExceptionMessage Expected transition argument type is string or Transition
     */
    public function testIsTransitionAllowedArgumentException()
    {
        $workflowItem = $this->getMockBuilder('Oro\Bundle\WorkflowBundle\Entity\WorkflowItem')
            ->disableOriginalConstructor()
            ->getMock();

        $workflow = $this->createWorkflow();
        $workflow->isTransitionAllowed($workflowItem, 1);
    }

    /**
     * @expectedException \InvalidArgumentException
     * @expectedExceptionMessage Expected transition argument type is string or Transition
     */
    public function testTransitAllowedArgumentException()
    {
        $workflowItem = $this->getMockBuilder('Oro\Bundle\WorkflowBundle\Entity\WorkflowItem')
            ->disableOriginalConstructor()
            ->getMock();

        $workflow = $this->createWorkflow();
        $workflow->transit($workflowItem, 1);
    }

    // @codingStandardsIgnoreStart
    /**
     * @expectedException \Oro\Bundle\WorkflowBundle\Exception\InvalidTransitionException
     * @expectedExceptionMessage Step "test_step" of workflow "test_workflow" doesn't have allowed transition "test_transition".
     */
    // @codingStandardsIgnoreEnd
    public function testIsTransitionAllowedStepHasNoAllowedTransitionException()
    {
        $workflowStep = new WorkflowStep();
        $workflowStep->setName('test_step');

        $workflowItem = $this->getMockBuilder('Oro\Bundle\WorkflowBundle\Entity\WorkflowItem')
            ->disableOriginalConstructor()
            ->getMock();
        $workflowItem->expects($this->any())
            ->method('getCurrentStep')
            ->will($this->returnValue($workflowStep));
        $workflowItem->expects($this->once())
            ->method('getWorkflowName')
            ->will($this->returnValue('test_workflow'));

        $step = $this->getStepMock($workflowStep->getName());
        $step->expects($this->any())
            ->method('isAllowedTransition')
            ->with('test_transition')
            ->will($this->returnValue(false));

        $transition = $this->getTransitionMock('test_transition', false);

        $workflow = $this->createWorkflow('test_workflow');
        $workflow->getTransitionManager()->setTransitions(array($transition));
        $workflow->getStepManager()->setSteps(array($step));

        $workflow->isTransitionAllowed($workflowItem, 'test_transition', null, true);
    }

    /**
     * @dataProvider isTransitionAllowedDataProvider
     */
    public function testIsTransitionAllowed(
        $expectedResult,
        $transitionExist,
        $transitionAllowed,
        $isTransitionStart,
        $hasCurrentStep,
        $stepAllowTransition,
        $fireExceptions = true
    )
    {
        $workflowStep = new WorkflowStep();
        $workflowStep->setName('test_step');

        $entity = new EntityWithWorkflow();

        $workflowItem = $this->getMockBuilder('Oro\Bundle\WorkflowBundle\Entity\WorkflowItem')
            ->disableOriginalConstructor()
            ->getMock();
        $workflowItem->expects($this->any())
            ->method('getWorkflowName')
            ->will($this->returnValue('test_workflow'));
        $workflowItem->expects($this->any())
            ->method('getCurrentStep')
            ->will($this->returnValue($hasCurrentStep ? $workflowStep : null));
        $workflowItem->expects($this->any())
            ->method('getEntity')
            ->will($this->returnValue($entity));

        $step = $this->getStepMock('test_step');
        $step->expects($this->any())
            ->method('isAllowedTransition')
            ->with('test_transition')
            ->will($this->returnValue($stepAllowTransition));

        $errors = new ArrayCollection();

        $transition = $this->getTransitionMock('test_transition', $isTransitionStart);
        $transition->expects($this->any())
            ->method('isAllowed')
            ->with($workflowItem, $errors)
            ->will($this->returnValue($transitionAllowed));

        $workflow = $this->createWorkflow('test_workflow');
        if ($transitionExist) {
            $workflow->getTransitionManager()->setTransitions(array($transition));
        }
        $workflow->getStepManager()->setSteps(array($step));

        if ($expectedResult instanceof \Exception) {
            $this->setExpectedException(get_class($expectedResult), $expectedResult->getMessage());
        }

        $actualResult = $workflow->isTransitionAllowed($workflowItem, 'test_transition', $errors, $fireExceptions);

        if (is_bool($expectedResult)) {
            $this->assertEquals($actualResult, $expectedResult);
        }
    }

    /**
     * @SuppressWarnings(PHPMD.ExcessiveMethodLength)
     *
     * @return array
     */
    public function isTransitionAllowedDataProvider()
    {
        return array(
            'not_allowed_transition' => array(
                'expectedResult' => false,
                'transitionExist' => true,
                'transitionAllowed' => false,
                'isTransitionStart' => true,
                'hasCurrentStep' => true,
                'stepAllowTransition' => true,
            ),
            'allowed_transition' => array(
                'expectedResult' => true,
                'transitionExist' => true,
                'transitionAllowed' => true,
                'isTransitionStart' => false,
                'hasCurrentStep' => true,
                'stepAllowTransition' => true,
            ),
            'not_allowed_start_transition' => array(
                'expectedResult' => false,
                'transitionExist' => true,
                'transitionAllowed' => false,
                'isTransitionStart' => false,
                'hasCurrentStep' => true,
                'stepAllowTransition' => true,
            ),
            'allowed_start_transition' => array(
                'expectedResult' => true,
                'transitionExist' => true,
                'transitionAllowed' => true,
                'isTransitionStart' => true,
                'hasCurrentStep' => true,
                'stepAllowTransition' => true,
            ),
            'unknown_transition_fire_exception' => array(
                'expectedException' => InvalidTransitionException::unknownTransition('test_transition'),
                'transitionExist' => false,
                'transitionAllowed' => true,
                'isTransitionStart' => false,
                'hasCurrentStep' => true,
                'stepAllowTransition' => true,
            ),
            'unknown_transition_no_exception' => array(
                'expectedResult' => false,
                'transitionExist' => false,
                'transitionAllowed' => true,
                'isTransitionStart' => false,
                'hasCurrentStep' => true,
                'stepAllowTransition' => true,
                'fireException' => false
            ),
            'not_start_transition_fire_exception' => array(
                'expectedException' => InvalidTransitionException::notStartTransition(
                        'test_workflow',
                        'test_transition'
                    ),
                'transitionExist' => true,
                'transitionAllowed' => true,
                'isTransitionStart' => false,
                'hasCurrentStep' => false,
                'stepAllowTransition' => true,
            ),
            'not_start_transition_no_exception' => array(
                'expectedResult' => false,
                'transitionExist' => true,
                'transitionAllowed' => true,
                'isTransitionStart' => false,
                'hasCurrentStep' => false,
                'stepAllowTransition' => true,
                'fireException' => false
            ),
            'step_not_allow_transition_fire_exception' => array(
                'expectedException' => InvalidTransitionException::stepHasNoAllowedTransition(
                        'test_workflow',
                        'test_step',
                        'test_transition'
                    ),
                'transitionExist' => true,
                'transitionAllowed' => true,
                'isTransitionStart' => false,
                'hasCurrentStep' => true,
                'stepAllowTransition' => false,
            ),
            'step_not_allow_transition_no_exception' => array(
                'expectedResult' => false,
                'transitionExist' => true,
                'transitionAllowed' => true,
                'isTransitionStart' => false,
                'hasCurrentStep' => true,
                'stepAllowTransition' => false,
                'fireException' => false
            ),
        );
    }

    /**
     * @expectedException \Oro\Bundle\WorkflowBundle\Exception\InvalidTransitionException
     * @expectedTransitionMessage Step "stepOne" of workflow "test" doesn't have allowed transition "transition".
     */
    public function testTransitNotAllowedTransition()
    {
        $workflowStep = new WorkflowStep();
        $workflowStep->setName('stepOne');

        $workflowItem = $this->getMockBuilder('Oro\Bundle\WorkflowBundle\Entity\WorkflowItem')
            ->disableOriginalConstructor()
            ->getMock();
        $workflowItem->expects($this->any())
            ->method('getCurrentStep')
            ->will($this->returnValue($workflowStep));

        $step = $this->getStepMock($workflowStep->getName());
        $step->expects($this->once())
            ->method('isAllowedTransition')
            ->with('transition')
            ->will($this->returnValue(false));

        $transition = $this->getTransitionMock('transition');

        $workflow = $this->createWorkflow('test');
        $workflow->getTransitionManager()->setTransitions(array($transition));
        $workflow->getStepManager()->setSteps(array($step));
        $workflow->transit($workflowItem, 'transition');
    }

    public function testTransit()
    {
        $workflowStepOne = new WorkflowStep();
        $workflowStepOne->setName('stepOne');

        $workflowStepTwo = new WorkflowStep();
        $workflowStepTwo->setName('stepTwo');

        $entity = new EntityWithWorkflow();

        $workflowDefinition = $this->getMockBuilder('Oro\Bundle\WorkflowBundle\Entity\WorkflowDefinition')
            ->disableOriginalConstructor()
            ->getMock();
        $workflowDefinition->expects($this->once())
            ->method('getStepByName')
            ->with($workflowStepTwo->getName())
            ->will($this->returnValue($workflowStepTwo));

        $workflowItem = $this->getMockBuilder('Oro\Bundle\WorkflowBundle\Entity\WorkflowItem')
            ->disableOriginalConstructor()
            ->getMock();
        $workflowItem->expects($this->any())
            ->method('getEntity')
            ->will($this->returnValue($entity));
        $workflowItem->expects($this->any())
            ->method('getCurrentStep')
            ->will($this->returnValue($workflowStepOne));
        $workflowItem->expects($this->once())
            ->method('addTransitionRecord')
            ->with($this->isInstanceOf('Oro\Bundle\WorkflowBundle\Entity\WorkflowTransitionRecord'))
            ->will(
                $this->returnCallback(
                    function (WorkflowTransitionRecord $transitionRecord) {
                        self::assertEquals('transition', $transitionRecord->getTransitionName());
                        self::assertEquals('stepOne', $transitionRecord->getStepFrom()->getName());
                        self::assertEquals('stepTwo', $transitionRecord->getStepTo()->getName());
                    }
                )
            );

        $stepOne = $this->getStepMock($workflowStepOne->getName());
        $stepOne->expects($this->once())
            ->method('isAllowedTransition')
            ->with('transition')
            ->will($this->returnValue(true));

        $stepTwo = $this->getStepMock('stepTwo');

        $transition = $this->getTransitionMock('transition', false, $stepTwo);
        $transition->expects($this->once())
            ->method('transit')
            ->with($workflowItem);

        $aclManager = $this->getMockBuilder('Oro\Bundle\WorkflowBundle\Acl\AclManager')
            ->disableOriginalConstructor()
            ->getMock();
        $aclManager->expects($this->once())
            ->method('updateAclIdentities')
            ->with($workflowItem);

        $workflow = $this->createWorkflow(null, $aclManager);
        $workflow->setDefinition($workflowDefinition);
        $workflow->getTransitionManager()->setTransitions(array($transition));
        $workflow->getStepManager()->setSteps(array($stepOne, $stepTwo));
        $workflow->transit($workflowItem, 'transition');
    }

    /**
     * @expectedException \Oro\Bundle\WorkflowBundle\Exception\WorkflowException
     * @expectedExceptionMessage Workflow "test" does not have step entity "stepTwo"
     */
    public function testTransitException()
    {
        $workflowStepOne = new WorkflowStep();
        $workflowStepOne->setName('stepOne');

        $workflowDefinition = $this->getMockBuilder('Oro\Bundle\WorkflowBundle\Entity\WorkflowDefinition')
            ->disableOriginalConstructor()
            ->getMock();

        $workflowItem = $this->getMockBuilder('Oro\Bundle\WorkflowBundle\Entity\WorkflowItem')
            ->disableOriginalConstructor()
            ->getMock();
        $workflowItem->expects($this->any())
            ->method('getCurrentStep')
            ->will($this->returnValue($workflowStepOne));

        $stepOne = $this->getStepMock($workflowStepOne->getName());
        $stepOne->expects($this->once())
            ->method('isAllowedTransition')
            ->with('transition')
            ->will($this->returnValue(true));

        $stepTwo = $this->getStepMock('stepTwo');

        $transition = $this->getTransitionMock('transition', false, $stepTwo);

        $workflow = $this->createWorkflow('test');
        $workflow->setDefinition($workflowDefinition);
        $workflow->getTransitionManager()->setTransitions(array($transition));
        $workflow->getStepManager()->setSteps(array($stepOne));
        $workflow->transit($workflowItem, 'transition');
    }

    /**
     * @dataProvider startDataProvider
     * @param array $data
     * @param string $transitionName
     */
    public function testStart($data, $transitionName)
    {
        if (!$transitionName) {
            $expectedTransitionName = TransitionManager::DEFAULT_START_TRANSITION_NAME;
        } else {
            $expectedTransitionName = $transitionName;
        }

        $workflowStep = new WorkflowStep();
        $workflowStep->setName('step_name');
        $step = $this->getStepMock($workflowStep->getName());

        $transition = $this->getTransitionMock($expectedTransitionName, true, $step);
        $transition->expects($this->once())
            ->method('transit')
            ->with($this->isInstanceOf('Oro\Bundle\WorkflowBundle\Entity\WorkflowItem'))
            ->will(
                $this->returnCallback(
                    function (WorkflowItem $workflowItem) use ($workflowStep) {
                        $workflowItem->setCurrentStep($workflowStep);
                    }
                )
            );

        $workflowDefinition = $this->getMockBuilder('Oro\Bundle\WorkflowBundle\Entity\WorkflowDefinition')
            ->disableOriginalConstructor()
            ->getMock();
        $workflowDefinition->expects($this->once())
            ->method('getStepByName')
            ->with($workflowStep->getName())
            ->will($this->returnValue($workflowStep));

        $entity = new EntityWithWorkflow();
        $entityAttribute = new Attribute();
        $entityAttribute->setName('entity');

        $workflow = $this->createWorkflow();
        $workflow->setDefinition($workflowDefinition);
        $workflow->getTransitionManager()->setTransitions(array($transition));
        $workflow->getAttributeManager()->setAttributes(array($entityAttribute));
        $workflow->getAttributeManager()->setEntityAttributeName($entityAttribute->getName());
        $item = $workflow->start($entity, $data, $transitionName);
        $this->assertInstanceOf('Oro\Bundle\WorkflowBundle\Entity\WorkflowItem', $item);
        $this->assertEquals($entity, $item->getEntity());
        $this->assertEquals(array_merge($data, array('entity' => $entity)), $item->getData()->getValues());
    }

    public function startDataProvider()
    {
        return array(
            array(array(), null),
            array(array('test' => 'test'), 'test')
        );
    }

    protected function getStepMock($name)
    {
        $step = $this->getMockBuilder('Oro\Bundle\WorkflowBundle\Model\Step')
            ->disableOriginalConstructor()
            ->getMock();
        $step->expects($this->any())
            ->method('getName')
            ->will($this->returnValue($name));

        return $step;
    }

    protected function getTransitionMock($name, $isStart = false, $step = null)
    {
        $transition = $this->getMockBuilder('Oro\Bundle\WorkflowBundle\Model\Transition')
            ->disableOriginalConstructor()
            ->getMock();
        $transition->expects($this->any())
            ->method('getName')
            ->will($this->returnValue($name));
        if ($isStart) {
            $transition->expects($this->any())
                ->method('isStart')
                ->will($this->returnValue($isStart));
        }
        if ($step) {
            $transition->expects($this->any())
                ->method('getStepTo')
                ->will($this->returnValue($step));
        }

        return $transition;
    }

    public function testGetAllowedTransitions()
    {
        $firstTransition = new Transition();
        $firstTransition->setName('first_transition');

        $secondTransition = new Transition();
        $secondTransition->setName('second_transition');

        $workflowStep = new WorkflowStep();
        $workflowStep->setName('test_step');

        $step = new Step();
        $step->setName($workflowStep->getName());
        $step->setAllowedTransitions(array($secondTransition->getName()));

        $workflow = $this->createWorkflow();
        $workflow->getStepManager()->setSteps(array($step));
        $workflow->getTransitionManager()->setTransitions(array($firstTransition, $secondTransition));

        $workflowItem = new WorkflowItem();
        $workflowItem->setCurrentStep($workflowStep);

        $actualTransitions = $workflow->getTransitionsByWorkflowItem($workflowItem);
        $this->assertEquals(array($secondTransition), $actualTransitions->getValues());
    }

    /**
     * @expectedException \Oro\Bundle\WorkflowBundle\Exception\UnknownStepException
     * @expectedExceptionMessage Step "unknown_step" not found
     */
    public function testGetAllowedTransitionsUnknownStepException()
    {
        $workflowStep = new WorkflowStep();
        $workflowStep->setName('unknown_step');

        $workflowItem = new WorkflowItem();
        $workflowItem->setCurrentStep($workflowStep);

        $workflow = $this->createWorkflow();
        $workflow->getTransitionsByWorkflowItem($workflowItem);
    }

    public function testIsTransitionAvailable()
    {
        $workflowItem = $this->getMockBuilder('Oro\Bundle\WorkflowBundle\Entity\WorkflowItem')
            ->disableOriginalConstructor()
            ->getMock();
        $errors = new ArrayCollection();
        $transitionName = 'test_transition';
        $transition = $this->getTransitionMock($transitionName);
        $transition->expects($this->once())
            ->method('isAvailable')
            ->with($workflowItem, $errors)
            ->will($this->returnValue(true));
        $transitionManager = $this->getMockBuilder('Oro\Bundle\WorkflowBundle\Model\TransitionManager')
            ->disableOriginalConstructor()
            ->getMock();
        $transitionManager->expects($this->once())
            ->method('extractTransition')
            ->with($transition)
            ->will($this->returnValue($transition));

        $workflowName = null;
        $aclManager = null;
        $attributManager = null;

        $workflow = $this->createWorkflow($workflowName, $aclManager, $attributManager, $transitionManager);

        $this->assertTrue($workflow->isTransitionAvailable($workflowItem, $transition, $errors));
    }

    public function testIsStartTransitionAvailable()
    {
        $data = array();
        $errors = new ArrayCollection();
        $transitionName = 'test_transition';

        $workflowDefinition = $this->getMockBuilder('Oro\Bundle\WorkflowBundle\Entity\WorkflowDefinition')
            ->disableOriginalConstructor()
            ->getMock();

        $transition = $this->getTransitionMock($transitionName);
        $transition->expects($this->once())
            ->method('isAvailable')
            ->with($this->isInstanceOf('Oro\Bundle\WorkflowBundle\Entity\WorkflowItem'), $errors)
            ->will($this->returnValue(true));
        $transitionManager = $this->getMockBuilder('Oro\Bundle\WorkflowBundle\Model\TransitionManager')
            ->disableOriginalConstructor()
            ->getMock();
        $transitionManager->expects($this->once())
            ->method('extractTransition')
            ->with($transition)
            ->will($this->returnValue($transition));
        $entity = new EntityWithWorkflow();
        $entityAttribute = new Attribute();
        $entityAttribute->setName('entity');

        $workflowName = null;
        $aclManager = null;
        $attributManager = null;

        $workflow = $this->createWorkflow($workflowName, $aclManager, $attributManager, $transitionManager);

        $workflow->setDefinition($workflowDefinition);
        $workflow->getAttributeManager()->setAttributes(array($entityAttribute));
        $workflow->getAttributeManager()->setEntityAttributeName($entityAttribute->getName());

        $this->assertTrue($workflow->isStartTransitionAvailable($transition, $entity, $data, $errors));
    }

    /**
     * @dataProvider passedStepsDataProvider
     * @param array $records
     * @param array $expected
     */
    public function testGetPassedStepsByWorkflowItem($records, $expected)
    {
        $workflowItem = $this->getMockBuilder('Oro\Bundle\WorkflowBundle\Entity\WorkflowItem')
            ->disableOriginalConstructor()
            ->getMock();
        $workflowItem->expects($this->once())
            ->method('getTransitionRecords')
            ->will($this->returnValue($records));

        $stepsOne = $this->getStepMock('step1');
        $stepsOne->expects($this->any())
            ->method('getOrder')
            ->will($this->returnValue(1));
        $stepsTwo = $this->getStepMock('step2');
        $stepsTwo->expects($this->any())
            ->method('getOrder')
            ->will($this->returnValue(2));
        $stepsThree = $this->getStepMock('step3');
        $stepsThree->expects($this->any())
            ->method('getOrder')
            ->will($this->returnValue(2));

        $workflow = $this->createWorkflow();
        $workflow->getStepManager()->setSteps(array($stepsOne, $stepsTwo, $stepsThree));

        $passedSteps = $workflow->getPassedStepsByWorkflowItem($workflowItem);
        $this->assertInstanceOf('Doctrine\Common\Collections\ArrayCollection', $passedSteps);
        $actual = array();
        /** @var Step $step */
        foreach ($passedSteps as $step) {
            $actual[] = $step->getName();
        }
        $this->assertEquals($expected, $actual);
    }

    public function passedStepsDataProvider()
    {
        return array(
            array(
                array(
                    $this->getTransitionRecordMock('step1')
                ),
                array('step1')
            ),
            array(
                array(
                    $this->getTransitionRecordMock('step1'),
                    $this->getTransitionRecordMock('step2'),
                ),
                array('step1', 'step2')
            ),
            array(
                array(
                    $this->getTransitionRecordMock('step1'),
                    $this->getTransitionRecordMock('step2'),
                    $this->getTransitionRecordMock('step3'),
                    $this->getTransitionRecordMock('step1'),
                    $this->getTransitionRecordMock('step2'),
                ),
                array('step1', 'step2')
            ),
            array(
                array(
                    $this->getTransitionRecordMock('step1'),
                    $this->getTransitionRecordMock('step2'),
                    $this->getTransitionRecordMock('step3'),
                    $this->getTransitionRecordMock('step1'),
                    $this->getTransitionRecordMock('step3'),
                ),
                array('step1', 'step3')
            ),
            array(
                array(
                    $this->getTransitionRecordMock('step1'),
                    $this->getTransitionRecordMock('step2'),
                    $this->getTransitionRecordMock('step3'),
                    $this->getTransitionRecordMock('step1'),
                    $this->getTransitionRecordMock('step2'),
                    $this->getTransitionRecordMock('step1'),
                    $this->getTransitionRecordMock('step2'),
                    $this->getTransitionRecordMock('step1'),
                    $this->getTransitionRecordMock('step3'),
                ),
                array('step1', 'step3')
            ),
            array(
                array(
                    $this->getTransitionRecordMock('step1'),
                    $this->getTransitionRecordMock('step2'),
                    $this->getTransitionRecordMock('step3'),
                    $this->getTransitionRecordMock('step1'),
                    $this->getTransitionRecordMock('step2'),
                    $this->getTransitionRecordMock('step1'),
                    $this->getTransitionRecordMock('step2'),
                    $this->getTransitionRecordMock('step1'),
                    $this->getTransitionRecordMock('step1'),
                    $this->getTransitionRecordMock('step3'),
                    $this->getTransitionRecordMock('step3'),
                ),
                array('step1', 'step3')
            ),
            array(
                array(
                    $this->getTransitionRecordMock('step1'),
                    $this->getTransitionRecordMock('step3'),
                    $this->getTransitionRecordMock('step2'),
                ),
                array('step1', 'step3', 'step2')
            ),
        );
    }

    protected function getTransitionRecordMock($stepToName)
    {
        $workflowStep = new WorkflowStep();
        $workflowStep->setName($stepToName);

        $record = $this->getMockBuilder('Oro\Bundle\WorkflowBundle\Entity\WorkflowTransitionRecord')
            ->disableOriginalConstructor()
            ->getMock();
        $record->expects($this->any())
            ->method('getStepTo')
            ->will($this->returnValue($workflowStep));

        return $record;
    }

    /**
     * @param null|string $workflowName
     * @return Workflow
     */

    /**
     * @param string $workflowName
     * @param AclManager $aclManager
     * @param AttributeManager $attributeManager
     * @param TransitionManager $transitionManager
     * @return Workflow
     */
    protected function createWorkflow(
        $workflowName = null,
        $aclManager = null,
        $attributeManager = null,
        $transitionManager = null
<<<<<<< HEAD
    )
    {
=======
    ) {
>>>>>>> 0a43bac8
        if (!$aclManager) {
            $aclManager = $this->getMockBuilder('Oro\Bundle\WorkflowBundle\Acl\AclManager')
                ->disableOriginalConstructor()
                ->getMock();
        }

        $restrictionManager = $this->getMockBuilder('Oro\Bundle\WorkflowBundle\Restriction\RestrictionManager')
            ->disableOriginalConstructor()
            ->getMock();

        $workflow = new Workflow(
            $aclManager,
            $restrictionManager,
            null,
            $attributeManager,
            $transitionManager
        );
        $workflow->setName($workflowName);

        return $workflow;
    }

    public function testGetAttributesMapping()
    {
        $attributeOne = $this->getMockBuilder('Oro\Bundle\ActionBundle\Model\Attribute')
            ->getMock();
        $attributeOne->expects($this->once())
            ->method('getPropertyPath');
        $attributeOne->expects($this->never())
            ->method('getName');
        $attributeTwo = $this->getMockBuilder('Oro\Bundle\ActionBundle\Model\Attribute')
            ->getMock();
        $attributeTwo->expects($this->atLeastOnce())
            ->method('getPropertyPath')
            ->will($this->returnValue('path'));
        $attributeTwo->expects($this->once())
            ->method('getName')
            ->will($this->returnValue('name'));

        $attributes = array($attributeOne, $attributeTwo);
        $attributeManager = $this->getMockBuilder('Oro\Bundle\ActionBundle\Model\AttributeManager')
            ->disableOriginalConstructor()
            ->getMock();
        $attributeManager->expects($this->once())
            ->method('getAttributes')
            ->will($this->returnValue($attributes));

        $workflowName = null;
        $aclManager = null;

        $workflow = $this->createWorkflow($workflowName, $aclManager, $attributeManager);
        $expected = array('name' => 'path');
        $this->assertEquals($expected, $workflow->getAttributesMapping());
    }
}<|MERGE_RESOLUTION|>--- conflicted
+++ resolved
@@ -123,8 +123,7 @@
         $hasCurrentStep,
         $stepAllowTransition,
         $fireExceptions = true
-    )
-    {
+    ) {
         $workflowStep = new WorkflowStep();
         $workflowStep->setName('test_step');
 
@@ -762,12 +761,7 @@
         $aclManager = null,
         $attributeManager = null,
         $transitionManager = null
-<<<<<<< HEAD
-    )
-    {
-=======
     ) {
->>>>>>> 0a43bac8
         if (!$aclManager) {
             $aclManager = $this->getMockBuilder('Oro\Bundle\WorkflowBundle\Acl\AclManager')
                 ->disableOriginalConstructor()
