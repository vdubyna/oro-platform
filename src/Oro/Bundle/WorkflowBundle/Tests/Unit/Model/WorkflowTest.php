<?php

namespace Oro\Bundle\WorkflowBundle\Tests\Unit\Model;

use Doctrine\Common\Collections\ArrayCollection;

use Oro\Bundle\WorkflowBundle\Model\Workflow;
use Oro\Bundle\WorkflowBundle\Model\Step;
use Oro\Bundle\WorkflowBundle\Model\Transition;
use Oro\Bundle\WorkflowBundle\Entity\WorkflowItem;
use Oro\Bundle\WorkflowBundle\Entity\WorkflowTransitionRecord;

/**
 * @SuppressWarnings(PHPMD.TooManyMethods)
 */
class WorkflowTest extends \PHPUnit_Framework_TestCase
{
    /**
     * @dataProvider propertiesDataProvider
     * @param string $property
     * @param mixed $value
     */
    public function testGettersAndSetters($property, $value)
    {
        $getter = 'get' . ucfirst($property);
        $setter = 'set' . ucfirst($property);
        $workflow = $this->createWorkflow();
        $this->assertInstanceOf(
            'Oro\Bundle\WorkflowBundle\Model\Workflow',
            call_user_func_array(array($workflow, $setter), array($value))
        );
        $this->assertEquals($value, call_user_func_array(array($workflow, $getter), array()));
    }

    public function propertiesDataProvider()
    {
        return array(
            'name' => array('name', 'test'),
            'label' => array('label', 'test')
        );
    }

    public function testType()
    {
        $workflow = $this->createWorkflow();
        $this->assertNull($workflow->getType());
        $value = Workflow::TYPE_ENTITY;
        $workflow->setType($value);
        $this->assertEquals($value, $workflow->getType());
    }

    public function testEnabled()
    {
        $workflow = $this->createWorkflow();
        $this->assertTrue($workflow->isEnabled());

        $workflow->setEnabled(false);
        $this->assertFalse($workflow->isEnabled());

        $workflow->setEnabled(true);
        $this->assertTrue($workflow->isEnabled());
    }

    public function testGetStepsEmpty()
    {
        $workflow = $this->createWorkflow();
        $this->assertInstanceOf('Doctrine\Common\Collections\ArrayCollection', $workflow->getSteps());
    }

    public function testGetOrderedSteps()
    {
        $stepOne = new Step();
        $stepOne->setOrder(1);
        $stepTwo = new Step();
        $stepTwo->setOrder(2);
        $stepThree = new Step();
        $stepThree->setOrder(3);
        $steps = new ArrayCollection(array($stepTwo, $stepOne, $stepThree));

        $workflow = $this->createWorkflow();
        $workflow->setSteps($steps);
        $ordered = $workflow->getOrderedSteps();
        $this->assertInstanceOf('Doctrine\Common\Collections\ArrayCollection', $ordered);
        $this->assertSame($stepOne, $ordered->get(0), 'Steps are not in correct order');
        $this->assertSame($stepTwo, $ordered->get(1), 'Steps are not in correct order');
        $this->assertSame($stepThree, $ordered->get(2), 'Steps are not in correct order');
    }

    public function testSetSteps()
    {
        $stepOne = $this->getMockBuilder('Oro\Bundle\WorkflowBundle\Model\Step')
            ->getMock();
        $stepOne->expects($this->once())
            ->method('getName')
            ->will($this->returnValue('step1'));

        $stepTwo = $this->getMockBuilder('Oro\Bundle\WorkflowBundle\Model\Step')
            ->getMock();
        $stepTwo->expects($this->once())
            ->method('getName')
            ->will($this->returnValue('step2'));

        $workflow = $this->createWorkflow();

        $workflow->setSteps(array($stepOne, $stepTwo));
        $steps = $workflow->getSteps();
        $this->assertInstanceOf('Doctrine\Common\Collections\ArrayCollection', $steps);
        $expected = array('step1' => $stepOne, 'step2' => $stepTwo);
        $this->assertEquals($expected, $steps->toArray());

        $stepsCollection = new ArrayCollection(array('step1' => $stepOne, 'step2' => $stepTwo));
        $workflow->setSteps($stepsCollection);
        $steps = $workflow->getSteps();
        $this->assertInstanceOf('Doctrine\Common\Collections\ArrayCollection', $steps);
        $expected = array('step1' => $stepOne, 'step2' => $stepTwo);
        $this->assertEquals($expected, $steps->toArray());
    }

    public function testGetTransitionsEmpty()
    {
        $workflow = $this->createWorkflow();
        $this->assertInstanceOf('Doctrine\Common\Collections\ArrayCollection', $workflow->getTransitions());
    }

    public function testGetTransition()
    {
        $transition = $this->getTransitionMock('transition');

        $workflow = $this->createWorkflow();
        $workflow->setTransitions(array($transition));

        $this->assertEquals($transition, $workflow->getTransition('transition'));
    }

    public function testSetTransitions()
    {
        $transitionOne = $this->getMockBuilder('Oro\Bundle\WorkflowBundle\Model\Transition')
            ->getMock();
        $transitionOne->expects($this->once())
            ->method('getName')
            ->will($this->returnValue('transition1'));

        $transitionTwo = $this->getMockBuilder('Oro\Bundle\WorkflowBundle\Model\Transition')
            ->getMock();
        $transitionTwo->expects($this->once())
            ->method('getName')
            ->will($this->returnValue('transition2'));

        $workflow = $this->createWorkflow();

        $workflow->setTransitions(array($transitionOne, $transitionTwo));
        $transitions = $workflow->getTransitions();
        $this->assertInstanceOf('Doctrine\Common\Collections\ArrayCollection', $transitions);
        $expected = array('transition1' => $transitionOne, 'transition2' => $transitionTwo);
        $this->assertEquals($expected, $transitions->toArray());

        $transitionsCollection = new ArrayCollection(
            array('transition1' => $transitionOne, 'transition2' => $transitionTwo)
        );
        $workflow->setTransitions($transitionsCollection);
        $transitions = $workflow->getTransitions();
        $this->assertInstanceOf('Doctrine\Common\Collections\ArrayCollection', $transitions);
        $expected = array('transition1' => $transitionOne, 'transition2' => $transitionTwo);
        $this->assertEquals($expected, $transitions->toArray());
    }

    /**
     * @expectedException \InvalidArgumentException
     * @expectedExceptionMessage Expected transition argument type is string or Transition
     */
    public function testIsTransitionAllowedArgumentException()
    {
        $workflowItem = $this->getMockBuilder('Oro\Bundle\WorkflowBundle\Entity\WorkflowItem')
            ->disableOriginalConstructor()
            ->getMock();

        $workflow = $this->createWorkflow();
        $workflow->isTransitionAllowed($workflowItem, 1);
    }

    /**
     * @expectedException \InvalidArgumentException
     * @expectedExceptionMessage Expected transition argument type is string or Transition
     */
    public function testTransitAllowedArgumentException()
    {
        $workflowItem = $this->getMockBuilder('Oro\Bundle\WorkflowBundle\Entity\WorkflowItem')
            ->disableOriginalConstructor()
            ->getMock();

        $workflow = $this->createWorkflow();
        $workflow->transit($workflowItem, 1);
    }

    public function testIsTransitionAllowedUnknownTransition()
    {
        $workflowItem = $this->getMockBuilder('Oro\Bundle\WorkflowBundle\Entity\WorkflowItem')
            ->disableOriginalConstructor()
            ->getMock();

        $workflow = $this->createWorkflow();
        $this->assertFalse($workflow->isTransitionAllowed($workflowItem, 'test'));
    }

    /**
     * @param bool $isAllowed
     * @param string $transitionName
     * @param bool $isStartTransition
     * @param string $stepName
     * @param bool $isAllowedForStep
     * @dataProvider isAllowedDataProvider
     */
    public function testIsTransitionAllowed(
        $isAllowed,
        $transitionName,
        $isStartTransition = false,
        $stepName = null,
        $isAllowedForStep = false
    ) {
        $workflowItem = $this->getMockBuilder('Oro\Bundle\WorkflowBundle\Entity\WorkflowItem')
            ->disableOriginalConstructor()
            ->getMock();
        $workflowItem->expects($this->any())
            ->method('getCurrentStepName')
            ->will($this->returnValue($stepName));

        $transition = $this->getTransitionMock('transition', $isStartTransition);
        $transition->expects($this->any())
            ->method('isAllowed')
            ->will($this->returnValue($isAllowed));

        $step = $this->getStepMock('step');
        $step->expects($this->any())
            ->method('isAllowedTransition')
            ->with('transition')
            ->will($this->returnValue($isAllowedForStep));

        $workflow = $this->createWorkflow();
        $workflow->setTransitions(array($transition));
        $workflow->setSteps(array($step));

        $this->assertEquals($isAllowed, $workflow->isTransitionAllowed($workflowItem, $transitionName));
    }

    /**
     * @return array
     */
    public function isAllowedDataProvider()
    {
        return array(
            'no transition' => array(
                'isAllowed'      => false,
                'transitionName' => 'unknown_transition',
            ),
            'no_current_step_start_step' => array(
                'isAllowed'         => true,
                'transitionName'    => 'transition',
                'isStartTransition' => true,
                'stepName'          => 'unknown_step',
            ),
            'no_current_step_not_start_step' => array(
                'isAllowed'         => false,
                'transitionName'    => 'transition',
                'isStartTransition' => false,
                'stepName'          => 'unknown_step',
            ),
            'not allowed for step' => array(
                'isAllowed'         => false,
                'transitionName'    => 'transition',
                'isStartTransition' => false,
                'stepName'          => 'step',
                'isAllowedForStep'  => false,
            ),
            'not allowed for workflow item' => array(
                'isAllowed'                => false,
                'transitionName'           => 'transition',
                'isStartTransition'        => false,
                'stepName'                 => 'step',
                'isAllowedForStep'         => true,
            ),
            'allowed for workflow item' => array(
                'isAllowed'                => true,
                'transitionName'           => 'transition',
                'isStartTransition'        => false,
                'stepName'                 => 'step',
                'isAllowedForStep'         => true,
            ),
        );
    }

    /**
     * @expectedException \Oro\Bundle\WorkflowBundle\Exception\ForbiddenTransitionException
     * @expectedTransitionMessage Transition "transition" is not allowed for step "stepOne".
     */
    public function testTransitForbiddenTransition()
    {
        $workflowItem = $this->getMockBuilder('Oro\Bundle\WorkflowBundle\Entity\WorkflowItem')
            ->disableOriginalConstructor()
            ->getMock();
        $workflowItem->expects($this->any())
            ->method('getCurrentStepName')
            ->will($this->returnValue('stepOne'));

        $transition = $this->getTransitionMock('transition');
        $step = $this->getStepMock('stepOne');
        $step->expects($this->once())
            ->method('isAllowedTransition')
            ->with('transition')
            ->will($this->returnValue(false));

        $workflow = $this->createWorkflow();
        $workflow->setTransitions(array($transition));
        $workflow->setSteps(array($step));
        $workflow->transit($workflowItem, 'transition');
    }

    public function testTransit()
    {
        $workflowItem = $this->getMockBuilder('Oro\Bundle\WorkflowBundle\Entity\WorkflowItem')
            ->disableOriginalConstructor()
            ->getMock();
        $workflowItem->expects($this->any())
            ->method('getCurrentStepName')
            ->will($this->returnValue('stepOne'));
        $workflowItem->expects($this->once())
            ->method('addTransitionRecord')
            ->with($this->isInstanceOf('Oro\Bundle\WorkflowBundle\Entity\WorkflowTransitionRecord'))
            ->will(
                $this->returnCallback(
                    function (WorkflowTransitionRecord $transitionRecord) {
                        \PHPUnit_Framework_TestCase::assertEquals('transition', $transitionRecord->getTransitionName());
                        \PHPUnit_Framework_TestCase::assertEquals('stepOne', $transitionRecord->getStepFromName());
                        \PHPUnit_Framework_TestCase::assertEquals('stepTwo', $transitionRecord->getStepToName());
                    }
                )
            );

        $step = $this->getStepMock('stepOne');
        $step->expects($this->once())
            ->method('isAllowedTransition')
            ->with('transition')
            ->will($this->returnValue(true));

        $transition = $this->getTransitionMock('transition', false, 'stepTwo');
        $transition->expects($this->once())
            ->method('isAllowed')
            ->with($workflowItem)
            ->will($this->returnValue(true));
        $transition->expects($this->once())
            ->method('transit')
            ->with($workflowItem);
        $transition->expects($this->once())
            ->method('transit')
            ->with($workflowItem);

        $entityBinder = $this->getMockEntityBinder();
        $entityBinder->expects($this->once())->method('bindEntities')->with($workflowItem);

        $workflow = $this->createWorkflow();
        $workflow->setTransitions(array($transition));
        $workflow->setSteps(array($step));
        $workflow->setEntityBinder($entityBinder);
        $workflow->transit($workflowItem, 'transition');
    }

    public function testBindEntities()
    {
        $workflowItem = $this->getMockBuilder('Oro\Bundle\WorkflowBundle\Entity\WorkflowItem')
            ->disableOriginalConstructor()
            ->getMock();

        $entityBinder = $this->getMockEntityBinder();
        $entityBinder->expects($this->once())->method('bindEntities')->with($workflowItem)
            ->will($this->returnValue(true));

        $workflow = $this->createWorkflow();
        $workflow->setEntityBinder($entityBinder);
        $this->assertTrue($workflow->bindEntities($workflowItem));
    }

    /**
     * @expectedException \LogicException
     * @expectedExceptionMessage Entity binder is not set
     */
    public function testBindEntitiesFails()
    {
        $workflowItem = $this->getMockBuilder('Oro\Bundle\WorkflowBundle\Entity\WorkflowItem')
            ->disableOriginalConstructor()
            ->getMock();

        $workflow = $this->createWorkflow();
        $workflow->bindEntities($workflowItem);
    }

    public function testSetAttributes()
    {
        $attributeOne = $this->getMockBuilder('Oro\Bundle\WorkflowBundle\Model\Attribute')
            ->getMock();
        $attributeOne->expects($this->once())
            ->method('getName')
            ->will($this->returnValue('attr1'));

        $attributeTwo = $this->getMockBuilder('Oro\Bundle\WorkflowBundle\Model\Attribute')
            ->getMock();
        $attributeTwo->expects($this->once())
            ->method('getName')
            ->will($this->returnValue('attr2'));

        $workflow = $this->createWorkflow();

        $workflow->setAttributes(array($attributeOne, $attributeTwo));
        $attributes = $workflow->getAttributes();
        $this->assertInstanceOf('Doctrine\Common\Collections\ArrayCollection', $attributes);
        $expected = array('attr1' => $attributeOne, 'attr2' => $attributeTwo);
        $this->assertEquals($expected, $attributes->toArray());

        $attributeCollection = new ArrayCollection(array('attr1' => $attributeOne, 'attr2' => $attributeTwo));
        $workflow->setAttributes($attributeCollection);
        $attributes = $workflow->getAttributes();
        $this->assertInstanceOf('Doctrine\Common\Collections\ArrayCollection', $attributes);
        $expected = array('attr1' => $attributeOne, 'attr2' => $attributeTwo);
        $this->assertEquals($expected, $attributes->toArray());
    }

    public function testGetManagedEntityAttributes()
    {
        $attributeOne = $this->getMockBuilder('Oro\Bundle\WorkflowBundle\Model\Attribute')->getMock();
        $attributeOne->expects($this->once())->method('getName')->will($this->returnValue('attribute_one'));
        $attributeOne->expects($this->once())->method('getType')->will($this->returnValue('entity'));
        $attributeOne->expects($this->once())->method('getOption')->with('managed_entity')
            ->will($this->returnValue(true));

        $attributeTwo = $this->getMockBuilder('Oro\Bundle\WorkflowBundle\Model\Attribute')->getMock();
        $attributeTwo->expects($this->once())->method('getType')->will($this->returnValue('entity'));
        $attributeTwo->expects($this->once())->method('getOption')->with('managed_entity')
            ->will($this->returnValue(false));

        $attributeThree = $this->getMockBuilder('Oro\Bundle\WorkflowBundle\Model\Attribute')->getMock();
        $attributeThree->expects($this->once())->method('getName')->will($this->returnValue('attribute_three'));
        $attributeThree->expects($this->once())->method('getType')->will($this->returnValue('entity'));
        $attributeThree->expects($this->once())->method('getOption')->with('managed_entity')
            ->will($this->returnValue(true));

        $workflow = $this->createWorkflow();
        $workflow->setAttributes(array($attributeOne, $attributeTwo, $attributeThree));

        $managedEntitiesAttributes = $workflow->getManagedEntityAttributes();
        $this->assertEquals(2, $managedEntitiesAttributes->count());
        $this->assertEquals($attributeOne, $managedEntitiesAttributes->get('attribute_one'));
        $this->assertEquals($attributeThree, $managedEntitiesAttributes->get('attribute_three'));
    }

    public function testGetBindEntityAttributes()
    {
        $attributeOne = $this->getMockBuilder('Oro\Bundle\WorkflowBundle\Model\Attribute')->getMock();
        $attributeOne->expects($this->once())->method('getName')->will($this->returnValue('attribute_one'));
        $attributeOne->expects($this->once())->method('getType')->will($this->returnValue('entity'));
        $attributeOne->expects($this->once())->method('getOption')->with('bind')
            ->will($this->returnValue(true));

        $attributeTwo = $this->getMockBuilder('Oro\Bundle\WorkflowBundle\Model\Attribute')->getMock();
        $attributeTwo->expects($this->once())->method('getType')->will($this->returnValue('entity'));
        $attributeTwo->expects($this->once())->method('getOption')->with('bind')
            ->will($this->returnValue(false));

        $attributeThree = $this->getMockBuilder('Oro\Bundle\WorkflowBundle\Model\Attribute')->getMock();
        $attributeThree->expects($this->once())->method('getName')->will($this->returnValue('attribute_three'));
        $attributeThree->expects($this->once())->method('getType')->will($this->returnValue('entity'));
        $attributeThree->expects($this->once())->method('getOption')->with('bind')
            ->will($this->returnValue(true));

        $workflow = $this->createWorkflow();
        $workflow->setAttributes(array($attributeOne, $attributeTwo, $attributeThree));

        $bindEntitiesAttributes = $workflow->getBindEntityAttributes();
        $this->assertEquals(2, $bindEntitiesAttributes->count());
        $this->assertEquals($attributeOne, $bindEntitiesAttributes->get('attribute_one'));
        $this->assertEquals($attributeThree, $bindEntitiesAttributes->get('attribute_three'));
    }

    public function testGetBindEntityAttributeNames()
    {
        $attributeOne = $this->getMockBuilder('Oro\Bundle\WorkflowBundle\Model\Attribute')->getMock();
        $attributeOne->expects($this->exactly(2))->method('getName')->will($this->returnValue('attribute_one'));
        $attributeOne->expects($this->once())->method('getType')->will($this->returnValue('entity'));
        $attributeOne->expects($this->once())->method('getOption')->with('bind')
            ->will($this->returnValue(true));

        $attributeTwo = $this->getMockBuilder('Oro\Bundle\WorkflowBundle\Model\Attribute')->getMock();
        $attributeTwo->expects($this->once())->method('getType')->will($this->returnValue('entity'));
        $attributeTwo->expects($this->once())->method('getOption')->with('bind')
            ->will($this->returnValue(false));

        $attributeThree = $this->getMockBuilder('Oro\Bundle\WorkflowBundle\Model\Attribute')->getMock();
        $attributeThree->expects($this->exactly(2))->method('getName')->will($this->returnValue('attribute_three'));
        $attributeThree->expects($this->once())->method('getType')->will($this->returnValue('entity'));
        $attributeThree->expects($this->once())->method('getOption')->with('bind')
            ->will($this->returnValue(true));

        $workflow = $this->createWorkflow();
        $workflow->setAttributes(array($attributeOne, $attributeTwo, $attributeThree));

        $this->assertEquals(array('attribute_one', 'attribute_three'), $workflow->getBindEntityAttributeNames());
    }

    public function testGetStepAttributes()
    {
        $attributes = new ArrayCollection();
        $workflow = $this->createWorkflow();
        $workflow->setAttributes($attributes);
        $this->assertEquals($attributes, $workflow->getAttributes());
    }

    public function testGetStep()
    {
        $step1 = $this->getStepMock('step1');
        $step2 = $this->getStepMock('step2');

        $workflow = $this->createWorkflow();
        $workflow->setSteps(array($step1, $step2));

        $this->assertEquals($step1, $workflow->getStep('step1'));
        $this->assertEquals($step2, $workflow->getStep('step2'));
    }

    /**
     * @dataProvider startDataProvider
     * @param array $data
     * @param string $transitionName
     */
    public function testStart($data, $transitionName)
    {
        $transitions = array();
        if (!$transitionName) {
            $transitions[Workflow::DEFAULT_START_TRANSITION_NAME] =
                $this->getTransitionMock(Workflow::DEFAULT_START_TRANSITION_NAME, true, 'step_name');
        } else {
            $transitions[$transitionName] = $this->getTransitionMock($transitionName, true, 'step_name');
        }
        $transitions = new ArrayCollection($transitions);

        $entityBinder = $this->getMockEntityBinder();
        $entityBinder->expects($this->once())->method('bindEntities')
            ->with(
                $this->isInstanceOf('Oro\Bundle\WorkflowBundle\Entity\WorkflowItem')
            );

        $workflow = $this->createWorkflow();
        $workflow->setTransitions($transitions);
        $workflow->setEntityBinder($entityBinder);
        $item = $workflow->start($data, $transitionName);
        $this->assertInstanceOf('Oro\Bundle\WorkflowBundle\Entity\WorkflowItem', $item);
        $this->assertEquals($data, $item->getData()->getValues());
    }

    public function startDataProvider()
    {
        return array(
            array(array(), null),
            array(array('test' => 'test'), 'test')
        );
    }

    public function testGetAllowedStartTransitions()
    {
        $allowedStartTransition = $this->getMockBuilder('Oro\Bundle\WorkflowBundle\Model\Transition')
            ->disableOriginalConstructor()
            ->getMock();
        $allowedStartTransition->expects($this->once())
            ->method('isStart')
            ->will($this->returnValue(true));
        $allowedStartTransition->expects($this->once())
            ->method('isAllowed')
            ->with($this->isInstanceOf('Oro\Bundle\WorkflowBundle\Entity\WorkflowItem'))
            ->will($this->returnValue(true));

        $disallowedStartTransition = $this->getMockBuilder('Oro\Bundle\WorkflowBundle\Model\Transition')
            ->disableOriginalConstructor()
            ->getMock();
        $disallowedStartTransition->expects($this->once())
            ->method('isStart')
            ->will($this->returnValue(true));
        $disallowedStartTransition->expects($this->once())
            ->method('isAllowed')
            ->with($this->isInstanceOf('Oro\Bundle\WorkflowBundle\Entity\WorkflowItem'))
            ->will($this->returnValue(false));

        $allowedTransition = $this->getMockBuilder('Oro\Bundle\WorkflowBundle\Model\Transition')
            ->disableOriginalConstructor()
            ->getMock();
        $allowedTransition->expects($this->once())
            ->method('isStart')
            ->will($this->returnValue(false));
        $allowedTransition->expects($this->never())
            ->method('isAllowed');

        $transitions = new ArrayCollection(
            array(
                $allowedStartTransition,
                $disallowedStartTransition,
                $allowedTransition
            )
        );
        $expected = new ArrayCollection(array($allowedStartTransition));

        $workflow = $this->createWorkflow();
        $workflow->setTransitions($transitions);
        $this->assertEquals($expected, $workflow->getAllowedStartTransitions());
    }

    public function testGetAttribute()
    {
        $attribute = $this->getMockBuilder('Oro\Bundle\WorkflowBundle\Model\Attribute')
            ->disableOriginalConstructor()
            ->getMock();
        $attributes = new ArrayCollection(array('test' => $attribute));

        $workflow = $this->createWorkflow();
        $workflow->setAttributes($attributes);
        $this->assertSame($attribute, $workflow->getAttribute('test'));
    }

    protected function getStepMock($name)
    {
        $step = $this->getMockBuilder('Oro\Bundle\WorkflowBundle\Model\Step')
            ->disableOriginalConstructor()
            ->getMock();
        $step->expects($this->any())
            ->method('getName')
            ->will($this->returnValue($name));

        return $step;
    }

    protected function getTransitionMock($name, $isStart = false, $step = null)
    {
        $transition = $this->getMockBuilder('Oro\Bundle\WorkflowBundle\Model\Transition')
            ->disableOriginalConstructor()
            ->getMock();
        $transition->expects($this->any())
            ->method('getName')
            ->will($this->returnValue($name));
        if ($isStart) {
            $transition->expects($this->any())
                ->method('isStart')
                ->will($this->returnValue($isStart));
        }
        if ($step) {
            $transition->expects($this->any())
                ->method('getStepTo')
                ->will($this->returnValue($this->getStepMock($step)));
        }

        return $transition;
    }

    public function testGetAllowedTransitions()
    {
        $firstTransition = new Transition();
        $firstTransition->setName('first_transition');

        $secondTransition = new Transition();
        $secondTransition->setName('second_transition');

        $step = new Step();
        $step->setName('test_step');
        $step->setAllowedTransitions(array($secondTransition->getName()));

        $workflow = $this->createWorkflow();
        $workflow->setSteps(array($step));
        $workflow->setTransitions(array($firstTransition, $secondTransition));

        $workflowItem = new WorkflowItem();
        $workflowItem->setCurrentStepName($step->getName());

        $actualTransitions = $workflow->getAllowedTransitions($workflowItem);
        $this->assertEquals(array($secondTransition), $actualTransitions->getValues());
    }

    /**
     * @expectedException \Oro\Bundle\WorkflowBundle\Exception\UnknownStepException
     * @expectedExceptionMessage Step "unknown_step" not found
     */
    public function testGetAllowedTransitionsUnknownStepException()
    {
        $workflowItem = new WorkflowItem();
        $workflowItem->setCurrentStepName('unknown_step');

        $workflow = $this->createWorkflow();
        $workflow->getAllowedTransitions($workflowItem);
    }

    /**
     * @return Workflow
     */
    protected function createWorkflow()
    {
        return new Workflow();
<<<<<<< HEAD
=======
    }

    /**
     * @return \PHPUnit_Framework_MockObject_MockObject
     */
    protected function getMockEntityBinder()
    {
        return $this->getMockBuilder('Oro\Bundle\WorkflowBundle\Model\EntityBinder')
            ->disableOriginalConstructor()
            ->getMock();
>>>>>>> e4fee85e
    }
}<|MERGE_RESOLUTION|>--- conflicted
+++ resolved
@@ -540,10 +540,9 @@
         $transitions = new ArrayCollection($transitions);
 
         $entityBinder = $this->getMockEntityBinder();
-        $entityBinder->expects($this->once())->method('bindEntities')
-            ->with(
-                $this->isInstanceOf('Oro\Bundle\WorkflowBundle\Entity\WorkflowItem')
-            );
+        $entityBinder->expects($this->once())
+            ->method('bindEntities')
+            ->with($this->isInstanceOf('Oro\Bundle\WorkflowBundle\Entity\WorkflowItem'));
 
         $workflow = $this->createWorkflow();
         $workflow->setTransitions($transitions);
@@ -696,8 +695,6 @@
     protected function createWorkflow()
     {
         return new Workflow();
-<<<<<<< HEAD
-=======
     }
 
     /**
@@ -708,6 +705,5 @@
         return $this->getMockBuilder('Oro\Bundle\WorkflowBundle\Model\EntityBinder')
             ->disableOriginalConstructor()
             ->getMock();
->>>>>>> e4fee85e
     }
 }