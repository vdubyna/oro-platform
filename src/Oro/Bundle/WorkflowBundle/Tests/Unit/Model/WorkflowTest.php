<?php

namespace Oro\Bundle\WorkflowBundle\Tests\Unit\Model;

use Doctrine\Common\Collections\ArrayCollection;
<<<<<<< HEAD
use Oro\Bundle\WorkflowBundle\Model\VariableAssembler;
use Oro\Bundle\WorkflowBundle\Model\VariableManager;
=======

>>>>>>> e9fe9377
use Symfony\Component\PropertyAccess\PropertyAccess;

use Oro\Bundle\ActionBundle\Model\Attribute;
use Oro\Bundle\ActionBundle\Model\AttributeManager;
use Oro\Bundle\EntityBundle\ORM\DoctrineHelper;
use Oro\Bundle\WorkflowBundle\Acl\AclManager;
use Oro\Bundle\WorkflowBundle\Configuration\WorkflowConfiguration;
use Oro\Bundle\WorkflowBundle\Entity\WorkflowDefinition;
use Oro\Bundle\WorkflowBundle\Entity\WorkflowStep;
use Oro\Bundle\WorkflowBundle\Entity\Repository\WorkflowItemRepository;
use Oro\Bundle\WorkflowBundle\Model\TransitionManager;
use Oro\Bundle\WorkflowBundle\Model\Workflow;
use Oro\Bundle\WorkflowBundle\Model\Step;
use Oro\Bundle\WorkflowBundle\Model\Transition;
use Oro\Bundle\WorkflowBundle\Model\Variable;
use Oro\Bundle\WorkflowBundle\Model\VariableAssembler;
use Oro\Bundle\WorkflowBundle\Model\VariableManager;
use Oro\Bundle\WorkflowBundle\Entity\WorkflowItem;
use Oro\Bundle\WorkflowBundle\Entity\WorkflowTransitionRecord;
use Oro\Bundle\WorkflowBundle\Exception\InvalidTransitionException;
use Oro\Bundle\WorkflowBundle\Restriction\RestrictionManager;
use Oro\Bundle\WorkflowBundle\Tests\Unit\Model\Stub\EntityWithWorkflow;

/**
 * @SuppressWarnings(PHPMD.TooManyPublicMethods)
 * @SuppressWarnings(PHPMD.TooManyMethods)
 * @SuppressWarnings(PHPMD.ExcessiveClassLength)
 */
class WorkflowTest extends \PHPUnit_Framework_TestCase
{
    /** @var DoctrineHelper|\PHPUnit_Framework_MockObject_MockObject */
    protected $doctrineHelper;

    protected function setUp()
    {
        $this->doctrineHelper = $this->getMockBuilder('Oro\Bundle\EntityBundle\ORM\DoctrineHelper')
            ->disableOriginalConstructor()
            ->getMock();
    }

    /**
     * @dataProvider propertiesDataProvider
     * @param string $property
     * @param mixed $value
     */
    public function testGettersAndSetters($property, $value)
    {
        $getter = 'get' . ucfirst($property);
        $setter = 'set' . ucfirst($property);
        $workflow = $this->createWorkflow();
        $this->assertInstanceOf(
            'Oro\Bundle\WorkflowBundle\Model\Workflow',
            call_user_func_array(array($workflow, $setter), array($value))
        );
        $this->assertEquals($value, call_user_func_array(array($workflow, $getter), array()));
    }

    /**
     * @return array
     */
    public function propertiesDataProvider()
    {
        return array(
            'definition' => array(
                'definition',
                $this->createMock('Oro\Bundle\WorkflowBundle\Entity\WorkflowDefinition')
            )
        );
    }

    /**
     * @expectedException \InvalidArgumentException
     * @expectedExceptionMessage Expected transition argument type is string or Transition
     */
    public function testIsTransitionAllowedArgumentException()
    {
        $workflowItem = $this->getMockBuilder('Oro\Bundle\WorkflowBundle\Entity\WorkflowItem')
            ->disableOriginalConstructor()
            ->getMock();

        $workflow = $this->createWorkflow();
        $workflow->isTransitionAllowed($workflowItem, 1);
    }

    /**
     * @expectedException \InvalidArgumentException
     * @expectedExceptionMessage Expected transition argument type is string or Transition
     */
    public function testTransitAllowedArgumentException()
    {
        $workflowItem = $this->getMockBuilder('Oro\Bundle\WorkflowBundle\Entity\WorkflowItem')
            ->disableOriginalConstructor()
            ->getMock();

        $workflow = $this->createWorkflow();
        $workflow->transit($workflowItem, 1);
    }

    // @codingStandardsIgnoreStart
    /**
     * @expectedException \Oro\Bundle\WorkflowBundle\Exception\InvalidTransitionException
     * @expectedExceptionMessage Step "test_step" of workflow "test_workflow" doesn't have allowed transition "test_transition".
     */
    // @codingStandardsIgnoreEnd
    public function testIsTransitionAllowedStepHasNoAllowedTransitionException()
    {
        $workflowStep = new WorkflowStep();
        $workflowStep->setName('test_step');

        $workflowItem = $this->getMockBuilder('Oro\Bundle\WorkflowBundle\Entity\WorkflowItem')
            ->disableOriginalConstructor()
            ->getMock();
        $workflowItem->expects($this->any())
            ->method('getCurrentStep')
            ->will($this->returnValue($workflowStep));
        $workflowItem->expects($this->once())
            ->method('getWorkflowName')
            ->will($this->returnValue('test_workflow'));

        $step = $this->getStepMock($workflowStep->getName());
        $step->expects($this->any())
            ->method('isAllowedTransition')
            ->with('test_transition')
            ->will($this->returnValue(false));

        $transition = $this->getTransitionMock('test_transition', false);

        $workflow = $this->createWorkflow('test_workflow');
        $workflow->getTransitionManager()->setTransitions(array($transition));
        $workflow->getStepManager()->setSteps(array($step));

        $workflow->isTransitionAllowed($workflowItem, 'test_transition', null, true);
    }

    /**
     * @dataProvider isTransitionAllowedDataProvider
     * @param mixed $expectedResult
     * @param bool $transitionExist
     * @param bool $transitionAllowed
     * @param bool $isTransitionStart
     * @param bool $hasCurrentStep
     * @param bool $stepAllowTransition
     * @param bool $fireExceptions
     */
    public function testIsTransitionAllowed(
        $expectedResult,
        $transitionExist,
        $transitionAllowed,
        $isTransitionStart,
        $hasCurrentStep,
        $stepAllowTransition,
        $fireExceptions = true
    ) {
        $workflowStep = new WorkflowStep();
        $workflowStep->setName('test_step');

        $entity = new EntityWithWorkflow();

        $workflowItem = $this->getMockBuilder('Oro\Bundle\WorkflowBundle\Entity\WorkflowItem')
            ->disableOriginalConstructor()
            ->getMock();
        $workflowItem->expects($this->any())
            ->method('getWorkflowName')
            ->will($this->returnValue('test_workflow'));
        $workflowItem->expects($this->any())
            ->method('getCurrentStep')
            ->will($this->returnValue($hasCurrentStep ? $workflowStep : null));
        $workflowItem->expects($this->any())
            ->method('getEntity')
            ->will($this->returnValue($entity));

        $step = $this->getStepMock('test_step');
        $step->expects($this->any())
            ->method('isAllowedTransition')
            ->with('test_transition')
            ->will($this->returnValue($stepAllowTransition));

        $errors = new ArrayCollection();

        $transition = $this->getTransitionMock('test_transition', $isTransitionStart);
        $transition->expects($this->any())
            ->method('isAllowed')
            ->with($workflowItem, $errors)
            ->will($this->returnValue($transitionAllowed));

        $workflow = $this->createWorkflow('test_workflow');
        if ($transitionExist) {
            $workflow->getTransitionManager()->setTransitions(array($transition));
        }
        $workflow->getStepManager()->setSteps(array($step));

        if ($expectedResult instanceof \Exception) {
            $this->expectException(get_class($expectedResult));
            $this->expectExceptionMessage($expectedResult->getMessage());
        }

        $actualResult = $workflow->isTransitionAllowed($workflowItem, 'test_transition', $errors, $fireExceptions);

        if (is_bool($expectedResult)) {
            $this->assertEquals($actualResult, $expectedResult);
        }
    }

    /**
     * @SuppressWarnings(PHPMD.ExcessiveMethodLength)
     *
     * @return array
     */
    public function isTransitionAllowedDataProvider()
    {
        return array(
            'not_allowed_transition' => array(
                'expectedResult' => false,
                'transitionExist' => true,
                'transitionAllowed' => false,
                'isTransitionStart' => true,
                'hasCurrentStep' => true,
                'stepAllowTransition' => true,
            ),
            'allowed_transition' => array(
                'expectedResult' => true,
                'transitionExist' => true,
                'transitionAllowed' => true,
                'isTransitionStart' => false,
                'hasCurrentStep' => true,
                'stepAllowTransition' => true,
            ),
            'not_allowed_start_transition' => array(
                'expectedResult' => false,
                'transitionExist' => true,
                'transitionAllowed' => false,
                'isTransitionStart' => false,
                'hasCurrentStep' => true,
                'stepAllowTransition' => true,
            ),
            'allowed_start_transition' => array(
                'expectedResult' => true,
                'transitionExist' => true,
                'transitionAllowed' => true,
                'isTransitionStart' => true,
                'hasCurrentStep' => true,
                'stepAllowTransition' => true,
            ),
            'unknown_transition_fire_exception' => array(
                'expectedException' => InvalidTransitionException::unknownTransition('test_transition'),
                'transitionExist' => false,
                'transitionAllowed' => true,
                'isTransitionStart' => false,
                'hasCurrentStep' => true,
                'stepAllowTransition' => true,
            ),
            'unknown_transition_no_exception' => array(
                'expectedResult' => false,
                'transitionExist' => false,
                'transitionAllowed' => true,
                'isTransitionStart' => false,
                'hasCurrentStep' => true,
                'stepAllowTransition' => true,
                'fireException' => false
            ),
            'not_start_transition_fire_exception' => array(
                'expectedException' => InvalidTransitionException::notStartTransition(
                    'test_workflow',
                    'test_transition'
                ),
                'transitionExist' => true,
                'transitionAllowed' => true,
                'isTransitionStart' => false,
                'hasCurrentStep' => false,
                'stepAllowTransition' => true,
            ),
            'not_start_transition_no_exception' => array(
                'expectedResult' => false,
                'transitionExist' => true,
                'transitionAllowed' => true,
                'isTransitionStart' => false,
                'hasCurrentStep' => false,
                'stepAllowTransition' => true,
                'fireException' => false
            ),
            'step_not_allow_transition_fire_exception' => array(
                'expectedException' => InvalidTransitionException::stepHasNoAllowedTransition(
                    'test_workflow',
                    'test_step',
                    'test_transition'
                ),
                'transitionExist' => true,
                'transitionAllowed' => true,
                'isTransitionStart' => false,
                'hasCurrentStep' => true,
                'stepAllowTransition' => false,
            ),
            'step_not_allow_transition_no_exception' => array(
                'expectedResult' => false,
                'transitionExist' => true,
                'transitionAllowed' => true,
                'isTransitionStart' => false,
                'hasCurrentStep' => true,
                'stepAllowTransition' => false,
                'fireException' => false
            ),
        );
    }

    /**
     * @expectedException \Oro\Bundle\WorkflowBundle\Exception\InvalidTransitionException
     * @expectedTransitionMessage Step "stepOne" of workflow "test" doesn't have allowed transition "transition".
     */
    public function testTransitNotAllowedTransition()
    {
        $workflowStep = new WorkflowStep();
        $workflowStep->setName('stepOne');

        $workflowItem = $this->getMockBuilder('Oro\Bundle\WorkflowBundle\Entity\WorkflowItem')
            ->disableOriginalConstructor()
            ->getMock();
        $workflowItem->expects($this->any())
            ->method('getCurrentStep')
            ->will($this->returnValue($workflowStep));

        $step = $this->getStepMock($workflowStep->getName());
        $step->expects($this->once())
            ->method('isAllowedTransition')
            ->with('transition')
            ->will($this->returnValue(false));

        $transition = $this->getTransitionMock('transition');

        $workflow = $this->createWorkflow('test');
        $workflow->getTransitionManager()->setTransitions(array($transition));
        $workflow->getStepManager()->setSteps(array($step));
        $workflow->transit($workflowItem, 'transition');
    }

    public function testTransit()
    {
        $workflowStepOne = new WorkflowStep();
        $workflowStepOne->setName('stepOne');

        $workflowStepTwo = new WorkflowStep();
        $workflowStepTwo->setName('stepTwo');

        $entity = new EntityWithWorkflow();

        $workflowDefinition = $this->getMockBuilder('Oro\Bundle\WorkflowBundle\Entity\WorkflowDefinition')
            ->disableOriginalConstructor()
            ->getMock();
        $workflowDefinition->expects($this->once())
            ->method('getStepByName')
            ->with($workflowStepTwo->getName())
            ->will($this->returnValue($workflowStepTwo));

        $workflowItem = $this->getMockBuilder('Oro\Bundle\WorkflowBundle\Entity\WorkflowItem')
            ->disableOriginalConstructor()
            ->getMock();
        $workflowItem->expects($this->any())
            ->method('getEntity')
            ->will($this->returnValue($entity));
        $workflowItem->expects($this->any())
            ->method('getCurrentStep')
            ->will($this->returnValue($workflowStepOne));
        $workflowItem->expects($this->once())
            ->method('addTransitionRecord')
            ->with($this->isInstanceOf('Oro\Bundle\WorkflowBundle\Entity\WorkflowTransitionRecord'))
            ->will(
                $this->returnCallback(
                    function (WorkflowTransitionRecord $transitionRecord) {
                        self::assertEquals('transition', $transitionRecord->getTransitionName());
                        self::assertEquals('stepOne', $transitionRecord->getStepFrom()->getName());
                        self::assertEquals('stepTwo', $transitionRecord->getStepTo()->getName());
                    }
                )
            );

        $stepOne = $this->getStepMock($workflowStepOne->getName());
        $stepOne->expects($this->once())
            ->method('isAllowedTransition')
            ->with('transition')
            ->will($this->returnValue(true));

        $stepTwo = $this->getStepMock('stepTwo');

        $transition = $this->getTransitionMock('transition', false, $stepTwo);
        $transition->expects($this->once())
            ->method('transit')
            ->with($workflowItem);

        $aclManager = $this->getMockBuilder('Oro\Bundle\WorkflowBundle\Acl\AclManager')
            ->disableOriginalConstructor()
            ->getMock();
        $aclManager->expects($this->once())
            ->method('updateAclIdentities')
            ->with($workflowItem);

        $workflow = $this->createWorkflow(null, $aclManager);
        $workflow->setDefinition($workflowDefinition);
        $workflow->getTransitionManager()->setTransitions(array($transition));
        $workflow->getStepManager()->setSteps(array($stepOne, $stepTwo));
        $workflow->transit($workflowItem, 'transition');
    }

    /**
     * @expectedException \Oro\Bundle\WorkflowBundle\Exception\WorkflowException
     * @expectedExceptionMessage Workflow "test" does not have step entity "stepTwo"
     */
    public function testTransitException()
    {
        $workflowStepOne = new WorkflowStep();
        $workflowStepOne->setName('stepOne');

        $workflowDefinition = $this->getMockBuilder('Oro\Bundle\WorkflowBundle\Entity\WorkflowDefinition')
            ->disableOriginalConstructor()
            ->getMock();

        $workflowItem = $this->getMockBuilder('Oro\Bundle\WorkflowBundle\Entity\WorkflowItem')
            ->disableOriginalConstructor()
            ->getMock();
        $workflowItem->expects($this->any())
            ->method('getCurrentStep')
            ->will($this->returnValue($workflowStepOne));

        $stepOne = $this->getStepMock($workflowStepOne->getName());
        $stepOne->expects($this->once())
            ->method('isAllowedTransition')
            ->with('transition')
            ->will($this->returnValue(true));

        $stepTwo = $this->getStepMock('stepTwo');

        $transition = $this->getTransitionMock('transition', false, $stepTwo);

        $workflow = $this->createWorkflow();
        $workflow->setDefinition($workflowDefinition);
        $workflowDefinition->expects($this->once())->method('getName')->willReturn('test');
        $workflow->getTransitionManager()->setTransitions(array($transition));
        $workflow->getStepManager()->setSteps(array($stepOne));
        $workflow->transit($workflowItem, 'transition');
    }

    /**
     * @dataProvider startDataProvider
     * @param array $data
     * @param string $transitionName
     */
    public function testStart($data, $transitionName)
    {
        if (!$transitionName) {
            $expectedTransitionName = TransitionManager::DEFAULT_START_TRANSITION_NAME;
        } else {
            $expectedTransitionName = $transitionName;
        }

        $workflowStep = new WorkflowStep();
        $workflowStep->setName('step_name');

        $transition = $this->assertTransitionCalled($workflowStep, $expectedTransitionName);

        $workflowDefinition = $this->getMockBuilder(WorkflowDefinition::class)->disableOriginalConstructor()->getMock();
        $workflowDefinition->expects($this->once())
            ->method('getStepByName')
            ->with($workflowStep->getName())
            ->willReturn($workflowStep);
        $workflowDefinition->expects($this->any())->method('getName')->willReturn('test_wf_name');

        $entity = new EntityWithWorkflow();
        $entityAttribute = new Attribute();
        $entityAttribute->setName('entity');

        $this->assertDoctrineHelperCalled($entity, 'test_wf_name');

        $workflow = $this->createWorkflow();
        $workflow->setDefinition($workflowDefinition);
        $workflow->getTransitionManager()->setTransitions([$transition]);
        $workflow->getAttributeManager()->setAttributes([$entityAttribute]);
        $workflow->getAttributeManager()->setEntityAttributeName($entityAttribute->getName());

        $item = $workflow->start($entity, $data, $transitionName);

        $this->assertInstanceOf('Oro\Bundle\WorkflowBundle\Entity\WorkflowItem', $item);
        $this->assertEquals($entity, $item->getEntity());
        $this->assertEquals(array_merge($data, ['entity' => $entity]), $item->getData()->getValues());
    }

    /**
     * @return array
     */
    public function startDataProvider()
    {
        return [
            [[], null],
            [['test' => 'test'], 'test']
        ];
    }

    public function testStartWithNotRelatedEntity()
    {
        $entityClass = 'stdClass';
        $entityId = 42;
        $entityAttributeName = 'test_entity';

        $repository = $this->getMockBuilder(WorkflowItemRepository::class)->disableOriginalConstructor()->getMock();

        $this->doctrineHelper->expects($this->any())->method('getEntityRepositoryForClass')->willReturn($repository);
        $this->doctrineHelper->expects($this->any())
            ->method('getEntityClass')
            ->willReturnCallback('Doctrine\Common\Util\ClassUtils::getClass');
        $this->doctrineHelper->expects($this->any())
            ->method('getSingleEntityIdentifier')
            ->willReturnCallback(
                function ($actual) use ($entityClass, $entityId) {
                    return $actual instanceof $entityClass ? $entityId : null;
                }
            );

        $workflowStep = (new WorkflowStep())->setName('step_name');
        $transition = $this->assertTransitionCalled($workflowStep, TransitionManager::DEFAULT_START_TRANSITION_NAME);

        $workflowDefinition = $this->getMockBuilder(WorkflowDefinition::class)->disableOriginalConstructor()->getMock();
        $workflowDefinition->expects($this->once())
            ->method('getStepByName')
            ->with($workflowStep->getName())
            ->willReturn($workflowStep);
        $workflowDefinition->expects($this->once())->method('getEntityAttributeName')->willReturn($entityAttributeName);
        $workflowDefinition->expects($this->any())->method('getName')->willReturn('test_wf_name');

        $entityAttribute = (new Attribute())->setName('entity');

        $workflow = $this->createWorkflow();
        $workflow->setDefinition($workflowDefinition);
        $workflow->getTransitionManager()->setTransitions([$transition]);
        $workflow->getAttributeManager()->setAttributes([$entityAttribute]);
        $workflow->getAttributeManager()->setEntityAttributeName($entityAttribute->getName());

        $item = $workflow->start(new EntityWithWorkflow(), [$entityAttributeName => new $entityClass]);

        $this->assertInstanceOf(WorkflowItem::class, $item);
        $this->assertEquals(new \stdClass(), $item->getEntity());
        $this->assertEquals(
            ['entity' => new EntityWithWorkflow(), $entityAttributeName => new $entityClass],
            $item->getData()->getValues()
        );
    }

    public function testGetVariables()
    {
        $variables = new ArrayCollection([$this->createMock(Variable::class)]);

        /** @var VariableAssembler|\PHPUnit_Framework_MockObject_MockObject $variableAssembler */
        $variableAssembler = $this->getMockBuilder(VariableAssembler::class)
            ->setMethods(['assemble'])
            ->disableOriginalConstructor()
            ->getMock();
        $variableAssembler->expects($this->any())
            ->method('assemble')
            ->willReturn($variables);

        /** @var VariableManager|\PHPUnit_Framework_MockObject_MockObject $variableManager */
        $variableManager = $this->getMockBuilder(VariableManager::class)
            ->disableOriginalConstructor()
            ->getMock();
        $variableManager->expects($this->any())
            ->method('getVariableAssembler')
            ->willReturn($variableAssembler);

        $workflow = $this->createWorkflow(null, null, null, null, $variableManager);

        $this->assertEquals($variables, $workflow->getVariables());
    }

    public function testGetCachedVariables()
    {
        $variables = new ArrayCollection([$this->createMock(Variable::class)]);

        /** @var VariableAssembler|\PHPUnit_Framework_MockObject_MockObject $variableAssembler */
        $variableAssembler = $this->getMockBuilder(VariableAssembler::class)
            ->setMethods(['assemble'])
            ->disableOriginalConstructor()
            ->getMock();
        $variableAssembler->expects($this->once())
            ->method('assemble')
            ->willReturn($variables);

        /** @var VariableManager|\PHPUnit_Framework_MockObject_MockObject $variableManager */
        $variableManager = $this->getMockBuilder(VariableManager::class)
            ->disableOriginalConstructor()
            ->getMock();
        $variableManager->expects($this->any())
            ->method('getVariableAssembler')
            ->willReturn($variableAssembler);

        $workflow = $this->createWorkflow(null, null, null, null, $variableManager);

        //assemble method was called once, method twice, validates cache
        $workflow->getVariables();
        $this->assertEquals($variables, $workflow->getVariables());
    }

    /**
     * @param WorkflowStep $step
     * @param string $expectedTransitionName
     * @return Transition|\PHPUnit_Framework_MockObject_MockObject
     */
    protected function assertTransitionCalled(WorkflowStep $step, $expectedTransitionName)
    {
        $transition = $this->getTransitionMock($expectedTransitionName, true, $this->getStepMock($step->getName()));
        $transition->expects($this->once())
            ->method('transit')
            ->with($this->isInstanceOf(WorkflowItem::class))
            ->willReturnCallback(
                function (WorkflowItem $workflowItem) use ($step) {
                    $workflowItem->setCurrentStep($step);
                }
            );

        return $transition;
    }

    /**
     * @param string $name
     * @return Step|\PHPUnit_Framework_MockObject_MockObject
     */
    protected function getStepMock($name)
    {
        $step = $this->getMockBuilder('Oro\Bundle\WorkflowBundle\Model\Step')
            ->disableOriginalConstructor()
            ->getMock();
        $step->expects($this->any())
            ->method('getName')
            ->will($this->returnValue($name));

        return $step;
    }

    /**
     * @param string $name
     * @param bool $isStart
     * @param null $step
     * @return Transition|\PHPUnit_Framework_MockObject_MockObject
     */
    protected function getTransitionMock($name, $isStart = false, $step = null)
    {
        $transition = $this->getMockBuilder('Oro\Bundle\WorkflowBundle\Model\Transition')
            ->disableOriginalConstructor()
            ->getMock();
        $transition->expects($this->any())
            ->method('getName')
            ->will($this->returnValue($name));
        if ($isStart) {
            $transition->expects($this->any())
                ->method('isStart')
                ->will($this->returnValue($isStart));
        }
        if ($step) {
            $transition->expects($this->any())
                ->method('getStepTo')
                ->will($this->returnValue($step));
        }

        return $transition;
    }

    public function testGetAllowedTransitions()
    {
        $firstTransition = new Transition();
        $firstTransition->setName('first_transition');

        $secondTransition = new Transition();
        $secondTransition->setName('second_transition');

        $workflowStep = new WorkflowStep();
        $workflowStep->setName('test_step');

        $step = new Step();
        $step->setName($workflowStep->getName());
        $step->setAllowedTransitions(array($secondTransition->getName()));

        $workflow = $this->createWorkflow();
        $workflow->getStepManager()->setSteps(array($step));
        $workflow->getTransitionManager()->setTransitions(array($firstTransition, $secondTransition));

        $workflowItem = new WorkflowItem();
        $workflowItem->setCurrentStep($workflowStep);

        $actualTransitions = $workflow->getTransitionsByWorkflowItem($workflowItem);
        $this->assertEquals(array($secondTransition), $actualTransitions->getValues());
    }

    /**
     * @expectedException \Oro\Bundle\WorkflowBundle\Exception\UnknownStepException
     * @expectedExceptionMessage Step "unknown_step" not found
     */
    public function testGetAllowedTransitionsUnknownStepException()
    {
        $workflowStep = new WorkflowStep();
        $workflowStep->setName('unknown_step');

        $workflowItem = new WorkflowItem();
        $workflowItem->setCurrentStep($workflowStep);

        $workflow = $this->createWorkflow();
        $workflow->getTransitionsByWorkflowItem($workflowItem);
    }

    public function testIsTransitionAvailable()
    {
        /** @var WorkflowItem|\PHPUnit_Framework_MockObject_MockObject $workflowItem */
        $workflowItem = $this->getMockBuilder('Oro\Bundle\WorkflowBundle\Entity\WorkflowItem')
            ->disableOriginalConstructor()
            ->getMock();
        $errors = new ArrayCollection();
        $transitionName = 'test_transition';
        $transition = $this->getTransitionMock($transitionName);
        $transition->expects($this->once())
            ->method('isAvailable')
            ->with($workflowItem, $errors)
            ->will($this->returnValue(true));
        $transitionManager = $this->getMockBuilder('Oro\Bundle\WorkflowBundle\Model\TransitionManager')
            ->disableOriginalConstructor()
            ->getMock();
        $transitionManager->expects($this->once())
            ->method('extractTransition')
            ->with($transition)
            ->will($this->returnValue($transition));

        $workflow = $this->createWorkflow(null, null, null, $transitionManager);

        $this->assertTrue($workflow->isTransitionAvailable($workflowItem, $transition, $errors));
    }

    public function testIsStartTransitionAvailable()
    {
        $data = array();
        $errors = new ArrayCollection();
        $transitionName = 'test_transition';

        $workflowDefinition = $this->getMockBuilder('Oro\Bundle\WorkflowBundle\Entity\WorkflowDefinition')
            ->disableOriginalConstructor()
            ->getMock();

        $transition = $this->getTransitionMock($transitionName);
        $transition->expects($this->once())
            ->method('isAvailable')
            ->with($this->isInstanceOf('Oro\Bundle\WorkflowBundle\Entity\WorkflowItem'), $errors)
            ->will($this->returnValue(true));
        $transitionManager = $this->getMockBuilder('Oro\Bundle\WorkflowBundle\Model\TransitionManager')
            ->disableOriginalConstructor()
            ->getMock();
        $transitionManager->expects($this->once())
            ->method('extractTransition')
            ->with($transition)
            ->will($this->returnValue($transition));
        $entity = new EntityWithWorkflow();
        $entityAttribute = new Attribute();
        $entityAttribute->setName('entity');

        $this->assertDoctrineHelperCalled($entity, null);

        $workflow = $this->createWorkflow(null, null, null, $transitionManager);

        $workflow->setDefinition($workflowDefinition);
        $workflow->getAttributeManager()->setAttributes(array($entityAttribute));
        $workflow->getAttributeManager()->setEntityAttributeName($entityAttribute->getName());

        $this->assertTrue($workflow->isStartTransitionAvailable($transition, $entity, $data, $errors));
    }

    /**
     * @dataProvider passedStepsDataProvider
     * @param array $records
     * @param array $expected
     */
    public function testGetPassedStepsByWorkflowItem($records, $expected)
    {
        $workflowItem = $this->getMockBuilder('Oro\Bundle\WorkflowBundle\Entity\WorkflowItem')
            ->disableOriginalConstructor()
            ->getMock();
        $workflowItem->expects($this->once())
            ->method('getTransitionRecords')
            ->will($this->returnValue($records));

        $stepsOne = $this->getStepMock('step1');
        $stepsOne->expects($this->any())
            ->method('getOrder')
            ->will($this->returnValue(1));
        $stepsTwo = $this->getStepMock('step2');
        $stepsTwo->expects($this->any())
            ->method('getOrder')
            ->will($this->returnValue(2));
        $stepsThree = $this->getStepMock('step3');
        $stepsThree->expects($this->any())
            ->method('getOrder')
            ->will($this->returnValue(2));

        $workflow = $this->createWorkflow();
        $workflow->getStepManager()->setSteps(array($stepsOne, $stepsTwo, $stepsThree));

        $passedSteps = $workflow->getPassedStepsByWorkflowItem($workflowItem);
        $this->assertInstanceOf('Doctrine\Common\Collections\ArrayCollection', $passedSteps);
        $actual = array();
        /** @var Step $step */
        foreach ($passedSteps as $step) {
            $actual[] = $step->getName();
        }
        $this->assertEquals($expected, $actual);
    }

    /**
     * @return array
     */
    public function passedStepsDataProvider()
    {
        return array(
            array(
                array(
                    $this->getTransitionRecordMock('step1')
                ),
                array('step1')
            ),
            array(
                array(
                    $this->getTransitionRecordMock('step1'),
                    $this->getTransitionRecordMock('step2'),
                ),
                array('step1', 'step2')
            ),
            array(
                array(
                    $this->getTransitionRecordMock('step1'),
                    $this->getTransitionRecordMock('step2'),
                    $this->getTransitionRecordMock('step3'),
                    $this->getTransitionRecordMock('step1'),
                    $this->getTransitionRecordMock('step2'),
                ),
                array('step1', 'step2')
            ),
            array(
                array(
                    $this->getTransitionRecordMock('step1'),
                    $this->getTransitionRecordMock('step2'),
                    $this->getTransitionRecordMock('step3'),
                    $this->getTransitionRecordMock('step1'),
                    $this->getTransitionRecordMock('step3'),
                ),
                array('step1', 'step3')
            ),
            array(
                array(
                    $this->getTransitionRecordMock('step1'),
                    $this->getTransitionRecordMock('step2'),
                    $this->getTransitionRecordMock('step3'),
                    $this->getTransitionRecordMock('step1'),
                    $this->getTransitionRecordMock('step2'),
                    $this->getTransitionRecordMock('step1'),
                    $this->getTransitionRecordMock('step2'),
                    $this->getTransitionRecordMock('step1'),
                    $this->getTransitionRecordMock('step3'),
                ),
                array('step1', 'step3')
            ),
            array(
                array(
                    $this->getTransitionRecordMock('step1'),
                    $this->getTransitionRecordMock('step2'),
                    $this->getTransitionRecordMock('step3'),
                    $this->getTransitionRecordMock('step1'),
                    $this->getTransitionRecordMock('step2'),
                    $this->getTransitionRecordMock('step1'),
                    $this->getTransitionRecordMock('step2'),
                    $this->getTransitionRecordMock('step1'),
                    $this->getTransitionRecordMock('step1'),
                    $this->getTransitionRecordMock('step3'),
                    $this->getTransitionRecordMock('step3'),
                ),
                array('step1', 'step3')
            ),
            array(
                array(
                    $this->getTransitionRecordMock('step1'),
                    $this->getTransitionRecordMock('step3'),
                    $this->getTransitionRecordMock('step2'),
                ),
                array('step1', 'step3', 'step2')
            ),
        );
    }

    /**
     * @param string $stepToName
     * @return WorkflowTransitionRecord|\PHPUnit_Framework_MockObject_MockObject
     */
    protected function getTransitionRecordMock($stepToName)
    {
        $workflowStep = new WorkflowStep();
        $workflowStep->setName($stepToName);

        $record = $this->getMockBuilder('Oro\Bundle\WorkflowBundle\Entity\WorkflowTransitionRecord')
            ->disableOriginalConstructor()
            ->getMock();
        $record->expects($this->any())
            ->method('getStepTo')
            ->will($this->returnValue($workflowStep));

        return $record;
    }

    /**
     * @param string $workflowName
     * @param AclManager|\PHPUnit_Framework_MockObject_MockObject $aclManager
     * @param AttributeManager $attributeManager
     * @param TransitionManager $transitionManager
     * @param $variableManager $variableManager
     * @return Workflow
     */
    protected function createWorkflow(
        $workflowName = null,
        $aclManager = null,
        $attributeManager = null,
        $transitionManager = null,
        $variableManager = null
    ) {
        if (!$aclManager) {
            $aclManager = $this->getMockBuilder('Oro\Bundle\WorkflowBundle\Acl\AclManager')
                ->disableOriginalConstructor()
                ->getMock();
        }

        /** @var RestrictionManager|\PHPUnit_Framework_MockObject_MockObject $restrictionManager */
        $restrictionManager = $this->getMockBuilder('Oro\Bundle\WorkflowBundle\Restriction\RestrictionManager')
            ->disableOriginalConstructor()
            ->getMock();

<<<<<<< HEAD
        /** @var VariableAssembler|\PHPUnit_Framework_MockObject_MockObject $variableAssembler */
        $variableAssembler = $this->getMockBuilder(VariableAssembler::class)
            ->setMethods(['assemble'])
            ->disableOriginalConstructor()
            ->getMock();
        $variableAssembler->expects($this->any())
            ->method('assemble')
            ->willReturn(new ArrayCollection());

        /** @var VariableManager|\PHPUnit_Framework_MockObject_MockObject $variableManager */
        $variableManager = $this->getMockBuilder(VariableManager::class)
            ->disableOriginalConstructor()
            ->getMock();
        $variableManager->expects($this->any())
            ->method('getVariableAssembler')
            ->willReturn($variableAssembler);
=======
        if (!$variableManager) {
            /** @var VariableAssembler|\PHPUnit_Framework_MockObject_MockObject $variableAssembler */
            $variableAssembler = $this->getMockBuilder(VariableAssembler::class)
                ->setMethods(['assemble'])
                ->disableOriginalConstructor()
                ->getMock();
            $variableAssembler->expects($this->any())
                ->method('assemble')
                ->willReturn(new ArrayCollection());

            /** @var VariableManager|\PHPUnit_Framework_MockObject_MockObject $variableManager */
            $variableManager = $this->getMockBuilder(VariableManager::class)
                ->disableOriginalConstructor()
                ->getMock();
            $variableManager->expects($this->any())
                ->method('getVariableAssembler')
                ->willReturn($variableAssembler);
        }
>>>>>>> e9fe9377

        $workflow = new Workflow(
            $this->doctrineHelper,
            $aclManager,
            $restrictionManager,
            null,
            $attributeManager,
            $transitionManager,
            $variableManager
        );

        $definition = new WorkflowDefinition();
        $definition->setName($workflowName);
        $workflow->setDefinition($definition);

        return $workflow;
    }

    public function testGetAttributesMapping()
    {
        $attributeOne = $this->getMockBuilder('Oro\Bundle\ActionBundle\Model\Attribute')
            ->getMock();
        $attributeOne->expects($this->once())
            ->method('getPropertyPath');
        $attributeOne->expects($this->never())
            ->method('getName');
        $attributeTwo = $this->getMockBuilder('Oro\Bundle\ActionBundle\Model\Attribute')
            ->getMock();
        $attributeTwo->expects($this->atLeastOnce())
            ->method('getPropertyPath')
            ->will($this->returnValue('path'));
        $attributeTwo->expects($this->once())
            ->method('getName')
            ->will($this->returnValue('name'));

        $attributes = array($attributeOne, $attributeTwo);
        $attributeManager = $this->getMockBuilder('Oro\Bundle\ActionBundle\Model\AttributeManager')
            ->disableOriginalConstructor()
            ->getMock();
        $attributeManager->expects($this->once())
            ->method('getAttributes')
            ->will($this->returnValue($attributes));

        $workflow = $this->createWorkflow(null, null, $attributeManager);
        $expected = array('name' => 'path');
        $this->assertEquals($expected, $workflow->getAttributesMapping());
    }

    /**
     * @dataProvider configurationOptionProvider
     *
     * @param array $data
     * @param string $property
     * @param string $node
     */
    public function testGetConfigurationOption($data, $property, $node)
    {
        $accessor = PropertyAccess::createPropertyAccessor();
        $workflow = $this->createWorkflow();
        $workflow->getDefinition()->setConfiguration([
            $node => $data,
        ]);
        $this->assertEquals($data, $accessor->getValue($workflow, $property));
    }

    /**
     * @return \Generator
     */
    public function configurationOptionProvider()
    {
        yield [
            'data' => ['route1' => ['trans1']],
            'property' => 'initRoutes',
            'node' => WorkflowConfiguration::NODE_INIT_ROUTES
        ];

        yield [
            'data' => ['entity1' => ['trans1']],
            'property' => 'initEntities',
            'node' => WorkflowConfiguration::NODE_INIT_ENTITIES
        ];
    }

    public function testGetInitDatagrids()
    {
        $workflow = $this->createWorkflow();
        $data = ['datagrid1' => ['trans1']];
        $workflow->getDefinition()->setConfiguration([
            WorkflowConfiguration::NODE_INIT_DATAGRIDS => $data,
        ]);
        $this->assertEquals($data, $workflow->getInitDatagrids());
    }

    public function testGetWorkflowItemByEntityId()
    {
        $workflow = $this->createWorkflow('test_workflow');
        $definition = $workflow->getDefinition();
        $definition->setRelatedEntity('entity');
        $entity = new \stdClass();

        $repository = $this->getMockBuilder(WorkflowItemRepository::class)
            ->disableOriginalConstructor()
            ->getMock();
        $repository->expects($this->once())
            ->method('findOneByEntityMetadata')
            ->with('entity', 10, 'test_workflow')
            ->willReturn($entity);

        $this->doctrineHelper->expects($this->once())
            ->method('getEntityRepositoryForClass')
            ->willReturn($repository);

        $this->assertSame($entity, $workflow->getWorkflowItemByEntityId(10));
    }

    /**
     * @param object $entity
     * @param string $workflowName
     */
    protected function assertDoctrineHelperCalled($entity, $workflowName)
    {
        $entityClass = 'stdClass';
        $entityId = 42;

        $repository = $this->getMockBuilder('Oro\Bundle\WorkflowBundle\Entity\Repository\WorkflowItemRepository')
            ->disableOriginalConstructor()
            ->getMock();
        $repository->expects($this->once())
            ->method('findOneByEntityMetadata')
            ->with($entityClass, $entityId, $workflowName)
            ->willReturn(null);

        $this->doctrineHelper->expects($this->once())
            ->method('getEntityRepositoryForClass')
            ->willReturn($repository);
        $this->doctrineHelper->expects($this->once())
            ->method('getEntityClass')
            ->with($entity)
            ->willReturn($entityClass);
        $this->doctrineHelper->expects($this->atLeastOnce())
            ->method('getSingleEntityIdentifier')
            ->with($entity)
            ->willReturn($entityId);
    }
}<|MERGE_RESOLUTION|>--- conflicted
+++ resolved
@@ -3,12 +3,7 @@
 namespace Oro\Bundle\WorkflowBundle\Tests\Unit\Model;
 
 use Doctrine\Common\Collections\ArrayCollection;
-<<<<<<< HEAD
-use Oro\Bundle\WorkflowBundle\Model\VariableAssembler;
-use Oro\Bundle\WorkflowBundle\Model\VariableManager;
-=======
-
->>>>>>> e9fe9377
+
 use Symfony\Component\PropertyAccess\PropertyAccess;
 
 use Oro\Bundle\ActionBundle\Model\Attribute;
@@ -940,24 +935,6 @@
             ->disableOriginalConstructor()
             ->getMock();
 
-<<<<<<< HEAD
-        /** @var VariableAssembler|\PHPUnit_Framework_MockObject_MockObject $variableAssembler */
-        $variableAssembler = $this->getMockBuilder(VariableAssembler::class)
-            ->setMethods(['assemble'])
-            ->disableOriginalConstructor()
-            ->getMock();
-        $variableAssembler->expects($this->any())
-            ->method('assemble')
-            ->willReturn(new ArrayCollection());
-
-        /** @var VariableManager|\PHPUnit_Framework_MockObject_MockObject $variableManager */
-        $variableManager = $this->getMockBuilder(VariableManager::class)
-            ->disableOriginalConstructor()
-            ->getMock();
-        $variableManager->expects($this->any())
-            ->method('getVariableAssembler')
-            ->willReturn($variableAssembler);
-=======
         if (!$variableManager) {
             /** @var VariableAssembler|\PHPUnit_Framework_MockObject_MockObject $variableAssembler */
             $variableAssembler = $this->getMockBuilder(VariableAssembler::class)
@@ -976,7 +953,6 @@
                 ->method('getVariableAssembler')
                 ->willReturn($variableAssembler);
         }
->>>>>>> e9fe9377
 
         $workflow = new Workflow(
             $this->doctrineHelper,
