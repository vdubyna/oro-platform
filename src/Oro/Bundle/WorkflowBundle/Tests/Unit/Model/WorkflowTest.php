--- conflicted
+++ resolved
@@ -961,10 +961,6 @@
         $this->assertEquals($data, $workflow->getInitDatagrids());
     }
 
-<<<<<<< HEAD
-
-=======
->>>>>>> 74f49c96
     public function testGetWorkflowItemByEntityId()
     {
         $workflow = $this->createWorkflow('test_workflow');
@@ -987,11 +983,7 @@
         $this->assertSame($entity, $workflow->getWorkflowItemByEntityId(10));
     }
 
-<<<<<<< HEAD
-        /**
-=======
-    /**
->>>>>>> 74f49c96
+    /**
      * @param object $entity
      * @param string $workflowName
      */
