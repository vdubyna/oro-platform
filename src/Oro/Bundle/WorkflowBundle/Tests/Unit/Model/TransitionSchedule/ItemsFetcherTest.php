--- conflicted
+++ resolved
@@ -2,16 +2,14 @@
 
 namespace Oro\Bundle\WorkflowBundle\Tests\Unit\Model\TransitionSchedule;
 
+use Doctrine\Common\Collections\ArrayCollection;
 use Doctrine\ORM\AbstractQuery;
 use Doctrine\ORM\EntityRepository;
 
-<<<<<<< HEAD
-=======
 use Oro\Bundle\WorkflowBundle\Entity\WorkflowDefinition;
 use Oro\Bundle\WorkflowBundle\Entity\WorkflowItem;
 use Oro\Bundle\WorkflowBundle\Model\Step;
 use Oro\Bundle\WorkflowBundle\Model\StepManager;
->>>>>>> 251944e6
 use Oro\Bundle\WorkflowBundle\Model\Transition;
 use Oro\Bundle\WorkflowBundle\Model\TransitionManager;
 use Oro\Bundle\WorkflowBundle\Model\TransitionSchedule\ItemsFetcher;
@@ -59,44 +57,18 @@
      */
     public function testFetchWorkflowItemsIds($checkConditions, $isFirstAllowed, array $expected)
     {
-<<<<<<< HEAD
-        /** @var Workflow|\PHPUnit_Framework_MockObject_MockObject $workflow */
-        $workflow = $this->getMockBuilder('Oro\Bundle\WorkflowBundle\Model\Workflow')
-            ->disableOriginalConstructor()->getMock();
-        /** @var TransitionManager|\PHPUnit_Framework_MockObject_MockObject $transitionManager */
-        $transitionManager = $this->getMockBuilder('Oro\Bundle\WorkflowBundle\Model\TransitionManager')
-            ->disableOriginalConstructor()->getMock();
-=======
         $workflowName = 'test_workflow';
         $transitionName = 'test_transition';
->>>>>>> 251944e6
         /** @var AbstractQuery|\PHPUnit_Framework_MockObject_MockObject $query */
         $query = $this->getMockBuilder('Doctrine\ORM\AbstractQuery')
             ->setMethods(['getArrayResult'])
             ->disableOriginalConstructor()
             ->getMockForAbstractClass();
 
-<<<<<<< HEAD
-        $workflowName = 'test_workflow';
-        $transitionName = 'test_transition';
-        $dql = 'schedule_filter != null';
-
-        $transition = (new Transition())->setScheduleFilter($dql);
-
-        $this->workflowManager->expects($this->once())->method('getWorkflow')->with($workflowName)
-            ->willReturn($workflow);
-
-        $workflow->expects($this->once())->method('getTransitionManager')->willReturn($transitionManager);
-
-        $transitionManager->expects($this->once())->method('getTransition')->with($transitionName)
-            ->willReturn($transition);
-
-=======
->>>>>>> 251944e6
         $this->queryFactory->expects($this->once())->method('create')->with(
-            $workflow,
-            $transitionName,
-            $dql
+            ['step1', 'step2'],
+            'EntityClass',
+            'schedule_filter != null'
         )->willReturn($query);
 
         $query->expects($this->once())->method('getArrayResult')->willReturn([['id' => 1], ['id' => 2]]);
@@ -156,7 +128,7 @@
 
     /**
      * @expectedException \RuntimeException
-     * @expectedExceptionMessage Can't get transition by given identifier "test_nonexistent_transition"
+     * @expectedExceptionMessage Cant get transition by given identifier "test_nonexistent_transition"
      */
     public function testNoTransitionFoundException()
     {
