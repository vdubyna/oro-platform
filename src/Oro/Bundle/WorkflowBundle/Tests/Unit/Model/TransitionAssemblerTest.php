--- conflicted
+++ resolved
@@ -488,40 +488,6 @@
                 'form_options' => [],
                 'frontend_options' => [],
             ],
-<<<<<<< HEAD
-            'full_definition' => [
-                'configuration' => [
-                    'transition_definition' => 'full_definition',
-                    'acl_resource' => 'test_acl',
-                    'acl_message' => 'test acl message',
-                    'step_to' => 'step',
-                    'schedule' => [
-                        'cron' => '1 * * * *',
-                        'filter' => 'e.field < 1'
-                    ],
-                ],
-                'transitionDefinition' => self::$transitionDefinitions['full_definition'],
-            ],
-            'start_transition' => [
-                'configuration' => [
-                    'transition_definition' => 'empty_definition',
-                    'acl_resource' => 'test_acl',
-                    'acl_message' => 'test acl message',
-                    'step_to' => 'step',
-                    'is_start' => true,
-                ],
-                'transitionDefinition' => self::$transitionDefinitions['empty_definition'],
-            ],
-            'with init context' => [
-                'configuration' => [
-                    'transition_definition' => 'empty_definition',
-                    'init_entities' => ['entity1', 'entity2'],
-                    'init_routes' => ['route1', 'route2'],
-                    'step_to' => 'step',
-                ],
-                'transitionDefinition' => self::$transitionDefinitions['empty_definition'],
-            ],
-=======
             $configuration
         );
         $this->assertTemplate('page', $configuration, $actualTransition);
@@ -634,7 +600,6 @@
             'acl_message' => 'test acl message',
             'step_to' => 'step',
             'is_start' => true,
->>>>>>> 5422a76f
         ];
 
         $steps = ['step' => $this->createStep()];
