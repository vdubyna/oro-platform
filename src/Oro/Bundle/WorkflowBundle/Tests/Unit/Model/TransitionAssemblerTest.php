<?php

namespace Oro\Bundle\WorkflowBundle\Tests\Unit\Model;

use Oro\Bundle\ActionBundle\Model\Attribute;
use Oro\Bundle\WorkflowBundle\Configuration\WorkflowConfiguration;
use Oro\Bundle\WorkflowBundle\Form\Type\WorkflowTransitionType;
use Oro\Bundle\WorkflowBundle\Model\FormOptionsAssembler;
use Oro\Bundle\WorkflowBundle\Model\FormOptionsConfigurationAssembler;
use Oro\Bundle\WorkflowBundle\Model\Step;
use Oro\Bundle\WorkflowBundle\Model\Transition;
use Oro\Bundle\WorkflowBundle\Model\TransitionAssembler;

use Oro\Component\Action\Action\ActionFactoryInterface;
use Oro\Component\Action\Action\ActionInterface;
use Oro\Component\Action\Action\Configurable as ConfigurableAction;
use Oro\Component\Action\Condition\Configurable as ConfigurableCondition;
use Oro\Component\ConfigExpression\ExpressionFactory;
use Oro\Component\ConfigExpression\ExpressionInterface;

/**
 * @SuppressWarnings(PHPMD.TooManyPublicMethods)
 */
class TransitionAssemblerTest extends \PHPUnit_Framework_TestCase
{
    /**
     * @var FormOptionsAssembler|\PHPUnit_Framework_MockObject_MockObject
     */
    protected $formOptionsAssembler;

    /**
     * @var ExpressionFactory|\PHPUnit_Framework_MockObject_MockObject
     */
    protected $conditionFactory;

    /**
     * @var ActionFactoryInterface|\PHPUnit_Framework_MockObject_MockObject
     */
    protected $actionFactory;

    /**
     * @var TransitionAssembler
     */
    protected $assembler;

    /**
     * @var array
     */
    protected static $actions = [
        'preactions' => [['@assign_value' => ['parameters' => ['$attribute', 'preaction_value']]]],
        'actions' => [['@assign_value' => ['parameters' => ['$attribute', 'action_value']]]],
    ];

    /**
     * @var array
     */
    protected static $transitionDefinitions = [
        'empty_definition' => [],
        'with_preactions' => [
            'preactions' => [['@assign_value' => ['parameters' => ['$attribute', 'preaction_value']]]],
        ],
        'with_pre_condition' => [
            'preconditions' => ['@true' => null]
        ],
        'with_condition' => [
            'conditions' => ['@true' => null]
        ],
        'with_actions' => [
            'actions' => [['@assign_value' => ['parameters' => ['$attribute', 'action_value']]]],
        ],
        'full_definition' => [
            'page_template' => 'Test:Page:template',
            'dialog_template' => 'Test:Dialog:template',
            'preactions' => [['@assign_value' => ['parameters' => ['$attribute', 'preaction_value']]]],
            'preconditions' => ['@true' => null],
            'conditions' => ['@true' => null],
<<<<<<< HEAD
            'actions' => [['@assign_value' => ['parameters' => ['$attribute', 'action_value']]]],
        ],
=======
            'actions' => [
                ['@assign_value' => ['parameters' => ['$attribute', 'action_value']]]
            ],
        ]
>>>>>>> 9f6bc063
    ];

    /** @var FormOptionsConfigurationAssembler|\PHPUnit_Framework_MockObject_MockObject */
    protected $formConfigurationAssembler;

    protected function setUp()
    {
        $this->formOptionsAssembler = $this->getMockBuilder(FormOptionsAssembler::class)
            ->disableOriginalConstructor()
            ->setMethods(['assemble'])
            ->getMock();

        $this->conditionFactory = $this->getMockBuilder(ExpressionFactory::class)
            ->disableOriginalConstructor()
            ->getMock();
        $this->actionFactory = $this->createMock(ActionFactoryInterface::class);

        $this->formConfigurationAssembler = $this->getMockBuilder(FormOptionsConfigurationAssembler::class)
            ->disableOriginalConstructor()
            ->setMethods(['assemble'])
            ->getMock();

        $this->assembler = new TransitionAssembler(
            $this->formOptionsAssembler,
            $this->conditionFactory,
            $this->actionFactory,
            $this->formConfigurationAssembler
        );
    }

    /**
     * @expectedException \Oro\Component\Action\Exception\AssemblerException
     * @dataProvider missedTransitionDefinitionDataProvider
     *
     * @param array $configuration
     */
    public function testAssembleNoRequiredTransitionDefinitionException($configuration)
    {
        $this->assembler->assemble($configuration, [], []);
    }

    /**
     * @return array
     */
    public function missedTransitionDefinitionDataProvider()
    {
        return [
            'no options' => [
                'configuration' => [
                    'transitions' => [
                        'test_transition' => [
                            'name' => []
                        ]
                    ]
                ]
            ],
            'no transition_definition' => [
                'configuration' => [
                    'transitions' => [
                        'test_transition' => [
                            'name' => [
                                '' => 'test_transition'
                            ]
                        ]
                    ]
                ]
            ]
        ];
    }

    /**
     * @expectedException \Oro\Component\Action\Exception\AssemblerException
     * @dataProvider incorrectTransitionDefinitionDataProvider
<<<<<<< HEAD
     *
     * @param array $definitions
=======
     * @param array $configuration
>>>>>>> 9f6bc063
     */
    public function testUnknownTransitionDefinitionAssembler($configuration)
    {
        $this->assembler->assemble($configuration, [], []);
    }

    /**
     * @return array
     */
    public function incorrectTransitionDefinitionDataProvider()
    {
        return [
            'definitions as null' => [
                'configuration' => [
                    'transitions' => [
                        'some' => []
                    ],
                    'transition_definitions' => []
                ]
            ],
            'unknown definition' => [
                'configuration' => [
                    'transitions' => [
                        'unknown' => []
                    ],
                    'transition_definitions' => [
                        'known' => []
                    ]
                ]
            ]
        ];
    }

    /**
     * @expectedException \Oro\Component\Action\Exception\AssemblerException
     * @dataProvider incorrectStepsDataProvider
     *
     * @param array $steps
     */
    public function testUnknownStepException($steps)
    {
        $configuration = [
            'transitions' => [
                'test_transition' => [
                    'transition_definition' => 'transition_definition',
                    'label' => 'label',
                    'step_to' => 'unknown'
                ]
            ],
            'transition_definitions' => [
                'transition_definition' => []
            ]
        ];
        $this->assembler->assemble($configuration, $steps, []);
    }

    /**
     * @return array
     */
    public function incorrectStepsDataProvider()
    {
        return [
            'no steps' => [
                []
            ],
            'unknown step' => [
                ['known' => $this->createStep()]
            ]
        ];
    }

    /**
     * @dataProvider configurationDataProvider
     *
     * @param array $configuration
     *
     * @SuppressWarnings(PHPMD.NPathComplexity)
     * @SuppressWarnings(PHPMD.ExcessiveMethodLength)
     * @SuppressWarnings(PHPMD.CyclomaticComplexity)
     */
    public function testAssemble(array $configuration)
    {
        $steps = ['target_step' => $this->createStep()];
        $attributes = ['attribute' => $this->createAttribute()];

        $expectedPreAction = null;
        $expectedCondition = null;
        $expectedPreCondition = $this->createCondition();
        $expectedPostAction = null;
        $defaultAclPrecondition = [];
        $preConditions = [];

        $fullConfiguration = $configuration;
        $configuration = reset($configuration['transitions']);
        if (isset($configuration['acl_resource'])) {
            $defaultAclPrecondition = [
                '@acl_granted' => [
                    'parameters' => [$configuration['acl_resource']]
                ]
            ];

            if (isset($configuration['acl_message'])) {
                $defaultAclPrecondition['@acl_granted']['message'] = $configuration['acl_message'];
            }
        }

        $transitionDefinition = $this->getOption($fullConfiguration, 'transition_definitions', []);

        if (isset($transitionDefinition['preconditions'])) {
            if ($defaultAclPrecondition) {
                $preConditions = [
                    '@and' => [
                        $defaultAclPrecondition,
                        $transitionDefinition['preconditions']
                    ]
                ];
            } else {
                $preConditions = $transitionDefinition['preconditions'];
            }
        }
        $count = 0;

        if ($preConditions) {
            $this->conditionFactory->expects($this->at($count))
                ->method('create')
                ->with(ConfigurableCondition::ALIAS, $preConditions)
                ->will($this->returnValue($expectedPreCondition));
            $count++;
        }
        $this->conditionFactory->expects($this->at($count))
            ->method('create')
            ->with(
                ConfigurableCondition::ALIAS,
                ['@is_granted_workflow_transition' => ['parameters' => ['test_transition', 'target_step']]]
            )
            ->will($this->returnValue($expectedPreCondition));
        $count++;

        if (array_key_exists('conditions', $transitionDefinition)) {
            $expectedCondition = $this->createCondition();
            $this->conditionFactory->expects($this->at($count))
                ->method('create')
                ->with(ConfigurableCondition::ALIAS, $transitionDefinition['conditions'])
                ->will($this->returnValue($expectedCondition));
        }

        $this->actionFactory->expects($this->any())
            ->method('create')
            ->with(ConfigurableAction::ALIAS, self::isType('array'))
            ->willReturnCallback(
                function ($type, $config) use (&$expectedPreAction, &$expectedPostAction) {
                    $action = $this->createAction();

                    if ($config === self::$actions['preactions']) {
                        $expectedPreAction = $action;
                    }

                    if ($config === self::$actions['actions']) {
                        $expectedPostAction = $action;
                    }

                    return $action;
                }
            );

        $this->formOptionsAssembler->expects($this->once())
            ->method('assemble')
            ->with(
                isset($configuration['form_options']) ? $configuration['form_options'] : [],
                $attributes
            )
            ->will($this->returnArgument(0));

        $transitions = $this->assembler->assemble(
            $fullConfiguration,
            $steps,
            $attributes
        );

        $configuration = array_merge(
            [
                'is_start' => false,
                'form_type' => WorkflowTransitionType::NAME,
                'form_options' => [],
                'frontend_options' => [],
            ],
            $configuration
        );

        $this->assertInstanceOf('Doctrine\Common\Collections\ArrayCollection', $transitions);
        $this->assertCount(1, $transitions);
        $this->assertTrue($transitions->containsKey('test_transition'));

        /** @var Transition $actualTransition */
        $actualTransition = $transitions->get('test_transition');
        $this->assertEquals('test_transition', $actualTransition->getName(), 'Incorrect name');
        $this->assertEquals($steps['target_step'], $actualTransition->getStepTo(), 'Incorrect step_to');

        $expectedDisplayType = WorkflowConfiguration::DEFAULT_TRANSITION_DISPLAY_TYPE;

        if (isset($configuration['display_type'])) {
            $expectedDisplayType = $configuration['display_type'];
        }

        $this->assertEquals($expectedDisplayType, $actualTransition->getDisplayType(), 'Incorrect display type');
        $this->assertEquals(
            $configuration['frontend_options'],
            $actualTransition->getFrontendOptions(),
            'Incorrect frontend_options'
        );
        $this->assertEquals($configuration['is_start'], $actualTransition->isStart(), 'Incorrect is_start');
        $this->assertEquals($configuration['form_type'], $actualTransition->getFormType(), 'Incorrect form_type');
        $this->assertEquals(
            $configuration['form_options'],
            $actualTransition->getFormOptions(),
            'Incorrect form_options'
        );

        $initEntities = array_key_exists(WorkflowConfiguration::NODE_INIT_ENTITIES, $configuration)
            ? $configuration[WorkflowConfiguration::NODE_INIT_ENTITIES]
            : [];
        $this->assertEquals($initEntities, $actualTransition->getInitEntities());

        $this->assertTemplate('page', $configuration, $actualTransition);
        $this->assertTemplate('dialog', $configuration, $actualTransition);

        $this->assertNotNull($actualTransition->getPreCondition(), 'Incorrect Precondition');
        $this->assertEquals($expectedPreCondition, $actualTransition->getPreCondition(), 'Incorrect Precondition');

        if (array_key_exists('schedule', $configuration)) {
            $scheduleDefinition = $configuration['schedule'];
            $this->assertEquals((string)$scheduleDefinition['cron'], $actualTransition->getScheduleCron());
            if (isset($scheduleDefinition['filter'])) {
                $this->assertEquals((string)$scheduleDefinition['filter'], $actualTransition->getScheduleFilter());
            }
        }

        $this->assertSame($expectedCondition, $actualTransition->getCondition(), 'Incorrect condition');
        $this->assertSame($expectedPreAction, $actualTransition->getPreAction(), 'Incorrect preaction');

        $this->assertSame($expectedPostAction, $actualTransition->getAction(), 'Incorrect action');
    }

    /**
     * @param array $configuration
     * @param array $expectedActionConfig
     *
     * @dataProvider assembleWithDestinationProvider
     */
    public function testAssembleAndDestination(array $configuration, array $expectedActionConfig)
    {
        $steps = ['target_step' => $this->createStep()];

        $this->formOptionsAssembler->expects($this->once())->method('assemble')->willReturn([]);

        $this->actionFactory->expects($this->any())
            ->method('create')
            ->with(ConfigurableAction::ALIAS, $this->isType('array'))
            ->willReturnCallback(
                function ($type, $config) use ($expectedActionConfig) {
                    $this->assertEquals($expectedActionConfig, $config);
                }
            );

        $assemblerConfig = [
            'transitions' => [
                'transition' => $configuration
            ],
            'transition_definitions' => self::$transitionDefinitions
        ];

        $this->assembler->assemble($assemblerConfig, $steps, []);
    }

    /**
     * @return array
     */
    public function assembleWithDestinationProvider()
    {
        return [
            'without destination' => [
                'configuration' => [
                    'transition_definition' => 'empty_definition',
                    'step_to' => 'target_step',
                ],
                'actionConfig' => [],
            ],
            'with destination' => [
                'configuration' => [
                    'transition_definition' => 'empty_definition',
                    'step_to' => 'target_step',
                    'display_type' => 'page',
                    'destination_page' => 'dest',
                ],
                'actionConfig' => [
                    ['@resolve_destination_page' => 'dest'],
                ],
            ],
            'with actions and destination' => [
                'configuration' => [
                    'transition_definition' => 'with_actions',
                    'step_to' => 'target_step',
                    'display_type' => 'page',
                    'destination_page' => 'dest',
                ],
                'actionConfig' => [
                    ['@resolve_destination_page' => 'dest'],
                    ['@assign_value' => ['parameters' => ['$attribute', 'action_value']]],
                ],
            ],
        ];
    }

    /**
     * @param string $templateType
     * @param array $configuration
     * @param $actualTransition
     */
    protected function assertTemplate($templateType, $configuration, $actualTransition)
    {
        $configKey = $templateType . '_template';
        $getter = 'get' . ucfirst($templateType) . 'Template';

        if (array_key_exists($configKey, $configuration)) {
            $this->assertEquals($configuration[$configKey], $actualTransition->$getter());
        } else {
            $this->assertNull($actualTransition->$getter());
        }
    }

    /**
     * @return array
     */
    public function configurationDataProvider()
    {
        return [
            'empty_definition' => [
                'configuration' => [
                    'transitions' => [
                        'test_transition' => [
                            'transition_definition' => 'empty_definition',
                            'label' => 'label',
                            'step_to' => 'target_step',
                            'form_type' => 'custom_workflow_transition',
                            'display_type' => 'dialog',
                            'form_options' => [
                                'attribute_fields' => [
                                    'attribute_on_be' => ['type' => 'text']
                                ]
                            ],
                            'frontend_options' => ['class' => 'foo', 'icon' => 'bar'],
                        ],
                    ],
                    'transition_definitions' => [
                        'empty_definition' => self::$transitionDefinitions['empty_definition']
                    ],
                    'variable_definitions' => [
                        'variables' => []
                    ],
                ]
            ],
            'with_condition' => [
                'configuration' => [
                    'transitions' => [
                        'test_transition' => [
                            'transition_definition' => 'with_condition',
                            'step_to' => 'target_step',
                        ]
                    ],
                    'transition_definitions' => [
                        'with_condition' => self::$transitionDefinitions['with_condition']
                    ]
                ]
            ],
            'with_preactions' => [
                'configuration' => [
                    'transitions' => [
                        'test_transition' => [
                            'transition_definition' => 'with_preactions',
                            'step_to' => 'target_step',
                        ],
                    ],
                    'transition_definitions' => [
                        'with_preactions' => self::$transitionDefinitions['with_preactions']
                    ]
                ]
            ],
            'with_actions' => [
                'configuration' => [
                    'transitions' => [
                        'test_transition' => [
                            'transition_definition' => 'with_actions',
                            'step_to' => 'target_step',
                        ],
                    ],
                    'transition_definitions' => [
                        'with_actions' => self::$transitionDefinitions['with_actions']
                    ],
                ]
            ],
            'with init context' => [
                'configuration' => [
<<<<<<< HEAD
                    'transition_definition' => 'empty_definition',
                    'init_entities' => ['entity1', 'entity2'],
                    'init_routes' => ['route1', 'route2'],
                    'step_to' => 'target_step',
                ],
                'transitionDefinition' => self::$transitionDefinitions['empty_definition'],
            ],
            'with form_configuration' => [
                'configuration' => [
                    'transition_definition' => 'empty_definition',
                    'step_to' => 'target_step',
                    'form_options' => [
                        WorkflowConfiguration::NODE_FORM_OPTIONS_CONFIGURATION => [
                            'handler' => 'handler',
                            'template' => 'template',
                            'data_provider' => 'data_provider',
                            'data_attribute' => 'data_attribute',
                        ],
                    ],
                ],
                'transitionDefinition' => self::$transitionDefinitions['empty_definition'],
=======
                    'transitions' => [
                        'test_transition' => [
                            'transition_definition' => 'empty_definition',
                            'init_entities' => ['entity1', 'entity2'],
                            'init_routes' => ['route1', 'route2'],
                            'step_to' => 'target_step',
                        ],
                    ],
                    'transition_definitions' => [
                        'empty_definition' => self::$transitionDefinitions['empty_definition']
                    ]
                ]
>>>>>>> 9f6bc063
            ]
        ];
    }

    public function testAssembleWithIsTrueCondition()
    {
        $configuration = [
            'transition_definition' => 'with_condition',
            'step_to' => 'target_step',
        ];
        $transitionDefinition = self::$transitionDefinitions['with_condition'];

        $steps = ['target_step' => $this->createStep()];
        $attributes = ['attribute' => $this->createAttribute()];

        $expectedCondition = $expectedPreCondition = $this->createCondition();

        $this->conditionFactory->expects($this->at(0))->method('create')
            ->with(
                ConfigurableCondition::ALIAS,
                ['@is_granted_workflow_transition' => ['parameters' => ['test_transition', 'target_step']]]
            )
            ->will($this->returnValue($expectedPreCondition));
        $this->conditionFactory->expects($this->at(1))->method('create')
            ->with(ConfigurableCondition::ALIAS, $transitionDefinition['conditions'])
            ->will($this->returnValue($expectedCondition));
        $this->conditionFactory->expects($this->exactly(2))->method('create');

        $this->formOptionsAssembler->expects($this->once())->method('assemble')
            ->with([], $attributes, 'transition', 'test_transition')
            ->will($this->returnArgument(0));

        $transitions = $this->assembler->assemble(
            [
                'transitions' => [
                    'test_transition' => $configuration,
                ],
                'transition_definitions' => self::$transitionDefinitions
            ],
            $steps,
            $attributes
        );

        $this->assertInstanceOf('Doctrine\Common\Collections\ArrayCollection', $transitions);
        $this->assertCount(1, $transitions);
        $this->assertTrue($transitions->containsKey('test_transition'));

        /** @var Transition $actualTransition */
        $actualTransition = $transitions->get('test_transition');
        $this->assertEquals('test_transition', $actualTransition->getName(), 'Incorrect name');
        $this->assertEquals($steps['target_step'], $actualTransition->getStepTo(), 'Incorrect step_to');

        $this->assertEquals(
            WorkflowConfiguration::DEFAULT_TRANSITION_DISPLAY_TYPE,
            $actualTransition->getDisplayType(),
            'Incorrect display type'
        );
        $this->assertEmpty($actualTransition->getFrontendOptions());
        $this->assertFalse($actualTransition->isStart());
        $this->assertEquals('oro_workflow_transition', $actualTransition->getFormType());
        $this->assertEmpty($actualTransition->getFormOptions());

        $configuration = array_merge(
            [
                'is_start' => false,
                'form_type' => WorkflowTransitionType::NAME,
                'form_options' => [],
                'frontend_options' => [],
            ],
            $configuration
        );
        $this->assertTemplate('page', $configuration, $actualTransition);
        $this->assertTemplate('dialog', $configuration, $actualTransition);

        $this->assertNotNull($actualTransition->getCondition());
        $this->assertSame($expectedCondition, $actualTransition->getCondition(), 'Incorrect condition');

        $this->assertNotNull($actualTransition->getPreCondition());
        $this->assertEquals($expectedPreCondition, $actualTransition->getPreCondition(), 'Incorrect Precondition');

        $this->assertNull($actualTransition->getPreAction());
        $this->assertNull($actualTransition->getAction());
    }

    public function testAssembleWithFullDefinition()
    {
        $configuration = [
            'transition_definition' => 'full_definition',
            'acl_resource' => 'test_acl',
            'acl_message' => 'test acl message',
            'step_to' => 'target_step',
            'schedule' => ['cron' => '1 * * * *', 'filter' => 'e.field < 1']
        ];
        $transitionDefinition = self::$transitionDefinitions['full_definition'];

        $steps = ['target_step' => $this->createStep()];
        $attributes = ['attribute' => $this->createAttribute()];
        $expectedPreAction = $expectedPostAction = null;
        $expectedCondition = $expectedPreCondition = $this->createCondition();

        $preConditions = [
            '@and' => [
                ['@is_granted_workflow_transition' => ['parameters' => ['test_transition', 'target_step']]],
                ['@and' => [
                    ['@acl_granted' => [
                        'parameters' => $configuration['acl_resource'], 'message' => $configuration['acl_message']
                    ]],
                    ['@true' => null]
                ]]
            ]
        ];
        $this->conditionFactory->expects($this->at(0))->method('create')
            ->with(ConfigurableCondition::ALIAS, $preConditions)
            ->will($this->returnValue($expectedPreCondition));
        $this->conditionFactory->expects($this->at(1))->method('create')
            ->with(ConfigurableCondition::ALIAS, $transitionDefinition['conditions'])
            ->will($this->returnValue($expectedCondition));
        $this->conditionFactory->expects($this->exactly(2))->method('create');

        $this->actionFactory->expects($this->exactly(2))
            ->method('create')
            ->with(ConfigurableAction::ALIAS, self::isType('array'))
            ->willReturnCallback(function ($type, $config) use (&$expectedPreAction, &$expectedPostAction) {
                $action = $this->createAction();
                if ($config === self::$actions['preactions']) {
                    $expectedPreAction = $action;
                }
                if ($config === self::$actions['actions']) {
                    $expectedPostAction = $action;
                }

                return $action;
            });

        $this->formOptionsAssembler->expects($this->once())->method('assemble')
            ->with([], $attributes, 'transition', 'test_transition')
            ->will($this->returnArgument(0));

        $transitions = $this->assembler->assemble(
            [
                'transitions' => [
                    'test_transition' => $configuration,
                ],
                'transition_definitions' => self::$transitionDefinitions
            ],
            $steps,
            $attributes
        );

        $this->assertInstanceOf('Doctrine\Common\Collections\ArrayCollection', $transitions);
        $this->assertCount(1, $transitions);
        $this->assertTrue($transitions->containsKey('test_transition'));

        /** @var Transition $actualTransition */
        $actualTransition = $transitions->get('test_transition');
        $this->assertEquals('test_transition', $actualTransition->getName(), 'Incorrect name');
        $this->assertEquals($steps['target_step'], $actualTransition->getStepTo(), 'Incorrect step_to');

        $this->assertEmpty($actualTransition->getFrontendOptions());
        $this->assertFalse($actualTransition->isStart());
        $this->assertEquals(WorkflowTransitionType::NAME, $actualTransition->getFormType());
        $this->assertEquals([], $actualTransition->getFormOptions());

        $this->assertTemplate('page', $configuration, $actualTransition);
        $this->assertTemplate('dialog', $configuration, $actualTransition);

        $this->assertNotNull($actualTransition->getPreCondition(), 'Incorrect Precondition');
        $this->assertEquals($expectedPreCondition, $actualTransition->getPreCondition(), 'Incorrect Precondition');

        $scheduleDefinition = $configuration['schedule'];
        $this->assertEquals((string)$scheduleDefinition['cron'], $actualTransition->getScheduleCron());
        $this->assertEquals((string)$scheduleDefinition['filter'], $actualTransition->getScheduleFilter());

        $this->assertSame($expectedCondition, $actualTransition->getCondition(), 'Incorrect condition');
        $this->assertSame($expectedPreAction, $actualTransition->getPreAction(), 'Incorrect preaction');
        $this->assertSame($expectedPostAction, $actualTransition->getAction(), 'Incorrect action');
    }

    public function testAssembleWithFullDefinitionAndVariables()
    {
        $configuration = [
            'transition_definition' => 'full_definition',
            'acl_resource' => 'test_acl',
            'acl_message' => 'test acl message',
            'step_to' => 'target_step',
            'schedule' => ['cron' => '1 * * * *', 'filter' => 'e.field < 1']
        ];
        $steps = ['target_step' => $this->createStep()];
        $attributes = ['attribute' => $this->createAttribute()];

        $this->actionFactory->expects($this->exactly(2))
            ->method('create')
            ->with(ConfigurableAction::ALIAS, self::isType('array'))
            ->willReturnCallback(function () {
                return $this->createAction();
            });

        $this->formOptionsAssembler->expects($this->once())->method('assemble')
            ->with([], $attributes, 'transition', 'test_transition')
            ->will($this->returnArgument(0));

        $transitions = $this->assembler->assemble(
            [
                'transitions' => [
                    'test_transition' => $configuration,
                ],
                'transition_definitions' => self::$transitionDefinitions,
                'variable_definitions' => [
                    'variables' => [
                        'test_var' => [
                            'label' => 'test_label',
                            'value' => 'test_value'
                        ]
                    ]
                ],
            ],
            $steps,
            $attributes
        );

        $this->assertInstanceOf('Doctrine\Common\Collections\ArrayCollection', $transitions);
        $this->assertCount(1, $transitions);
        $this->assertTrue($transitions->containsKey('test_transition'));

        /** @var Transition $actualTransition */
        $actualTransition = $transitions->get('test_transition');
        $this->assertEquals('test_transition', $actualTransition->getName(), 'Incorrect name');
        $this->assertEquals($steps['target_step'], $actualTransition->getStepTo(), 'Incorrect step_to');

        $this->assertInstanceOf(ActionInterface::class, $actualTransition->getAction(), 'Incorrect action');
    }

    public function testAssembleWithEmptyDefinition()
    {
        $configuration = [
            'transition_definition' => 'empty_definition',
            'acl_resource' => 'test_acl',
            'acl_message' => 'test acl message',
            'step_to' => 'target_step',
            'is_start' => true,
        ];

        $steps = ['target_step' => $this->createStep()];
        $attributes = ['attribute' => $this->createAttribute()];

        $expectedPreCondition = $this->createCondition();

        $preConditions = [
            '@and' => [
                ['@is_granted_workflow_transition' => ['parameters' => ['test_transition', 'target_step']]],
                ['@acl_granted' => [
                    'parameters' => $configuration['acl_resource'],
                    'message' => $configuration['acl_message']
                ]]
            ]
        ];
        $this->conditionFactory->expects($this->once())
            ->method('create')
            ->with(ConfigurableCondition::ALIAS, $preConditions)
            ->will($this->returnValue($expectedPreCondition));

        $this->actionFactory->expects($this->never())->method('create');

        $this->formOptionsAssembler->expects($this->once())
            ->method('assemble')
            ->with([], $attributes, 'transition', 'test_transition')
            ->will($this->returnArgument(0));

        $transitions = $this->assembler->assemble(
            [
                'transitions' => [
                    'test_transition' => $configuration,
                ],
                'transition_definitions' => self::$transitionDefinitions,
                'variable_definitions' => [
                    'variables' => []
                ],
            ],
            $steps,
            $attributes
        );

        $this->assertInstanceOf('Doctrine\Common\Collections\ArrayCollection', $transitions);
        $this->assertCount(1, $transitions);
        $this->assertTrue($transitions->containsKey('test_transition'));

        /** @var Transition $actualTransition */
        $actualTransition = $transitions->get('test_transition');

        $this->assertEquals('test_transition', $actualTransition->getName(), 'Incorrect name');
        $this->assertEquals($steps['target_step'], $actualTransition->getStepTo(), 'Incorrect step_to');
        $this->assertEquals(
            WorkflowConfiguration::DEFAULT_TRANSITION_DISPLAY_TYPE,
            $actualTransition->getDisplayType(),
            'Incorrect display type'
        );

        $this->assertEquals([], $actualTransition->getFrontendOptions(), 'Incorrect frontend_options');
        $this->assertTrue($actualTransition->isStart(), 'Incorrect is_start');

        $this->assertEquals(WorkflowTransitionType::NAME, $actualTransition->getFormType(), 'Incorrect form_type');
        $this->assertEmpty($actualTransition->getFormOptions(), 'Incorrect form_options');

        $this->assertTemplate('page', $configuration, $actualTransition);
        $this->assertTemplate('dialog', $configuration, $actualTransition);

        $this->assertNotNull($actualTransition->getPreCondition(), 'Incorrect Precondition');
        $this->assertEquals($expectedPreCondition, $actualTransition->getPreCondition(), 'Incorrect Precondition');

        $this->assertNull($actualTransition->getCondition(), 'Incorrect condition');
        $this->assertNull($actualTransition->getPreAction(), 'Incorrect preaction');
        $this->assertNull($actualTransition->getAction(), 'Incorrect action');
    }

    /**
     * @return \PHPUnit_Framework_MockObject_MockObject|Step
     */
    protected function createStep()
    {
        return $this->getMockBuilder(Step::class)->disableOriginalConstructor()->getMock();
    }

    /**
     * @return \PHPUnit_Framework_MockObject_MockObject|Attribute
     */
    protected function createAttribute()
    {
        return $this->getMockBuilder(Attribute::class)->disableOriginalConstructor()->getMock();
    }

    /**
     * @return \PHPUnit_Framework_MockObject_MockObject|ExpressionInterface
     */
    protected function createCondition()
    {
        return $this->createMock(ExpressionInterface::class);
    }

    /**
     * @return \PHPUnit_Framework_MockObject_MockObject|ActionInterface
     */
    protected function createAction()
    {
        return $this->createMock(ActionInterface::class);
    }

    /**
     * @param array $options
     * @param string $key
     * @param mixed $default
     * @return mixed
     */
    protected function getOption(array $options, $key, $default = null)
    {
        if (isset($options[$key])) {
            return $options[$key];
        }
        return $default;
    }
}<|MERGE_RESOLUTION|>--- conflicted
+++ resolved
@@ -74,15 +74,10 @@
             'preactions' => [['@assign_value' => ['parameters' => ['$attribute', 'preaction_value']]]],
             'preconditions' => ['@true' => null],
             'conditions' => ['@true' => null],
-<<<<<<< HEAD
-            'actions' => [['@assign_value' => ['parameters' => ['$attribute', 'action_value']]]],
-        ],
-=======
             'actions' => [
                 ['@assign_value' => ['parameters' => ['$attribute', 'action_value']]]
             ],
         ]
->>>>>>> 9f6bc063
     ];
 
     /** @var FormOptionsConfigurationAssembler|\PHPUnit_Framework_MockObject_MockObject */
@@ -156,12 +151,8 @@
     /**
      * @expectedException \Oro\Component\Action\Exception\AssemblerException
      * @dataProvider incorrectTransitionDefinitionDataProvider
-<<<<<<< HEAD
      *
-     * @param array $definitions
-=======
      * @param array $configuration
->>>>>>> 9f6bc063
      */
     public function testUnknownTransitionDefinitionAssembler($configuration)
     {
@@ -564,29 +555,6 @@
             ],
             'with init context' => [
                 'configuration' => [
-<<<<<<< HEAD
-                    'transition_definition' => 'empty_definition',
-                    'init_entities' => ['entity1', 'entity2'],
-                    'init_routes' => ['route1', 'route2'],
-                    'step_to' => 'target_step',
-                ],
-                'transitionDefinition' => self::$transitionDefinitions['empty_definition'],
-            ],
-            'with form_configuration' => [
-                'configuration' => [
-                    'transition_definition' => 'empty_definition',
-                    'step_to' => 'target_step',
-                    'form_options' => [
-                        WorkflowConfiguration::NODE_FORM_OPTIONS_CONFIGURATION => [
-                            'handler' => 'handler',
-                            'template' => 'template',
-                            'data_provider' => 'data_provider',
-                            'data_attribute' => 'data_attribute',
-                        ],
-                    ],
-                ],
-                'transitionDefinition' => self::$transitionDefinitions['empty_definition'],
-=======
                     'transitions' => [
                         'test_transition' => [
                             'transition_definition' => 'empty_definition',
@@ -599,7 +567,27 @@
                         'empty_definition' => self::$transitionDefinitions['empty_definition']
                     ]
                 ]
->>>>>>> 9f6bc063
+            ],
+            'with form_configuration' => [
+                'configuration' => [
+                    'transitions' => [
+                        'test_transition' => [
+                            'transition_definition' => 'empty_definition',
+                            'step_to' => 'target_step',
+                            'form_options' => [
+                                WorkflowConfiguration::NODE_FORM_OPTIONS_CONFIGURATION => [
+                                    'handler' => 'handler',
+                                    'template' => 'template',
+                                    'data_provider' => 'data_provider',
+                                    'data_attribute' => 'data_attribute',
+                                ],
+                            ]
+                        ]
+                    ],
+                    'transition_definitions' => [
+                        'empty_definition' => self::$transitionDefinitions['empty_definition']
+                    ]
+                ]
             ]
         ];
     }
