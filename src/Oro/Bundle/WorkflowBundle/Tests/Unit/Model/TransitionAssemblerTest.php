--- conflicted
+++ resolved
@@ -73,8 +73,7 @@
             'preactions' => [['@assign_value' => ['parameters' => ['$attribute', 'preaction_value']]]],
             'preconditions' => ['@true' => null],
             'conditions' => ['@true' => null],
-<<<<<<< HEAD
-            'actions' => ['@assign_value' => ['parameters' => ['$attribute', 'action_value']]],
+            'actions' => [['@assign_value' => ['parameters' => ['$attribute', 'action_value']]]],
         ],
         'with_page_form_configuration' => [
             WorkflowConfiguration::NODE_PAGE_FORM_CONFIGURATION => [
@@ -84,10 +83,6 @@
                 'data_attribute' => 'data_attribute',
             ],
         ],
-=======
-            'actions' => [['@assign_value' => ['parameters' => ['$attribute', 'action_value']]]],
-        ]
->>>>>>> ae9136d6
     ];
 
     protected function setUp()
