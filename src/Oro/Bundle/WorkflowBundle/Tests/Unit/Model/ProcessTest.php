--- conflicted
+++ resolved
@@ -3,13 +3,8 @@
 namespace Oro\Bundle\WorkflowBundle\Tests\Unit\Model;
 
 use Oro\Bundle\WorkflowBundle\Entity\ProcessDefinition;
-<<<<<<< HEAD
-use Oro\Component\ConfigExpression\Action\ActionAssembler;
-use Oro\Component\ConfigExpression\Condition\Configurable as ConfigurableCondition;
-=======
 use Oro\Component\Action\Action\ActionAssembler;
 use Oro\Component\Action\Condition\Configurable as ConfigurableCondition;
->>>>>>> 6f75191e
 use Oro\Bundle\WorkflowBundle\Model\Process;
 use Oro\Component\ConfigExpression\ExpressionFactory;
 
@@ -45,11 +40,7 @@
             ->disableOriginalConstructor()
             ->getMock();
 
-<<<<<<< HEAD
-        $this->actionAssembler = $this->getMockBuilder('Oro\Component\ConfigExpression\Action\ActionAssembler')
-=======
         $this->actionAssembler = $this->getMockBuilder('Oro\Component\Action\Action\ActionAssembler')
->>>>>>> 6f75191e
             ->disableOriginalConstructor()
             ->getMock();
 
@@ -61,11 +52,7 @@
         $context = array('context');
         $configuration = array('config');
 
-<<<<<<< HEAD
-        $action = $this->getMockBuilder('Oro\Component\ConfigExpression\Action\ActionInterface')
-=======
         $action = $this->getMockBuilder('Oro\Component\Action\Action\ActionInterface')
->>>>>>> 6f75191e
             ->getMock();
         $action->expects($this->exactly(2))
             ->method('execute')
@@ -109,11 +96,7 @@
     {
         $context = [];
         $conditionConfiguration = ['test' => []];
-<<<<<<< HEAD
-        $condition = $this->getMockBuilder('Oro\Component\ConfigExpression\Condition\Configurable')
-=======
         $condition = $this->getMockBuilder('Oro\Component\Action\Condition\Configurable')
->>>>>>> 6f75191e
             ->disableOriginalConstructor()
             ->getMock();
         $condition->expects($this->any())
@@ -138,11 +121,7 @@
     {
         $context = [];
         $conditionConfiguration = ['test' => []];
-<<<<<<< HEAD
-        $condition = $this->getMockBuilder('Oro\Component\ConfigExpression\Condition\Configurable')
-=======
         $condition = $this->getMockBuilder('Oro\Component\Action\Condition\Configurable')
->>>>>>> 6f75191e
             ->disableOriginalConstructor()
             ->getMock();
         $condition->expects($this->any())
