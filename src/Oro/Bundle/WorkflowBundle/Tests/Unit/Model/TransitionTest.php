<?php

namespace Oro\Bundle\WorkflowBundle\Tests\Unit\Model;

use Oro\Bundle\WorkflowBundle\Model\Transition;

class TransitionTest extends \PHPUnit_Framework_TestCase
{
    /**
     * @dataProvider propertiesDataProvider
     * @param string $property
     * @param mixed $value
     */
    public function testGettersAndSetters($property, $value)
    {
        $ucProp = ucfirst($property);
        $setter = 'set' . $ucProp;
        $obj = new Transition();
        $getter = 'get' . $ucProp;
        if (!method_exists($obj, $getter)) {
            $getter = 'is' . $ucProp;
        }
        $this->assertInstanceOf(
            'Oro\Bundle\WorkflowBundle\Model\Transition',
            call_user_func_array(array($obj, $setter), array($value))
        );
        $this->assertEquals($value, call_user_func_array(array($obj, $getter), array()));
    }

    public function propertiesDataProvider()
    {
        return array(
            'name' => array('name', 'test'),
            'label' => array('label', 'test'),
            'message' => array('message', 'test'),
            'hidden' => array('hidden', true),
            'start' => array('start', true),
            'unavailableHidden' => array('unavailableHidden', true),
            'stepTo' => array('stepTo', $this->getStepMock('testStep')),
            'frontendOptions' => array('frontendOptions', array('key' => 'value')),
            'form_type' => array('formType', 'custom_workflow_transition'),
            'display_type' => array('displayType', 'page'),
            'form_options' => array('formOptions', array('one', 'two')),
            'page_template' => array('pageTemplate', 'Workflow:Test:page_template.html.twig'),
            'dialog_template' => array('dialogTemplate', 'Workflow:Test:dialog_template.html.twig'),
            'pre_condition' => array(
                'preCondition',
                $this->getMock('Oro\Component\ConfigExpression\ExpressionInterface')
            ),
            'condition' => array(
                'condition',
                $this->getMock('Oro\Component\ConfigExpression\ExpressionInterface')
            ),
            'postAction' => array(
                'postAction',
<<<<<<< HEAD
                $this->getMock('Oro\Component\ConfigExpression\Action\ActionInterface')
=======
                $this->getMock('Oro\Component\Action\Action\ActionInterface')
>>>>>>> 6f75191e
            )
        );
    }

    public function testHidden()
    {
        $transition = new Transition();
        $this->assertFalse($transition->isHidden());
        $this->assertInstanceOf(
            'Oro\Bundle\WorkflowBundle\Model\Transition',
            $transition->setHidden(true)
        );
        $this->assertTrue($transition->isHidden());
        $this->assertInstanceOf(
            'Oro\Bundle\WorkflowBundle\Model\Transition',
            $transition->setHidden(false)
        );
        $this->assertFalse($transition->isHidden());
    }

    /**
     * @dataProvider isAllowedDataProvider
     * @param bool $isAllowed
     * @param bool $expected
     */
    public function testIsAllowed($isAllowed, $expected)
    {
        $workflowItem = $this->getMockBuilder('Oro\Bundle\WorkflowBundle\Entity\WorkflowItem')
            ->disableOriginalConstructor()
            ->getMock();

        $obj = new Transition();

        if (null !== $isAllowed) {
            $condition = $this->getMock('Oro\Component\ConfigExpression\ExpressionInterface');
            $condition->expects($this->once())
                ->method('evaluate')
                ->with($workflowItem)
                ->will($this->returnValue($isAllowed));
            $obj->setCondition($condition);
        }

        $this->assertEquals($expected, $obj->isAllowed($workflowItem));
    }

    public function isAllowedDataProvider()
    {
        return array(
            'allowed' => array(
                'isAllowed' => true,
                'expected'  => true
            ),
            'not allowed' => array(
                'isAllowed' => false,
                'expected'  => false,
            ),
            'no condition' => array(
                'isAllowed' => null,
                'expected'  => true,
            ),
        );
    }

    /**
     * @dataProvider isAllowedDataProvider
     * @param bool $isAllowed
     * @param bool $expected
     */
    public function testIsAvailableWithForm($isAllowed, $expected)
    {
        $workflowItem = $this->getMockBuilder('Oro\Bundle\WorkflowBundle\Entity\WorkflowItem')
            ->disableOriginalConstructor()
            ->getMock();

        $obj = new Transition();
        $obj->setFormOptions(array('key' => 'value'));

        if (null !== $isAllowed) {
            $condition = $this->getMock('Oro\Component\ConfigExpression\ExpressionInterface');
            $condition->expects($this->once())
                ->method('evaluate')
                ->with($workflowItem)
                ->will($this->returnValue($isAllowed));
            $obj->setPreCondition($condition);
        }

        $this->assertEquals($expected, $obj->isAvailable($workflowItem));
    }

    /**
     * @dataProvider isAvailableDataProvider
     * @param bool $isAllowed
     * @param bool $isAvailable
     * @param bool $expected
     */
    public function testIsAvailableWithoutForm($isAllowed, $isAvailable, $expected)
    {
        $workflowItem = $this->getMockBuilder('Oro\Bundle\WorkflowBundle\Entity\WorkflowItem')
            ->disableOriginalConstructor()
            ->getMock();

        $obj = new Transition();

        if (null !== $isAvailable) {
            $preCondition = $this->getMock('Oro\Component\ConfigExpression\ExpressionInterface');
            $preCondition->expects($this->any())
                ->method('evaluate')
                ->with($workflowItem)
                ->will($this->returnValue($isAvailable));
            $obj->setPreCondition($preCondition);
        }
        if (null !== $isAllowed) {
            $condition = $this->getMock('Oro\Component\ConfigExpression\ExpressionInterface');
            $condition->expects($this->any())
                ->method('evaluate')
                ->with($workflowItem)
                ->will($this->returnValue($isAllowed));
            $obj->setCondition($condition);
        }

        $this->assertEquals($expected, $obj->isAvailable($workflowItem));
    }

    public function isAvailableDataProvider()
    {
        return array(
            'allowed' => array(
                'isAllowed' => true,
                'isAvailable' => true,
                'expected'  => true
            ),
            'not allowed #1' => array(
                'isAllowed' => false,
                'isAvailable' => true,
                'expected'  => false,
            ),
            'not allowed #2' => array(
                'isAllowed' => true,
                'isAvailable' => false,
                'expected'  => false,
            ),
            'not allowed #3' => array(
                'isAllowed' => false,
                'isAvailable' => false,
                'expected'  => false,
            ),
            'no conditions' => array(
                'isAllowed' => null,
                'isAvailable' => null,
                'expected'  => true,
            ),
        );
    }

    /**
     * @dataProvider transitDisallowedDataProvider
     * @param bool $preConditionAllowed
     * @param bool $conditionAllowed
     * @expectedException \Oro\Bundle\WorkflowBundle\Exception\ForbiddenTransitionException
     * @expectedExceptionMessage Transition "test" is not allowed.
     */
    public function testTransitNotAllowed($preConditionAllowed, $conditionAllowed)
    {
        $workflowItem = $this->getMockBuilder('Oro\Bundle\WorkflowBundle\Entity\WorkflowItem')
            ->disableOriginalConstructor()
            ->getMock();
        $workflowItem->expects($this->never())
            ->method('setCurrentStep');

        $preCondition = $this->getMock('Oro\Component\ConfigExpression\ExpressionInterface');
        $preCondition->expects($this->any())
            ->method('evaluate')
            ->with($workflowItem)
            ->will($this->returnValue($preConditionAllowed));

        $condition = $this->getMock('Oro\Component\ConfigExpression\ExpressionInterface');
        $condition->expects($this->any())
            ->method('evaluate')
            ->with($workflowItem)
            ->will($this->returnValue($conditionAllowed));

<<<<<<< HEAD
        $postAction = $this->getMock('Oro\Component\ConfigExpression\Action\ActionInterface');
=======
        $postAction = $this->getMock('Oro\Component\Action\Action\ActionInterface');
>>>>>>> 6f75191e
        $postAction->expects($this->never())
            ->method('execute');

        $obj = new Transition();
        $obj->setName('test');
        $obj->setPreCondition($preCondition);
        $obj->setCondition($condition);
        $obj->setPostAction($postAction);
        $obj->transit($workflowItem);
    }

    public function transitDisallowedDataProvider()
    {
        return array(
            array(false, false),
            array(false, true),
            array(true, false)
        );
    }

    /**
     * @dataProvider transitDataProvider
     * @param boolean $isFinal
     * @param boolean $hasAllowedTransition
     */
    public function testTransit($isFinal, $hasAllowedTransition)
    {
        $currentStepEntity =  $this->getMockBuilder('Oro\Bundle\WorkflowBundle\Entity\WorkflowStep')
            ->disableOriginalConstructor()
            ->getMock();

        $step = $this->getStepMock('currentStep', $isFinal, $hasAllowedTransition, $currentStepEntity);

        $workflowDefinition = $this->getMockBuilder('Oro\Bundle\WorkflowBundle\Entity\WorkflowDefinition')
            ->disableOriginalConstructor()
            ->getMock();
        $workflowDefinition->expects($this->once())
            ->method('getStepByName')
            ->with($step->getName())
            ->will($this->returnValue($currentStepEntity));

        $workflowItem = $this->getMockBuilder('Oro\Bundle\WorkflowBundle\Entity\WorkflowItem')
            ->disableOriginalConstructor()
            ->getMock();
        $workflowItem->expects($this->once())
            ->method('getDefinition')
            ->will($this->returnValue($workflowDefinition));
        $workflowItem->expects($this->once())
            ->method('setCurrentStep')
            ->with($currentStepEntity);

        $preCondition = $this->getMock('Oro\Component\ConfigExpression\ExpressionInterface');
        $preCondition->expects($this->once())
            ->method('evaluate')
            ->with($workflowItem)
            ->will($this->returnValue(true));

        $condition = $this->getMock('Oro\Component\ConfigExpression\ExpressionInterface');
        $condition->expects($this->once())
            ->method('evaluate')
            ->with($workflowItem)
            ->will($this->returnValue(true));

<<<<<<< HEAD
        $postAction = $this->getMock('Oro\Component\ConfigExpression\Action\ActionInterface');
=======
        $postAction = $this->getMock('Oro\Component\Action\Action\ActionInterface');
>>>>>>> 6f75191e
        $postAction->expects($this->once())
            ->method('execute')
            ->with($workflowItem);

        $obj = new Transition();
        $obj->setPreCondition($preCondition);
        $obj->setCondition($condition);
        $obj->setPostAction($postAction);
        $obj->setStepTo($step);
        $obj->transit($workflowItem);
    }

    /**
     * @return array
     */
    public function transitDataProvider()
    {
        return array(
            array(true, true),
            array(true, false),
            array(false, false)
        );
    }

    protected function getStepMock($name, $isFinal = false, $hasAllowedTransitions = true, $stepEntity = null)
    {
        $step = $this->getMockBuilder('Oro\Bundle\WorkflowBundle\Model\Step')
            ->disableOriginalConstructor()
            ->getMock();
        $step->expects($this->any())
            ->method('getName')
            ->will($this->returnValue($name));
        $step->expects($this->any())
            ->method('isFinal')
            ->will($this->returnValue($isFinal));
        $step->expects($this->any())
            ->method('hasAllowedTransitions')
            ->will($this->returnValue($hasAllowedTransitions));
        $step->expects($this->any())
            ->method('getEntity')
            ->will($this->returnValue($stepEntity));
        return $step;
    }

    public function testStart()
    {
        $obj = new Transition();
        $this->assertFalse($obj->isStart());
        $obj->setStart(true);
        $this->assertTrue($obj->isStart());
    }

    public function testGetSetFrontendOption()
    {
        $obj = new Transition();

        $this->assertEquals(array(), $obj->getFrontendOptions());

        $frontendOptions = array('class' => 'foo', 'icon' => 'bar');
        $obj->setFrontendOptions($frontendOptions);
        $this->assertEquals($frontendOptions, $obj->getFrontendOptions());
    }

    public function testHasForm()
    {
        $obj = new Transition();

        $this->assertFalse($obj->hasForm()); // by default transition has form

        $obj->setFormOptions(array('key' => 'value'));
        $this->assertFalse($obj->hasForm());

        $obj->setFormOptions(array('attribute_fields' => array()));
        $this->assertFalse($obj->hasForm());

        $obj->setFormOptions(array('attribute_fields' => array('key' => 'value')));
        $this->assertTrue($obj->hasForm());
    }
}<|MERGE_RESOLUTION|>--- conflicted
+++ resolved
@@ -53,11 +53,7 @@
             ),
             'postAction' => array(
                 'postAction',
-<<<<<<< HEAD
-                $this->getMock('Oro\Component\ConfigExpression\Action\ActionInterface')
-=======
                 $this->getMock('Oro\Component\Action\Action\ActionInterface')
->>>>>>> 6f75191e
             )
         );
     }
@@ -239,11 +235,7 @@
             ->with($workflowItem)
             ->will($this->returnValue($conditionAllowed));
 
-<<<<<<< HEAD
-        $postAction = $this->getMock('Oro\Component\ConfigExpression\Action\ActionInterface');
-=======
         $postAction = $this->getMock('Oro\Component\Action\Action\ActionInterface');
->>>>>>> 6f75191e
         $postAction->expects($this->never())
             ->method('execute');
 
@@ -307,11 +299,7 @@
             ->with($workflowItem)
             ->will($this->returnValue(true));
 
-<<<<<<< HEAD
-        $postAction = $this->getMock('Oro\Component\ConfigExpression\Action\ActionInterface');
-=======
         $postAction = $this->getMock('Oro\Component\Action\Action\ActionInterface');
->>>>>>> 6f75191e
         $postAction->expects($this->once())
             ->method('execute')
             ->with($workflowItem);
