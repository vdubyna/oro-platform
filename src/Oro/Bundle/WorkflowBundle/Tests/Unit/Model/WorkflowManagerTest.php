<?php

namespace Oro\Bundle\WorkflowBundle\Tests\Unit\Model;

use Psr\Log\LoggerInterface;
use Symfony\Component\EventDispatcher\EventDispatcherInterface;

use Doctrine\Common\Collections\ArrayCollection;
use Doctrine\ORM\EntityManager;

use Oro\Bundle\ActionBundle\Model\Attribute;
use Oro\Bundle\EntityBundle\ORM\DoctrineHelper;
use Oro\Bundle\WorkflowBundle\Entity\Repository\WorkflowItemRepository;
use Oro\Bundle\WorkflowBundle\Event\WorkflowChangesEvent;
use Oro\Bundle\WorkflowBundle\Entity\WorkflowDefinition;
use Oro\Bundle\WorkflowBundle\Event\WorkflowEvents;
use Oro\Bundle\WorkflowBundle\Entity\WorkflowItem;
use Oro\Bundle\WorkflowBundle\Model\StepManager;
use Oro\Bundle\WorkflowBundle\Model\Transition;
use Oro\Bundle\WorkflowBundle\Model\Workflow;
use Oro\Bundle\WorkflowBundle\Model\WorkflowApplicabilityFilterInterface;
use Oro\Bundle\WorkflowBundle\Model\WorkflowEntityConnector;
use Oro\Bundle\WorkflowBundle\Model\WorkflowRecordContext;
use Oro\Bundle\WorkflowBundle\Model\WorkflowRegistry;
use Oro\Bundle\WorkflowBundle\Model\WorkflowManager;
use Oro\Bundle\WorkflowBundle\Model\WorkflowStartArguments;
use Oro\Bundle\WorkflowBundle\Tests\Unit\Model\Stub\EntityStub;

/**
 * @SuppressWarnings(PHPMD.TooManyMethods)
 * @SuppressWarnings(PHPMD.TooManyPublicMethods)
 * @SuppressWarnings(PHPMD.ExcessiveClassLength)
 * @SuppressWarnings(PHPMD.ExcessiveClassComplexity)
 */
class WorkflowManagerTest extends \PHPUnit_Framework_TestCase
{
    const TEST_WORKFLOW_NAME = 'test_workflow';

    /** @var WorkflowManager */
    protected $workflowManager;

    /** @var WorkflowRegistry|\PHPUnit_Framework_MockObject_MockObject */
    protected $workflowRegistry;

    /** @var DoctrineHelper|\PHPUnit_Framework_MockObject_MockObject */
    protected $doctrineHelper;

    /** @var EventDispatcherInterface|\PHPUnit_Framework_MockObject_MockObject */
    protected $eventDispatcher;

    /** @var WorkflowEntityConnector|\PHPUnit_Framework_MockObject_MockObject */
    protected $entityConnector;

    /** @var LoggerInterface|\PHPUnit_Framework_MockObject_MockObject */
    protected $logger;

    protected function setUp()
    {
        $this->workflowRegistry = $this->getMockBuilder(WorkflowRegistry::class)
            ->disableOriginalConstructor()
            ->getMock();

        $this->doctrineHelper = $this->getMockBuilder(DoctrineHelper::class)
            ->disableOriginalConstructor()
            ->getMock();

        $this->eventDispatcher = $this->getMockBuilder(EventDispatcherInterface::class)
            ->disableOriginalConstructor()->getMock();

        $this->entityConnector = $this->getMockBuilder(WorkflowEntityConnector::class)
            ->disableOriginalConstructor()
            ->getMock();

        $this->logger = $this->getMock(LoggerInterface::class);

        $this->workflowManager = new WorkflowManager(
            $this->workflowRegistry,
            $this->doctrineHelper,
            $this->eventDispatcher,
            $this->entityConnector
        );
        $this->workflowManager->setLogger($this->logger);
    }

    protected function tearDown()
    {
        unset(
            $this->workflowManager,
            $this->workflowRegistry,
            $this->doctrineHelper,
            $this->eventDispatcher,
            $this->entityConnector,
            $this->logger
        );
    }

    /**
     * @param mixed $workflowIdentifier
     * @dataProvider getWorkflowDataProvider
     */
    public function testGetWorkflow($workflowIdentifier)
    {
        $expectedWorkflow = $this->createWorkflow(self::TEST_WORKFLOW_NAME);

        if ($workflowIdentifier instanceof Workflow) {
            $this->workflowRegistry->expects($this->never())
                ->method('getWorkflow');
        } else {
            $this->workflowRegistry->expects($this->any())
                ->method('getWorkflow')
                ->with(self::TEST_WORKFLOW_NAME)
                ->will($this->returnValue($expectedWorkflow));
        }

        $this->assertEquals($expectedWorkflow, $this->workflowManager->getWorkflow($workflowIdentifier));
    }

    /**
     * @return array
     */
    public function getWorkflowDataProvider()
    {
        return [
            'string' => [
                'workflowIdentifier' => self::TEST_WORKFLOW_NAME,
            ],
            'workflow item' => [
                'workflowIdentifier' => $this->createWorkflowItem(self::TEST_WORKFLOW_NAME),
            ],
            'workflow' => [
                'workflowIdentifier' => $this->createWorkflow(self::TEST_WORKFLOW_NAME),
            ],
        ];
    }

    public function testGetTransitionsByWorkflowItem()
    {
        $workflowName = 'test_workflow';

        $workflowItem = new WorkflowItem();
        $workflowItem->setWorkflowName($workflowName);

        $transition = new Transition();
        $transition->setName('test_transition');

        $transitions = new ArrayCollection([$transition]);

        $workflow = $this->createWorkflow($workflowName);
        $workflow->expects($this->once())
            ->method('getTransitionsByWorkflowItem')
            ->with($workflowItem)
            ->will($this->returnValue($transitions));

        $this->workflowRegistry->expects($this->once())
            ->method('getWorkflow')
            ->with($workflowName)
            ->will($this->returnValue($workflow));

        $this->assertEquals(
            $transitions,
            $this->workflowManager->getTransitionsByWorkflowItem($workflowItem)
        );
    }

    public function testIsTransitionAvailable()
    {
        $workflowName = 'test_workflow';

        $workflowItem = new WorkflowItem();
        $workflowItem->setWorkflowName($workflowName);

        $errors = new ArrayCollection();

        $transition = new Transition();
        $transition->setName('test_transition');

        $workflow = $this->createWorkflow($workflowName);
        $workflow->expects($this->once())
            ->method('isTransitionAvailable')
            ->with($workflowItem, $transition, $errors)
            ->will($this->returnValue(true));

        $this->workflowRegistry->expects($this->once())
            ->method('getWorkflow')
            ->with($workflowName)
            ->will($this->returnValue($workflow));

        $this->assertTrue($this->workflowManager->isTransitionAvailable($workflowItem, $transition, $errors));
    }

    public function testIsStartTransitionAvailable()
    {
        $workflowName = 'test_workflow';
        $errors = new ArrayCollection();
        $entity = new \DateTime('now');
        $data = [];

        $entityAttribute = new Attribute();
        $entityAttribute->setName('entity_attribute');
        $entityAttribute->setType('entity');
        $entityAttribute->setOptions(['class' => 'DateTime']);

        $stringAttribute = new Attribute();
        $stringAttribute->setName('other_attribute');
        $stringAttribute->setType('string');

        $transition = 'test_transition';

        $workflow = $this->createWorkflow($workflowName, [$entityAttribute, $stringAttribute]);
        $workflow->expects($this->once())
            ->method('isStartTransitionAvailable')
            ->with($transition, $entity, $data, $errors)
            ->will($this->returnValue(true));

        $this->workflowRegistry->expects($this->once())
            ->method('getWorkflow')
            ->with($workflowName)
            ->will($this->returnValue($workflow));

        $this->assertTrue(
            $this->workflowManager->isStartTransitionAvailable($workflowName, $transition, $entity, $data, $errors)
        );
    }

    public function testResetWorkflowItemWithoutStartStep()
    {
        $workflowItem = new WorkflowItem();
        $workflowName = 'test_workflow';
        $entity = new EntityStub(42);
        $workflowItem
            ->setEntity($entity)
            ->setWorkflowName($workflowName);

        $em = $this->getTransactionScopedEntityManager(WorkflowItem::class, 1);

        $em->expects($this->once())->method('remove')->with($workflowItem);
        $em->expects($this->once())->method('flush');

        $workflow = $this->createWorkflow('test_workflow');
        /**@var StepManager|\PHPUnit_Framework_MockObject_MockObject $stepManager */
        $stepManager = $this->getMockBuilder(StepManager::class)->disableOriginalConstructor()->getMock();
        $workflow->expects($this->once())->method('isActive')->willReturn(true);
        $workflow->expects($this->once())->method('getStepManager')->willReturn($stepManager);
        $stepManager->expects($this->once())->method('hasStartStep')->willReturn(false);

        $this->workflowRegistry->expects($this->once())
            ->method('getWorkflow')
            ->with('test_workflow')
            ->willReturn($workflow);

        $this->workflowManager->resetWorkflowItem($workflowItem);
    }

    public function testResetWorkflowItemWithStartStep()
    {
        $workflowItem = new WorkflowItem();
        $newItem = new WorkflowItem();
        $workflowName = 'test_workflow';
        $entity = new EntityStub(42);
        $workflowItem
            ->setEntity($entity)
            ->setWorkflowName($workflowName);

        $em = $this->getTransactionScopedEntityManager(WorkflowItem::class, 2); //add one more transaction startWorkflow

        $em->expects($this->once())->method('remove')->with($workflowItem);
        $em->expects($this->once())->method('persist')->with($newItem);
        $em->expects($this->exactly(2))->method('flush');

        $workflow = $this->createWorkflow('test_workflow');
        /**@var StepManager|\PHPUnit_Framework_MockObject_MockObject $stepManager */
        $stepManager = $this->getMockBuilder(StepManager::class)->disableOriginalConstructor()->getMock();
        $stepManager->expects($this->once())->method('hasStartStep')->willReturn(true);
        $workflow->expects($this->once())->method('getStepManager')->willReturn($stepManager);
        $workflow->expects($this->once())->method('isActive')->willReturn(true);
        $workflow->expects($this->once())
            ->method('start')
            ->with($entity, [], $workflow->getTransitionManager()->getDefaultStartTransition())
            ->willReturn($newItem);
        $workflow->expects($this->once())->method('isStartTransitionAvailable')->willReturn(true);

        $this->doctrineHelper->expects($this->any())->method('getSingleEntityIdentifier')
            ->willReturnCallback(function (EntityStub $entity) {
                return $entity->getId();
            });

        $workflowDefinition = new WorkflowDefinition();
        $workflow->expects($this->once())->method('getDefinition')->willReturn($workflowDefinition);

        $this->workflowRegistry->expects($this->exactly(2))
            ->method('getWorkflow')
            ->with('test_workflow')
            ->willReturn($workflow);

        $item = $this->workflowManager->resetWorkflowItem($workflowItem);
        $this->assertSame($newItem, $item, 'should return item created when workflow->start invoked');
    }

    /**
     * @param string $manageableEntityClass
     * @param int $transactionDepth
     * @return EntityManager|\PHPUnit_Framework_MockObject_MockObject
     */
    private function getTransactionScopedEntityManager($manageableEntityClass, $transactionDepth = 1)
    {
        $entityManager = $this->getMockBuilder(EntityManager::class)->disableOriginalConstructor()->getMock();

        $this->doctrineHelper->expects($this->exactly($transactionDepth))
            ->method('getEntityManagerForClass')
            ->with($manageableEntityClass)
            ->willReturn($entityManager);
        $entityManager->expects($this->exactly($transactionDepth))->method('beginTransaction');
        $entityManager->expects($this->exactly($transactionDepth))->method('commit');

        return $entityManager;
    }

    public function testGetApplicableWorkflowsNotApplicableEntity()
    {
        $entity = new EntityStub(42);
        $this->entityConnector->expects($this->once())->method('isApplicableEntity')->with($entity)->willReturn(false);
        $this->assertEquals([], $this->workflowManager->getApplicableWorkflows($entity));
    }

    public function testGetApplicableWorkflows()
    {
        $filterMock = $this->getMockBuilder(WorkflowApplicabilityFilterInterface::class)->getMock();
        $entity = new EntityStub(42);
        $workflow1 = $this->getMockBuilder(Workflow::class)->disableOriginalConstructor()->getMock();
        $workflow2 = $this->getMockBuilder(Workflow::class)->disableOriginalConstructor()->getMock();

        $this->entityConnector->expects($this->once())->method('isApplicableEntity')->with($entity)->willReturn(true);

        $this->doctrineHelper->expects($this->once())
            ->method('getEntityClass')
            ->with($entity)
            ->willReturn(EntityStub::class);

        $activeWorkflows = new ArrayCollection(['w1' => $workflow1, 'w2' => $workflow2]);
        $this->workflowRegistry->expects($this->once())
            ->method('getActiveWorkflowsByEntityClass')
            ->with(EntityStub::class)
            ->willReturn($activeWorkflows);

        $filterMock->expects($this->once())
            ->method('filter')
            ->with($activeWorkflows, new WorkflowRecordContext($entity))
            ->willReturn(new ArrayCollection(['w1' => $workflow1]));

        $this->workflowManager->addApplicabilityFilter($filterMock);
        $this->assertEquals(['w1' => $workflow1], $this->workflowManager->getApplicableWorkflows($entity));
    }

    public function testHasApplicableWorkflowsTrue()
    {
        $entity = new \DateTime('now');
        $entityClass = get_class($entity);
        $workflow = $this->createWorkflow(self::TEST_WORKFLOW_NAME);

        $this->entityConnector->expects($this->once())->method('isApplicableEntity')->with($entity)->willReturn(true);

        $this->doctrineHelper->expects($this->once())
            ->method('getEntityClass')
            ->with($entity)
            ->will($this->returnValue($entityClass));

        $this->workflowRegistry->expects($this->once())
            ->method('getActiveWorkflowsByEntityClass')
            ->with($entityClass)
            ->will($this->returnValue(new ArrayCollection([$workflow])));

        $this->assertTrue($this->workflowManager->hasApplicableWorkflows($entity));
    }

    public function testHasApplicableWorkflowsFalse()
    {
        $entity = new \DateTime('now');
        $entityClass = get_class($entity);

        $this->entityConnector->expects($this->once())->method('isApplicableEntity')->with($entity)->willReturn(true);

        $this->doctrineHelper->expects($this->once())
            ->method('getEntityClass')
            ->with($entity)
            ->will($this->returnValue($entityClass));

        $this->workflowRegistry->expects($this->once())
            ->method('getActiveWorkflowsByEntityClass')
            ->with($entityClass)
            ->will($this->returnValue(new ArrayCollection([])));

        $this->assertFalse($this->workflowManager->hasApplicableWorkflows($entity));
    }

    public function testStartWorkflowEntityWithoutId()
    {
        $entity = new \DateTime();
        $transitionName = 'test_transition';
        $workflowData = ['key' => 'value'];
        $workflowItem = new WorkflowItem();
        $workflowItem->getData()->add($workflowData);

        $transition = new Transition();
        $transition->setName($transitionName);

        $workflow = $this->createWorkflow(self::TEST_WORKFLOW_NAME, [], [$transition]);
        $workflow->expects($this->once())
            ->method('start')
            ->with($entity, $workflowData, $transition)
            ->will($this->returnValue($workflowItem));

        $this->workflowRegistry->expects($this->once())->method('getWorkflow')
            ->with('test_workflow')->willReturn($workflow);

        $em = $this->getTransactionScopedEntityManager(WorkflowItem::class);

        $em->expects($this->once())
            ->method('persist')
            ->with($workflowItem);
        $em->expects($this->once())
            ->method('flush');

        $this->doctrineHelper->expects($this->any())->method('getSingleEntityIdentifier')
            ->willReturnCallback(function ($entity) {
                return null;
            });

        $actualWorkflowItem = $this->workflowManager->startWorkflow(
            'test_workflow',
            $entity,
            $transitionName,
            $workflowData
        );

        $this->assertEquals($workflowItem, $actualWorkflowItem);
        $this->assertEquals($workflowData, $actualWorkflowItem->getData()->getValues());
    }

    public function testStartWorkflowEntityWithId()
    {
        $entity = new \stdClass();
        $entity->id = 42;
        $transitionName = 'test_transition';
        $workflowData = ['key' => 'value'];
        $workflowItem = new WorkflowItem();
        $workflowItem->getData()->add($workflowData);

        $transition = new Transition();
        $transition->setName($transitionName);

        $workflowDefinition = new WorkflowDefinition();
        $workflow = $this->createWorkflow(self::TEST_WORKFLOW_NAME, [], [$transition]);

        $workflow->expects($this->once())->method('getDefinition')->willReturn($workflowDefinition);

        $workflow->expects($this->once())
            ->method('start')
            ->with($entity, $workflowData, $transition)
            ->will($this->returnValue($workflowItem));

        $this->workflowRegistry->expects($this->once())
            ->method('getWorkflow')
            ->with('test_workflow')
            ->willReturn($workflow);

        $em = $this->getTransactionScopedEntityManager(WorkflowItem::class);
        $em->expects($this->once())->method('persist')->with($workflowItem);
        $em->expects($this->once())->method('flush');

        $this->doctrineHelper->expects($this->any())
            ->method('getSingleEntityIdentifier')
            ->with($entity)
            ->willReturn($entity->id);

        $actualWorkflowItem = $this->workflowManager->startWorkflow(
            'test_workflow',
            $entity,
            $transitionName,
            $workflowData
        );

        $this->assertEquals($workflowItem, $actualWorkflowItem);
        $this->assertEquals($workflowData, $actualWorkflowItem->getData()->getValues());
    }

    public function testStartWorkflowWithInitOptions()
    {
        $entity = new \stdClass();
        $entity->id = 42;
        $transitionName = 'test_transition';
        $workflowData = ['key' => 'value'];
        $workflowItem = new WorkflowItem();
        $workflowItem->getData()->add($workflowData);

        $transition = new Transition();
        $transition->setName($transitionName);
        $transition->setInitEntities([EntityStub::class]);

        $workflowDefinition = new WorkflowDefinition();
        $workflow = $this->createWorkflow(self::TEST_WORKFLOW_NAME, [], [$transition]);

        $workflow->expects($this->once())->method('getDefinition')->willReturn($workflowDefinition);

        $workflow->expects($this->once())
            ->method('start')
            ->with($entity, $workflowData, $transition)
            ->will($this->returnValue($workflowItem));

        $this->workflowRegistry->expects($this->once())
            ->method('getWorkflow')
            ->with('test_workflow')
            ->willReturn($workflow);

        $em = $this->getTransactionScopedEntityManager(WorkflowItem::class);
<<<<<<< HEAD
        $em->expects($this->once())->method('persist');
=======
        $em->expects($this->once())->method('persist')->with($workflowItem);
>>>>>>> eb62b104
        $em->expects($this->once())->method('flush');

        $this->doctrineHelper->expects($this->any())
            ->method('getSingleEntityIdentifier')
            ->with($entity)
            ->willReturn($entity->id);

        $actualWorkflowItem = $this->workflowManager->startWorkflow(
            'test_workflow',
            $entity,
            $transitionName,
            $workflowData
        );

        $this->assertEquals($workflowItem, $actualWorkflowItem);
        $this->assertEquals($workflowData, $actualWorkflowItem->getData()->getValues());
    }

    /**
     * @expectedException \Oro\Bundle\WorkflowBundle\Exception\WorkflowRecordGroupException
     * @expectedExceptionMessage Workflow "test_workflow" can not be started because it belongs to
     */
    public function testStartWorkflowRecordGroupException()
    {
        $entity = new EntityStub(1);
        $transition = 'test_transition';
        $workflowItem = new WorkflowItem();

        $this->prepareGetWorkflowItemsByEntity($entity, [$workflowItem]);

        $workflowDefinition = new WorkflowDefinition();
        $workflowItem->setDefinition($workflowDefinition);
        $workflowDefinition->setExclusiveRecordGroups(['group1']);
        $workflow = $this->createWorkflow();

        $workflow->expects($this->once())
            ->method('getDefinition')
            ->willReturn($workflowDefinition);
        $workflow->expects($this->atLeastOnce())
            ->method('getName')
            ->willReturn('test_workflow');

        $this->workflowRegistry->expects($this->once())->method('getWorkflow')
            ->with('test_workflow')->willReturn($workflow);

        $this->workflowManager->startWorkflow(
            'test_workflow',
            $entity,
            $transition
        );
    }

    /**
     * @param array $source
     * @param array $expected
     * @dataProvider massStartDataProvider
     */
    public function testMassStartWorkflow(array $source, array $expected)
    {
        $expectedCalls = count(
            array_filter(
                $expected,
                function (array $data) {
                    return $data['startTransitionAllowed'];
                }
            )
        );

        $entityManager = $this->getTransactionScopedEntityManager(WorkflowItem::class, $expectedCalls);

        if ($expected) {
            $emIterator = 0;

            foreach ($expected as $iteration => $row) {
                $workflowDefinition = new WorkflowDefinition();

                $transition = new Transition();
                $transition->setName('start');

                $workflowName = $row['workflow'];
                $workflow = $this->createWorkflow($workflowName, [], [$transition]);
                $workflow->expects($this->any())
                    ->method('isStartTransitionAvailable')
                    ->willReturn($row['startTransitionAllowed']);

                $workflow->expects($this->any())
                    ->method('getDefinition')
                    ->willReturn($workflowDefinition);

                $workflowItem = $this->createWorkflowItem($workflowName);

                $workflow->expects($this->exactly((int)$row['startTransitionAllowed']))->method('start')
                    ->with($row['entity'], $row['data'], $row['transition'])
                    ->will($this->returnValue($workflowItem));

                $this->workflowRegistry->expects($this->at($iteration))
                    ->method('getWorkflow')
                    ->with($workflowName)
                    ->will($this->returnValue($workflow));

                if ($row['startTransitionAllowed']) {
                    $entityManager->expects($this->at(++$emIterator))->method('persist')->with($workflowItem);
                    $entityManager->expects($this->at(++$emIterator))->method('flush');
                    $emIterator += 2; //transaction methods calls
                }
            }
        } else {
            $this->workflowRegistry->expects($this->never())->method('getWorkflow');
            $entityManager->expects($this->never())->method('persist');
            $entityManager->expects($this->never())->method('flush');
        }

        $this->workflowManager->massStartWorkflow($source);
    }

    /**
     * @return array
     */
    public function massStartDataProvider()
    {
        $firstEntity = new \DateTime('2012-12-12');
        $secondEntity = new \DateTime('2012-12-13');

        return [
            'no data' => [
                'source' => [],
                'expected' => [],
            ],
            'regular data' => [
                'source' => [
                    new WorkflowStartArguments('first', $firstEntity),
                    new WorkflowStartArguments('second', $secondEntity),
                ],
                'expected' => [
                    [
                        'workflow' => 'first',
                        'entity' => $firstEntity,
                        'transition' => $this->getStartTransition(),
                        'data' => [],
                        'startTransitionAllowed' => true
                    ],
                    [
                        'workflow' => 'second',
                        'entity' => $secondEntity,
                        'transition' => $this->getStartTransition(),
                        'data' => [],
                        'startTransitionAllowed' => false
                    ],
                ],
            ],
            'extra cases' => [
                'source' => [
                    new WorkflowStartArguments('first', $firstEntity, [], 'start'),
                    new WorkflowStartArguments('second', $secondEntity, ['field' => 'value'], 'start'),
                    ['some', 'strange', 'data'],
                ],
                'expected' => [
                    [
                        'workflow' => 'first',
                        'entity' => $firstEntity,
                        'transition' => 'start',
                        'data' => [],
                        'startTransitionAllowed' => true
                    ],
                    [
                        'workflow' => 'second',
                        'entity' => $secondEntity,
                        'transition' => 'start',
                        'data' => ['field' => 'value'],
                        'startTransitionAllowed' => true
                    ],
                ],
            ]
        ];
    }

    public function testTransit()
    {
        $transition = 'test_transition';
        $workflowName = 'test_workflow';

        $workflowItem = new WorkflowItem();
        $workflowItem->setWorkflowName($workflowName);

        $workflow = $this->createWorkflow($workflowName);
        $workflow->expects($this->once())
            ->method('transit')
            ->with($workflowItem, $transition);

        $this->workflowRegistry->expects($this->once())
            ->method('getWorkflow')
            ->with($workflowName)
            ->will($this->returnValue($workflow));

        $this->logger->expects($this->once())
            ->method('info')
            ->willReturnCallback(
                function ($message, array $context) use ($workflow, $workflowItem, $transition) {
                    $this->assertEquals('Workflow transition is complete', $message);
                    $this->assertArrayHasKey('workflow', $context);
                    $this->assertEquals($workflow, $context['workflow']);
                    $this->assertArrayHasKey('workflowItem', $context);
                    $this->assertEquals($workflowItem, $context['workflowItem']);
                    $this->assertArrayHasKey('transition', $context);
                    $this->assertEquals($transition, $context['transition']);
                }
            );

        $entityManager = $this->getTransactionScopedEntityManager(WorkflowItem::class);

        $entityManager->expects($this->once())
            ->method('flush');

        $this->assertEmpty($workflowItem->getUpdated());
        $this->workflowManager->transit($workflowItem, $transition);
        $this->assertNotEmpty($workflowItem->getUpdated());
    }

    public function testTransitIfAllowed()
    {
        $transition = 'test_transition';
        $workflowName = 'test_workflow';

        $workflowItem = new WorkflowItem();
        $workflowItem->setWorkflowName($workflowName);

        $workflow = $this->createWorkflow($workflowName);
        $workflow->expects($this->once())
            ->method('transit')
            ->with($workflowItem, $transition);
        $workflow->expects($this->once())
            ->method('isTransitionAllowed')->with($workflowItem, $transition)->willReturn(true);

        $this->workflowRegistry->expects($this->once())
            ->method('getWorkflow')
            ->with($workflowName)
            ->will($this->returnValue($workflow));

        $entityManager = $this->getTransactionScopedEntityManager(WorkflowItem::class);

        $entityManager->expects($this->once())
            ->method('flush');

        $this->assertEmpty($workflowItem->getUpdated());
        $this->assertTrue(
            $this->workflowManager->transitIfAllowed($workflowItem, $transition),
            'If transit is allowed for current WorkflowItem and transition then TRUE expected after transition success.'
        );
        $this->assertNotEmpty($workflowItem->getUpdated());
    }

    public function testTransitIfAllowedFalse()
    {
        $transition = 'test_transition';
        $workflowName = 'test_workflow';

        $workflowItem = new WorkflowItem();
        $workflowItem->setWorkflowName($workflowName);

        $workflow = $this->createWorkflow($workflowName);

        $workflow->expects($this->once())
            ->method('isTransitionAllowed')
            ->with($workflowItem, $transition)
            ->willReturn(false);

        $this->workflowRegistry->expects($this->once())
            ->method('getWorkflow')
            ->with($workflowName)
            ->will($this->returnValue($workflow));

        $this->assertEmpty($workflowItem->getUpdated());
        $this->assertFalse(
            $this->workflowManager->transitIfAllowed($workflowItem, $transition),
            'If transit is NOT allowed for current WorkflowItem and transition then FALSE expected.'
        );
        $this->assertEmpty($workflowItem->getUpdated());
    }

    /**
     * @param array $source
     * @param array $expected
     * @dataProvider massTransitDataProvider
     */
    public function testMassTransit(array $source, array $expected)
    {
        $entityManager = $this->getTransactionScopedEntityManager(WorkflowItem::class);

        /** @var WorkflowItem[] $workflowItems */
        $workflowItems = [];

        if ($expected) {
            foreach ($expected as $iteration => $row) {
                $workflowName = $row['workflow'];
                $workflow = $this->createWorkflow($workflowName);
                $workflowItem = $source[$iteration]['workflowItem'];
                $workflowItems[] = $workflowItem;
                $transition = $row['transition'];

                $workflow->expects($this->once())->method('transit')->with($workflowItem, $transition)
                    ->willReturn($workflowItem);

                $this->workflowRegistry->expects($this->at($iteration))->method('getWorkflow')->with($workflowName)
                    ->willReturn($workflow);
            }
        } else {
            $this->workflowRegistry->expects($this->never())->method('getWorkflow');
        }

        $entityManager->expects($this->once())->method('flush');

        $this->workflowManager->massTransit($source);

        foreach ($workflowItems as $workflowItem) {
            $this->assertNotEmpty($workflowItem->getUpdated());
        }
    }

    /**
     * @return array
     */
    public function massTransitDataProvider()
    {
        return [
            'no data' => [
                'source' => [],
                'expected' => []
            ],
            'invalid data' => [
                'source' => [
                    ['transition' => 'test'],
                    ['workflowItem' => null, 'transition' => 'test'],
                    ['workflowItem' => new \stdClass(), 'transition' => 'test'],
                    ['workflowItem' => $this->createWorkflowItem('test'), 'transition' => null],
                    ['workflowItem' => $this->createWorkflowItem('test')],
                ],
                'expected' => []
            ],
            'valid data' => [
                'source' => [
                    ['workflowItem' => $this->createWorkflowItem('flow1'), 'transition' => 'transition1'],
                    ['workflowItem' => $this->createWorkflowItem('flow2'), 'transition' => 'transition2'],
                ],
                'expected' => [
                    ['workflow' => 'flow1', 'transition' => 'transition1'],
                    ['workflow' => 'flow2', 'transition' => 'transition2'],
                ],
            ]
        ];
    }

    /**
     * @dataProvider getWorkflowItemDataProvider
     *
     * @param int|string $id
     */
    public function testGetWorkflowItem($id)
    {
        $entity = new EntityStub($id);
        $workflowName = 'test_workflow';

        $this->entityConnector->expects($this->once())
            ->method('isApplicableEntity')->with($entity)->willReturn(true);

        $this->doctrineHelper->expects($this->once())->method('getEntityClass')->with($entity)
            ->willReturn(EntityStub::class);
        $this->doctrineHelper->expects($this->once())
            ->method('getSingleEntityIdentifier')->with($entity)->willReturn($id);

        $repository = $this->getMockBuilder(WorkflowItemRepository::class)->disableOriginalConstructor()->getMock();
        $this->doctrineHelper->expects($this->once())->method('getEntityRepository')->with(WorkflowItem::class)
            ->willReturn($repository);

        $repository->expects($this->once())->method('findOneByEntityMetadata')
            ->with(EntityStub::class, $id, $workflowName)
            ->willReturn('result');
        $result = $this->workflowManager->getWorkflowItem($entity, $workflowName);

        $this->assertEquals('result', $result);
    }

    public function testGetWorkflowItemFromNotApplicableEntity()
    {
        $entity = new EntityStub(42);
        $workflowName = 'test_workflow';

        $this->entityConnector->expects($this->once())
            ->method('isApplicableEntity')->with($entity)->willReturn(false);

        $this->assertNull($this->workflowManager->getWorkflowItem($entity, $workflowName));
    }

    /**
     * @return array
     */
    public function getWorkflowItemDataProvider()
    {
        return [
            [42],
            ['string']
        ];
    }

    /**
     * @param mixed $entityId
     * @param WorkflowItem[] $workflowItems
     *
     * @dataProvider entityDataProvider
     */
    public function testGetWorkflowItemsByEntity($entityId, array $workflowItems = [])
    {
        $entity = new EntityStub($entityId);
        $this->prepareGetWorkflowItemsByEntity($entity, $workflowItems);

        $this->assertEquals(
            $workflowItems,
            $this->workflowManager->getWorkflowItemsByEntity($entity)
        );
    }

    /**
     * @return array
     */
    public function entityDataProvider()
    {
        return [
            'integer' => [1, [$this->createWorkflowItem()]],
            'integer_as_string' => ['123', [$this->createWorkflowItem()]],
            'string' => ['identifier', []],
            'null' => [null, []],
            'object' => [new \stdClass(), []],
        ];
    }

    public function testActivateWorkflow()
    {
        $workflowName = 'test_workflow';

        $workflowMock = $this->getMockBuilder(Workflow::class)->disableOriginalConstructor()->getMock();
        /** @var WorkflowDefinition|\PHPUnit_Framework_MockObject_MockObject $workflowDefinition */
        $workflowDefinition = $this->getMockBuilder(WorkflowDefinition::class)->getMock();
        $entityManager = $this->getMockBuilder(EntityManager::class)->disableOriginalConstructor()->getMock();

        $this->workflowRegistry->expects($this->once())
            ->method('getWorkflow')->with($workflowName)->willReturn($workflowMock);
        $workflowMock->expects($this->once())
            ->method('getDefinition')->willReturn($workflowDefinition);

        $workflowDefinition->expects($this->once())
            ->method('isActive')->willReturn(false);

        $workflowDefinition->expects($this->once())
            ->method('setActive')->with(true);
        $this->doctrineHelper->expects($this->once())
            ->method('getEntityManager')->with(WorkflowDefinition::class)->willReturn($entityManager);
        $entityManager->expects($this->once())->method('flush')->with($workflowDefinition);

        $this->eventDispatcher->expects($this->at(0))
            ->method('dispatch')->with(
                WorkflowEvents::WORKFLOW_BEFORE_ACTIVATION,
                new WorkflowChangesEvent($workflowDefinition)
            );
        $this->eventDispatcher->expects($this->at(1))
            ->method('dispatch')->with(
                WorkflowEvents::WORKFLOW_ACTIVATED,
                new WorkflowChangesEvent($workflowDefinition)
            );

        $this->assertTrue(
            $this->workflowManager->activateWorkflow($workflowName),
            'Returns true if workflow has changed its state.'
        );
    }

    public function testActivateWorkflowSkipIfAlreadyActive()
    {
        $workflowName = 'test_workflow';

        $workflowMock = $this->getMockBuilder(Workflow::class)->disableOriginalConstructor()->getMock();
        $workflowDefinition = $this->getMockBuilder(WorkflowDefinition::class)->getMock();
        $entityManager = $this->getMockBuilder(EntityManager::class)->disableOriginalConstructor()->getMock();

        $this->workflowRegistry->expects($this->once())
            ->method('getWorkflow')->with($workflowName)->willReturn($workflowMock);
        $workflowMock->expects($this->once())
            ->method('getDefinition')->willReturn($workflowDefinition);

        $workflowDefinition->expects($this->once())
            ->method('isActive')->willReturn(true);

        $workflowDefinition->expects($this->never())->method('setActive');
        $this->doctrineHelper->expects($this->never())->method('getEntityManager');
        $entityManager->expects($this->never())->method('flush');

        $this->eventDispatcher->expects($this->never())->method('dispatch');

        $this->assertFalse(
            $this->workflowManager->activateWorkflow($workflowName),
            'Returns false if workflow has not change its state.'
        );
    }

    public function testDeactivateWorkflow()
    {
        $workflowName = 'test_workflow';

        $workflowMock = $this->getMockBuilder(Workflow::class)->disableOriginalConstructor()->getMock();
        /** @var WorkflowDefinition|\PHPUnit_Framework_MockObject_MockObject $workflowDefinition */
        $workflowDefinition = $this->getMockBuilder(WorkflowDefinition::class)->getMock();
        $entityManager = $this->getMockBuilder(EntityManager::class)->disableOriginalConstructor()->getMock();

        $this->workflowRegistry->expects($this->once())
            ->method('getWorkflow')->with($workflowName)->willReturn($workflowMock);
        $workflowMock->expects($this->once())
            ->method('getDefinition')->willReturn($workflowDefinition);

        $workflowDefinition->expects($this->once())
            ->method('isActive')->willReturn(true);

        $workflowDefinition->expects($this->once())
            ->method('setActive')->with(false);
        $this->doctrineHelper->expects($this->once())
            ->method('getEntityManager')->with(WorkflowDefinition::class)->willReturn($entityManager);
        $entityManager->expects($this->once())->method('flush')->with($workflowDefinition);

        $this->eventDispatcher->expects($this->at(0))
            ->method('dispatch')->with(
                WorkflowEvents::WORKFLOW_BEFORE_DEACTIVATION,
                new WorkflowChangesEvent($workflowDefinition)
            );
        $this->eventDispatcher->expects($this->at(1))
            ->method('dispatch')->with(
                WorkflowEvents::WORKFLOW_DEACTIVATED,
                new WorkflowChangesEvent($workflowDefinition)
            );

        $this->assertTrue(
            $this->workflowManager->deactivateWorkflow($workflowName),
            'Returns true if workflow has changed its state.'
        );
    }

    public function testDeactivateWorkflowSkipIfNotActive()
    {
        $workflowName = 'test_workflow';

        $workflowMock = $this->getMockBuilder(Workflow::class)->disableOriginalConstructor()->getMock();
        $workflowDefinition = $this->getMockBuilder(WorkflowDefinition::class)->getMock();
        $entityManager = $this->getMockBuilder(EntityManager::class)->disableOriginalConstructor()->getMock();

        $this->workflowRegistry->expects($this->once())
            ->method('getWorkflow')->with($workflowName)->willReturn($workflowMock);
        $workflowMock->expects($this->once())
            ->method('getDefinition')->willReturn($workflowDefinition);

        $workflowDefinition->expects($this->once())
            ->method('isActive')->willReturn(false);

        $workflowDefinition->expects($this->never())->method('setActive');
        $this->doctrineHelper->expects($this->never())->method('getEntityManager');
        $entityManager->expects($this->never())->method('flush');

        $this->eventDispatcher->expects($this->never())->method('dispatch');

        $this->assertFalse(
            $this->workflowManager->deactivateWorkflow($workflowName),
            'Returns false if workflow has not change its state.'
        );
    }

    /**
     * @dataProvider isActiveDataProvider
     * @param boolean $isActive
     */
    public function testIsActiveWorkflow($isActive)
    {
        $workflowName = 'test_workflow';

        $workflowMock = $this->getMockBuilder(Workflow::class)->disableOriginalConstructor()->getMock();

        $this->workflowRegistry->expects($this->once())
            ->method('getWorkflow')->with($workflowName)->willReturn($workflowMock);
        $workflowMock->expects($this->once())
            ->method('isActive')
            ->willReturn($isActive);


        $this->assertEquals($isActive, $this->workflowManager->isActiveWorkflow($workflowName));
    }

    /**
     * @return array
     */
    public function isActiveDataProvider()
    {
        return [[true], [false]];
    }

    /**
     * @return \PHPUnit_Framework_MockObject_MockObject
     */
    protected function createEntityManager()
    {
        return $this->getMockBuilder('Doctrine\Orm\EntityManager')
            ->disableOriginalConstructor()
            ->setMethods(['beginTransaction', 'remove', 'persist', 'flush', 'commit', 'rollback'])
            ->getMock();
    }

    /**
     * @param string $workflowName
     * @return WorkflowItem
     */
    protected function createWorkflowItem($workflowName = self::TEST_WORKFLOW_NAME)
    {
        $workflowItem = new WorkflowItem();
        $workflowItem->setWorkflowName($workflowName);

        return $workflowItem;
    }

    /**
     * @param string $name
     * @param array $entityAttributes
     * @param array $startTransitions
     * @return Workflow|\PHPUnit_Framework_MockObject_MockObject
     */
    protected function createWorkflow(
        $name = self::TEST_WORKFLOW_NAME,
        array $entityAttributes = [],
        array $startTransitions = []
    ) {
        $attributeManager = $this->getMockBuilder('Oro\Bundle\ActionBundle\Model\AttributeManager')
            ->setMethods(['getManagedEntityAttributes'])
            ->getMock();
        $attributeManager->expects($this->any())
            ->method('getManagedEntityAttributes')
            ->will($this->returnValue($entityAttributes));

        $transitionManager = $this->getMockBuilder('Oro\Bundle\WorkflowBundle\Model\TransitionManager')
            ->setMethods(['getStartTransitions', 'getDefaultStartTransition'])
            ->getMock();
        $transitionManager->expects($this->any())
            ->method('getStartTransitions')
            ->will($this->returnValue(new ArrayCollection($startTransitions)));
        $transitionManager->expects($this->any())
            ->method('getDefaultStartTransition')
            ->willReturn($this->getStartTransition());
        $transitionManager->setTransitions($startTransitions);

        $doctrineHelper = $this->getMockBuilder(DoctrineHelper::class)->disableOriginalConstructor()->getMock();

        $aclManager = $this->getMockBuilder('Oro\Bundle\WorkflowBundle\Acl\AclManager')
            ->disableOriginalConstructor()
            ->getMock();

        $restrictionManager = $this->getMockBuilder('Oro\Bundle\WorkflowBundle\Restriction\RestrictionManager')
            ->disableOriginalConstructor()
            ->getMock();

        $workflow = $this->getMockBuilder('Oro\Bundle\WorkflowBundle\Model\Workflow')
            ->setConstructorArgs(
                [$doctrineHelper, $aclManager, $restrictionManager, null, $attributeManager, $transitionManager]
            )
            ->setMethods(
                [
                    'isTransitionAllowed',
                    'isTransitionAvailable',
                    'isStartTransitionAvailable',
                    'getTransitionsByWorkflowItem',
                    'start',
                    'isActive',
                    'getDefinition',
                    'getName',
                    'getStepManager',
                    'transit'
                ]
            )
            ->getMock();

        $workflow->expects($this->any())->method('getName')->willReturn($name);

        /** @var Workflow $workflow */
        return $workflow;
    }

    /**
     * @return array
     */
    public function trueFalseDataProvider()
    {
        return [
            [true],
            [false]
        ];
    }

    public function testResetWorkflowData()
    {
        $name = 'testWorkflow';
        $entityClass = 'Test:Entity';

        $workflowDefinition = new WorkflowDefinition();
        $workflowDefinition->setName($name)->setRelatedEntity($entityClass);

        $workflowItemsRepository =
            $this->getMockBuilder(WorkflowItemRepository::class)
                ->disableOriginalConstructor()
                ->setMethods(['resetWorkflowData'])
                ->getMock();
        $workflowItemsRepository->expects($this->once())->method('resetWorkflowData')
            ->with($name);

        $this->doctrineHelper->expects($this->once())
            ->method('getEntityRepository')
            ->with(WorkflowItem::class)
            ->will($this->returnValue($workflowItemsRepository));

        $this->workflowManager->resetWorkflowData($name);
    }

    /**
     * @return Transition
     */
    private function getStartTransition()
    {
        $startTransition = new Transition();
        $startTransition->setName('__start__');
        $startTransition->setStart(true);

        return $startTransition;
    }

    /**
     * @param object $entity
     * @param array|WorkflowItem[] $workflowItems
     */
    private function prepareGetWorkflowItemsByEntity($entity, $workflowItems)
    {
        $this->entityConnector->expects($this->once())->method('isApplicableEntity')->willReturn(true);

        $this->doctrineHelper->expects($this->any())
            ->method('getEntityClass')
            ->with($entity)
            ->will($this->returnValue(EntityStub::class));

        $this->doctrineHelper->expects($this->any())->method('getSingleEntityIdentifier')
            ->willReturnCallback(function ($entityParam) use ($entity) {
                return $entityParam === $entity ? $entity->getId() : null;
            });

        $workflowItemsRepository = $this->getMockBuilder(WorkflowItemRepository::class)
                ->disableOriginalConstructor()
                ->setMethods(['findAllByEntityMetadata'])
                ->getMock();
        $workflowItemsRepository->expects($this->any())
            ->method('findAllByEntityMetadata')
            ->with(EntityStub::class, $entity->getId())
            ->will($this->returnValue($workflowItems));

        $this->doctrineHelper->expects($this->any())
            ->method('getEntityRepository')
            ->with(WorkflowItem::class)
            ->will($this->returnValue($workflowItemsRepository));
    }
}<|MERGE_RESOLUTION|>--- conflicted
+++ resolved
@@ -512,11 +512,7 @@
             ->willReturn($workflow);
 
         $em = $this->getTransactionScopedEntityManager(WorkflowItem::class);
-<<<<<<< HEAD
-        $em->expects($this->once())->method('persist');
-=======
         $em->expects($this->once())->method('persist')->with($workflowItem);
->>>>>>> eb62b104
         $em->expects($this->once())->method('flush');
 
         $this->doctrineHelper->expects($this->any())
