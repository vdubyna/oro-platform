<?php

namespace Oro\Bundle\WorkflowBundle\Tests\Unit\Model;

use Oro\Bundle\WorkflowBundle\Model\WorkflowApplicabilityFilterInterface;
use Oro\Bundle\WorkflowBundle\Model\WorkflowRecordContext;
use Symfony\Component\EventDispatcher\EventDispatcherInterface;

use Doctrine\Common\Collections\ArrayCollection;
use Doctrine\ORM\EntityManager;

use Oro\Bundle\ActionBundle\Model\Attribute;
use Oro\Bundle\EntityBundle\ORM\DoctrineHelper;
use Oro\Bundle\WorkflowBundle\Entity\Repository\WorkflowItemRepository;
use Oro\Bundle\WorkflowBundle\Event\WorkflowChangesEvent;
use Oro\Bundle\WorkflowBundle\Entity\WorkflowDefinition;
use Oro\Bundle\WorkflowBundle\Event\WorkflowEvents;
use Oro\Bundle\WorkflowBundle\Entity\WorkflowItem;
use Oro\Bundle\WorkflowBundle\Model\StepManager;
use Oro\Bundle\WorkflowBundle\Model\Transition;
use Oro\Bundle\WorkflowBundle\Model\Workflow;
use Oro\Bundle\WorkflowBundle\Model\WorkflowEntityConnector;
use Oro\Bundle\WorkflowBundle\Model\WorkflowManager;
use Oro\Bundle\WorkflowBundle\Model\WorkflowRegistry;
use Oro\Bundle\WorkflowBundle\Model\WorkflowStartArguments;
use Oro\Bundle\WorkflowBundle\Tests\Unit\Model\Stub\EntityStub;

/**
 * @SuppressWarnings(PHPMD.TooManyMethods)
 * @SuppressWarnings(PHPMD.TooManyPublicMethods)
 * @SuppressWarnings(PHPMD.ExcessiveClassLength)
 * @SuppressWarnings(PHPMD.ExcessiveClassComplexity)
 */
class WorkflowManagerTest extends \PHPUnit_Framework_TestCase
{
    const TEST_WORKFLOW_NAME = 'test_workflow';

    /** @var WorkflowManager */
    protected $workflowManager;

    /** @var WorkflowRegistry|\PHPUnit_Framework_MockObject_MockObject */
    protected $workflowRegistry;

    /** @var DoctrineHelper|\PHPUnit_Framework_MockObject_MockObject */
    protected $doctrineHelper;

    /** @var EventDispatcherInterface|\PHPUnit_Framework_MockObject_MockObject */
    protected $eventDispatcher;

    /** @var WorkflowEntityConnector| \PHPUnit_Framework_MockObject_MockObject */
    protected $entityConnector;

    protected function setUp()
    {
        $this->workflowRegistry = $this->getMockBuilder(WorkflowRegistry::class)
            ->disableOriginalConstructor()
            ->getMock();

        $this->doctrineHelper = $this->getMockBuilder(DoctrineHelper::class)
            ->disableOriginalConstructor()
            ->getMock();

        $this->eventDispatcher = $this->getMockBuilder(EventDispatcherInterface::class)
            ->disableOriginalConstructor()->getMock();

        $this->entityConnector = $this->getMockBuilder(WorkflowEntityConnector::class)
            ->disableOriginalConstructor()
            ->getMock();

        $this->workflowManager = new WorkflowManager(
            $this->workflowRegistry,
            $this->doctrineHelper,
            $this->eventDispatcher,
            $this->entityConnector
        );
    }

    protected function tearDown()
    {
        unset(
            $this->workflowManager,
            $this->workflowRegistry,
            $this->doctrineHelper,
            $this->eventDispatcher,
            $this->entityConnector
        );
    }

    /**
     * @param mixed $workflowIdentifier
     * @dataProvider getWorkflowDataProvider
     */
    public function testGetWorkflow($workflowIdentifier)
    {
        $expectedWorkflow = $this->createWorkflow(self::TEST_WORKFLOW_NAME);

        if ($workflowIdentifier instanceof Workflow) {
            $this->workflowRegistry->expects($this->never())
                ->method('getWorkflow');
        } else {
            $this->workflowRegistry->expects($this->any())
                ->method('getWorkflow')
                ->with(self::TEST_WORKFLOW_NAME)
                ->will($this->returnValue($expectedWorkflow));
        }

        $this->assertEquals($expectedWorkflow, $this->workflowManager->getWorkflow($workflowIdentifier));
    }

    /**
     * @return array
     */
    public function getWorkflowDataProvider()
    {
        return [
            'string' => [
                'workflowIdentifier' => self::TEST_WORKFLOW_NAME,
            ],
            'workflow item' => [
                'workflowIdentifier' => $this->createWorkflowItem(self::TEST_WORKFLOW_NAME),
            ],
            'workflow' => [
                'workflowIdentifier' => $this->createWorkflow(self::TEST_WORKFLOW_NAME),
            ],
        ];
    }

    public function testGetTransitionsByWorkflowItem()
    {
        $workflowName = 'test_workflow';

        $workflowItem = new WorkflowItem();
        $workflowItem->setWorkflowName($workflowName);

        $transition = new Transition();
        $transition->setName('test_transition');

        $transitions = new ArrayCollection([$transition]);

        $workflow = $this->createWorkflow($workflowName);
        $workflow->expects($this->once())
            ->method('getTransitionsByWorkflowItem')
            ->with($workflowItem)
            ->will($this->returnValue($transitions));

        $this->workflowRegistry->expects($this->once())
            ->method('getWorkflow')
            ->with($workflowName)
            ->will($this->returnValue($workflow));

        $this->assertEquals(
            $transitions,
            $this->workflowManager->getTransitionsByWorkflowItem($workflowItem)
        );
    }

    public function testIsTransitionAvailable()
    {
        $workflowName = 'test_workflow';

        $workflowItem = new WorkflowItem();
        $workflowItem->setWorkflowName($workflowName);

        $errors = new ArrayCollection();

        $transition = new Transition();
        $transition->setName('test_transition');

        $workflow = $this->createWorkflow($workflowName);
        $workflow->expects($this->once())
            ->method('isTransitionAvailable')
            ->with($workflowItem, $transition, $errors)
            ->will($this->returnValue(true));

        $this->workflowRegistry->expects($this->once())
            ->method('getWorkflow')
            ->with($workflowName)
            ->will($this->returnValue($workflow));

        $this->assertTrue($this->workflowManager->isTransitionAvailable($workflowItem, $transition, $errors));
    }

    public function testIsStartTransitionAvailable()
    {
        $workflowName = 'test_workflow';
        $errors = new ArrayCollection();
        $entity = new \DateTime('now');
        $data = [];

        $entityAttribute = new Attribute();
        $entityAttribute->setName('entity_attribute');
        $entityAttribute->setType('entity');
        $entityAttribute->setOptions(['class' => 'DateTime']);

        $stringAttribute = new Attribute();
        $stringAttribute->setName('other_attribute');
        $stringAttribute->setType('string');

        $transition = 'test_transition';

        $workflow = $this->createWorkflow($workflowName, [$entityAttribute, $stringAttribute]);
        $workflow->expects($this->once())
            ->method('isStartTransitionAvailable')
            ->with($transition, $entity, $data, $errors)
            ->will($this->returnValue(true));

        $this->workflowRegistry->expects($this->once())
            ->method('getWorkflow')
            ->with($workflowName)
            ->will($this->returnValue($workflow));

        $this->assertTrue(
            $this->workflowManager->isStartTransitionAvailable($workflowName, $transition, $entity, $data, $errors)
        );
    }

    public function testResetWorkflowItemWithoutStartStep()
    {
        $workflowItem = new WorkflowItem();
        $workflowName = 'test_workflow';
        $entity = new EntityStub(42);
        $workflowItem
            ->setEntity($entity)
            ->setWorkflowName($workflowName);

        $em = $this->getTransactionScopedEntityManager(WorkflowItem::class, 1);

        $em->expects($this->once())->method('remove')->with($workflowItem);
        $em->expects($this->once())->method('flush');

        $workflow = $this->createWorkflow('test_workflow');
        /**@var StepManager|\PHPUnit_Framework_MockObject_MockObject $stepManager */
        $stepManager = $this->getMockBuilder(StepManager::class)->disableOriginalConstructor()->getMock();
        $workflow->expects($this->once())->method('isActive')->willReturn(true);
        $workflow->expects($this->once())->method('getStepManager')->willReturn($stepManager);
        $stepManager->expects($this->once())->method('hasStartStep')->willReturn(false);

        $this->workflowRegistry->expects($this->once())
            ->method('getWorkflow')
            ->with('test_workflow')
            ->willReturn($workflow);

        $this->workflowManager->resetWorkflowItem($workflowItem);
    }

    public function testResetWorkflowItemWithStartStep()
    {
        $workflowItem = new WorkflowItem();
        $newItem = new WorkflowItem();
        $workflowName = 'test_workflow';
        $entity = new EntityStub(42);
        $workflowItem
            ->setEntity($entity)
            ->setWorkflowName($workflowName);

        $em = $this->getTransactionScopedEntityManager(WorkflowItem::class, 2); //add one more transaction startWorkflow

        $em->expects($this->once())->method('remove')->with($workflowItem);
        $em->expects($this->once())->method('persist')->with($newItem);
        $em->expects($this->exactly(2))->method('flush');

        $workflow = $this->createWorkflow('test_workflow');
        /**@var StepManager|\PHPUnit_Framework_MockObject_MockObject $stepManager */
        $stepManager = $this->getMockBuilder(StepManager::class)->disableOriginalConstructor()->getMock();
        $stepManager->expects($this->once())->method('hasStartStep')->willReturn(true);
        $workflow->expects($this->once())->method('getStepManager')->willReturn($stepManager);
        $workflow->expects($this->once())->method('isActive')->willReturn(true);
        $workflow->expects($this->once())
            ->method('start')
            ->with($entity, [], $workflow->getTransitionManager()->getDefaultStartTransition())
            ->willReturn($newItem);
        $workflow->expects($this->once())->method('isStartTransitionAvailable')->willReturn(true);

        $workflowDefinition = new WorkflowDefinition();
        $workflow->expects($this->once())->method('getDefinition')->willReturn($workflowDefinition);

        $workflowDefinition = new WorkflowDefinition();
        $workflow->expects($this->once())->method('getDefinition')->willReturn($workflowDefinition);

        $this->workflowRegistry->expects($this->exactly(2))
            ->method('getWorkflow')
            ->with('test_workflow')
            ->willReturn($workflow);

        $item = $this->workflowManager->resetWorkflowItem($workflowItem);
        $this->assertSame($newItem, $item, 'should return item created when workflow->start invoked');
    }

    /**
     * @param string $manageableEntityClass
     * @param int $transactionDepth
     * @return EntityManager|\PHPUnit_Framework_MockObject_MockObject
     */
    private function getTransactionScopedEntityManager($manageableEntityClass, $transactionDepth = 1)
    {
        $entityManager = $this->getMockBuilder(EntityManager::class)->disableOriginalConstructor()->getMock();

        $this->doctrineHelper->expects($this->exactly($transactionDepth))
            ->method('getEntityManagerForClass')
            ->with($manageableEntityClass)
            ->willReturn($entityManager);
        $entityManager->expects($this->exactly($transactionDepth))->method('beginTransaction');
        $entityManager->expects($this->exactly($transactionDepth))->method('commit');

        return $entityManager;
    }

    public function testGetApplicableWorkflowsNotApplicableEntity()
    {
        $entity = new EntityStub(42);
        $this->entityConnector->expects($this->once())->method('isApplicableEntity')->with($entity)->willReturn(false);
        $this->assertEquals([], $this->workflowManager->getApplicableWorkflows($entity));
    }

    public function testGetApplicableWorkflows()
    {
        $filterMock = $this->getMockBuilder(WorkflowApplicabilityFilterInterface::class)->getMock();
        $entity = new EntityStub(42);
        $workflow1 = $this->getMockBuilder(Workflow::class)->disableOriginalConstructor()->getMock();
        $workflow2 = $this->getMockBuilder(Workflow::class)->disableOriginalConstructor()->getMock();

        $this->entityConnector->expects($this->once())->method('isApplicableEntity')->with($entity)->willReturn(true);

        $this->doctrineHelper->expects($this->once())
            ->method('getEntityClass')
            ->with($entity)
            ->willReturn(EntityStub::class);

        $activeWorkflows = new ArrayCollection(['w1' => $workflow1, 'w2' => $workflow2]);
        $this->workflowRegistry->expects($this->once())
            ->method('getActiveWorkflowsByEntityClass')
            ->with(EntityStub::class)
            ->willReturn($activeWorkflows);

        $filterMock->expects($this->once())
            ->method('filter')
            ->with($activeWorkflows, new WorkflowRecordContext($entity))
            ->willReturn(new ArrayCollection(['w1' => $workflow1]));

        $this->workflowManager->addApplicabilityFilter($filterMock);
        $this->assertEquals(['w1' => $workflow1], $this->workflowManager->getApplicableWorkflows($entity));
    }

    public function testHasApplicableWorkflowsTrue()
    {
        $entity = new \DateTime('now');
        $entityClass = get_class($entity);
        $workflow = $this->createWorkflow(self::TEST_WORKFLOW_NAME);

        $this->entityConnector->expects($this->once())->method('isApplicableEntity')->with($entity)->willReturn(true);

        $this->doctrineHelper->expects($this->once())
            ->method('getEntityClass')
            ->with($entity)
            ->will($this->returnValue($entityClass));

        $this->workflowRegistry->expects($this->once())
            ->method('getActiveWorkflowsByEntityClass')
            ->with($entityClass)
            ->will($this->returnValue(new ArrayCollection([$workflow])));

        $this->assertTrue($this->workflowManager->hasApplicableWorkflows($entity));
    }

    public function testHasApplicableWorkflowsFalse()
    {
        $entity = new \DateTime('now');
        $entityClass = get_class($entity);

        $this->entityConnector->expects($this->once())->method('isApplicableEntity')->with($entity)->willReturn(true);

        $this->doctrineHelper->expects($this->once())
            ->method('getEntityClass')
            ->with($entity)
            ->will($this->returnValue($entityClass));

        $this->workflowRegistry->expects($this->once())
            ->method('getActiveWorkflowsByEntityClass')
            ->with($entityClass)
            ->will($this->returnValue(new ArrayCollection([])));

        $this->assertFalse($this->workflowManager->hasApplicableWorkflows($entity));
    }

    public function testStartWorkflow()
    {
        $entity = new \DateTime();
        $transition = 'test_transition';
        $workflowData = ['key' => 'value'];
        $workflowItem = new WorkflowItem();
        $workflowItem->getData()->add($workflowData);

        $workflowDefinition = new WorkflowDefinition();
        $workflow = $this->createWorkflow();

        $workflow->expects($this->once())
            ->method('getDefinition')
            ->willReturn($workflowDefinition);

        $workflow->expects($this->once())
            ->method('start')
            ->with($entity, $workflowData, $transition)
            ->will($this->returnValue($workflowItem));

        $this->workflowRegistry->expects($this->once())->method('getWorkflow')
            ->with('test_workflow')->willReturn($workflow);

        $em = $this->getTransactionScopedEntityManager(WorkflowItem::class);

        $em->expects($this->once())
            ->method('persist')
            ->with($workflowItem);
        $em->expects($this->once())
            ->method('flush');

        $actualWorkflowItem = $this->workflowManager->startWorkflow(
            'test_workflow',
            $entity,
            $transition,
            $workflowData
        );

        $this->assertEquals($workflowItem, $actualWorkflowItem);
        $this->assertEquals($workflowData, $actualWorkflowItem->getData()->getValues());
    }

    /**
<<<<<<< HEAD
     * @expectedException \RuntimeException
     * @expectedExceptionMessage Workflow can not be started
=======
     * @expectedException \Oro\Bundle\WorkflowBundle\Exception\WorkflowRecordGroupException
     * @expectedExceptionMessage Workflow "test_workflow" can not be started because it belongs to
>>>>>>> 8dc973db
     */
    public function testStartWorkflowRecordGroupException()
    {
        $entity = new EntityStub(1);
        $transition = 'test_transition';
        $workflowItem = new WorkflowItem();

        $this->prepareGetWorkflowItemsByEntity($entity, [$workflowItem]);

        $workflowDefinition = new WorkflowDefinition();
        $workflowItem->setDefinition($workflowDefinition);
        $workflowDefinition->setGroups([WorkflowDefinition::GROUP_TYPE_EXCLUSIVE_RECORD => ['group1']]);
        $workflow = $this->createWorkflow();

        $workflow->expects($this->once())
            ->method('getDefinition')
            ->willReturn($workflowDefinition);
<<<<<<< HEAD
=======
        $workflow->expects($this->once())
            ->method('getName')
            ->willReturn('test_workflow');
>>>>>>> 8dc973db

        $this->workflowRegistry->expects($this->once())->method('getWorkflow')
            ->with('test_workflow')->willReturn($workflow);

        $this->workflowManager->startWorkflow(
            'test_workflow',
            $entity,
            $transition
        );
    }

    /**
     * @param array $source
     * @param array $expected
     * @dataProvider massStartDataProvider
     */
    public function testMassStartWorkflow(array $source, array $expected)
    {
<<<<<<< HEAD
        $entityManager = $this->getTransactionScopedEntityManager(WorkflowItem::class, 1 + count($expected));
=======
        $expectedCalls = count(
            array_filter(
                $expected,
                function (array $data) {
                    return $data['startTransitionAllowed'];
                }
            )
        );

        $entityManager = $this->getTransactionScopedEntityManager(WorkflowItem::class, $expectedCalls);
>>>>>>> 8dc973db

        if ($expected) {
            $emIterator = 0;

            foreach ($expected as $iteration => $row) {
                $workflowDefinition = new WorkflowDefinition();

                $workflowName = $row['workflow'];
                $workflow = $this->createWorkflow($workflowName);
<<<<<<< HEAD
                $workflowDefinition = new WorkflowDefinition();

                $workflow->expects($this->once())
                    ->method('getDefinition')
                    ->willReturn($workflowDefinition);
=======
                $workflow->expects($this->any())
                    ->method('isStartTransitionAvailable')
                    ->willReturn($row['startTransitionAllowed']);
                $workflow->expects($this->any())
                    ->method('getDefinition')
                    ->willReturn($workflowDefinition);

>>>>>>> 8dc973db
                $workflowItem = $this->createWorkflowItem($workflowName);

                $workflow->expects($this->exactly((int)$row['startTransitionAllowed']))->method('start')
                    ->with($row['entity'], $row['data'], $row['transition'])
                    ->will($this->returnValue($workflowItem));

                $this->workflowRegistry->expects($this->at($iteration))
                    ->method('getWorkflow')
                    ->with($workflowName)
                    ->will($this->returnValue($workflow));

<<<<<<< HEAD
                $entityManager->expects($this->at($iteration * 2))->method('persist');
                $entityManager->expects($this->at($iteration * 2 + 1))->method('flush');
=======
                if ($row['startTransitionAllowed']) {
                    $entityManager->expects($this->at(++$emIterator))->method('persist')->with($workflowItem);
                    $entityManager->expects($this->at(++$emIterator))->method('flush');
                    $emIterator += 2; //transaction methods calls
                }
>>>>>>> 8dc973db
            }
        } else {
            $this->workflowRegistry->expects($this->never())->method('getWorkflow');
            $entityManager->expects($this->never())->method('persist');
            $entityManager->expects($this->never())->method('flush');
        }

        $this->workflowManager->massStartWorkflow($source);
    }

    /**
     * @return array
     */
    public function massStartDataProvider()
    {
        $firstEntity = new \DateTime('2012-12-12');
        $secondEntity = new \DateTime('2012-12-13');

        return [
            'no data' => [
                'source' => [],
                'expected' => [],
            ],
            'regular data' => [
                'source' => [
                    new WorkflowStartArguments('first', $firstEntity),
                    new WorkflowStartArguments('second', $secondEntity),
                ],
                'expected' => [
                    [
                        'workflow' => 'first',
                        'entity' => $firstEntity,
                        'transition' => $this->getStartTransition(),
                        'data' => [],
                        'startTransitionAllowed' => true
                    ],
                    [
                        'workflow' => 'second',
                        'entity' => $secondEntity,
                        'transition' => $this->getStartTransition(),
                        'data' => [],
                        'startTransitionAllowed' => false
                    ],
                ],
            ],
            'extra cases' => [
                'source' => [
                    new WorkflowStartArguments('first', $firstEntity, [], 'start'),
                    new WorkflowStartArguments('second', $secondEntity, ['field' => 'value'], 'start'),
                    ['some', 'strange', 'data'],
                ],
                'expected' => [
                    [
                        'workflow' => 'first',
                        'entity' => $firstEntity,
                        'transition' => 'start',
                        'data' => [],
                        'startTransitionAllowed' => true
                    ],
                    [
                        'workflow' => 'second',
                        'entity' => $secondEntity,
                        'transition' => 'start',
                        'data' => ['field' => 'value'],
                        'startTransitionAllowed' => true
                    ],
                ],
            ]
        ];
    }

    public function testTransit()
    {
        $transition = 'test_transition';
        $workflowName = 'test_workflow';

        $workflowItem = new WorkflowItem();
        $workflowItem->setWorkflowName($workflowName);

        $workflow = $this->createWorkflow($workflowName);
        $workflow->expects($this->once())
            ->method('transit')
            ->with($workflowItem, $transition);

        $this->workflowRegistry->expects($this->once())
            ->method('getWorkflow')
            ->with($workflowName)
            ->will($this->returnValue($workflow));

        $entityManager = $this->getTransactionScopedEntityManager(WorkflowItem::class);

        $entityManager->expects($this->once())
            ->method('flush');

        $this->assertEmpty($workflowItem->getUpdated());
        $this->workflowManager->transit($workflowItem, $transition);
        $this->assertNotEmpty($workflowItem->getUpdated());
    }

    public function testTransitIfAllowed()
    {
        $transition = 'test_transition';
        $workflowName = 'test_workflow';

        $workflowItem = new WorkflowItem();
        $workflowItem->setWorkflowName($workflowName);

        $workflow = $this->createWorkflow($workflowName);
        $workflow->expects($this->once())
            ->method('transit')
            ->with($workflowItem, $transition);
        $workflow->expects($this->once())
            ->method('isTransitionAllowed')->with($workflowItem, $transition)->willReturn(true);

        $this->workflowRegistry->expects($this->once())
            ->method('getWorkflow')
            ->with($workflowName)
            ->will($this->returnValue($workflow));

        $entityManager = $this->getTransactionScopedEntityManager(WorkflowItem::class);

        $entityManager->expects($this->once())
            ->method('flush');

        $this->assertEmpty($workflowItem->getUpdated());
        $this->assertTrue(
            $this->workflowManager->transitIfAllowed($workflowItem, $transition),
            'If transit is allowed for current WorkflowItem and transition then TRUE expected after transition success.'
        );
        $this->assertNotEmpty($workflowItem->getUpdated());
    }

    public function testTransitIfAllowedFalse()
    {
        $transition = 'test_transition';
        $workflowName = 'test_workflow';

        $workflowItem = new WorkflowItem();
        $workflowItem->setWorkflowName($workflowName);

        $workflow = $this->createWorkflow($workflowName);

        $workflow->expects($this->once())
            ->method('isTransitionAllowed')
            ->with($workflowItem, $transition)
            ->willReturn(false);

        $this->workflowRegistry->expects($this->once())
            ->method('getWorkflow')
            ->with($workflowName)
            ->will($this->returnValue($workflow));

        $this->assertEmpty($workflowItem->getUpdated());
        $this->assertFalse(
            $this->workflowManager->transitIfAllowed($workflowItem, $transition),
            'If transit is NOT allowed for current WorkflowItem and transition then FALSE expected.'
        );
        $this->assertEmpty($workflowItem->getUpdated());
    }

    /**
     * @param array $source
     * @param array $expected
     * @dataProvider massTransitDataProvider
     */
    public function testMassTransit(array $source, array $expected)
    {
        $entityManager = $this->getTransactionScopedEntityManager(WorkflowItem::class);

        /** @var WorkflowItem[] $workflowItems */
        $workflowItems = [];

        if ($expected) {
            foreach ($expected as $iteration => $row) {
                $workflowName = $row['workflow'];
                $workflow = $this->createWorkflow($workflowName);
                $workflowItem = $source[$iteration]['workflowItem'];
                $workflowItems[] = $workflowItem;
                $transition = $row['transition'];

                $workflow->expects($this->once())->method('transit')->with($workflowItem, $transition)
                    ->willReturn($workflowItem);

                $this->workflowRegistry->expects($this->at($iteration))->method('getWorkflow')->with($workflowName)
                    ->willReturn($workflow);
            }
        } else {
            $this->workflowRegistry->expects($this->never())->method('getWorkflow');
        }

        $entityManager->expects($this->once())->method('flush');

        $this->workflowManager->massTransit($source);

        foreach ($workflowItems as $workflowItem) {
            $this->assertNotEmpty($workflowItem->getUpdated());
        }
    }

    /**
     * @return array
     */
    public function massTransitDataProvider()
    {
        return [
            'no data' => [
                'source' => [],
                'expected' => []
            ],
            'invalid data' => [
                'source' => [
                    ['transition' => 'test'],
                    ['workflowItem' => null, 'transition' => 'test'],
                    ['workflowItem' => new \stdClass(), 'transition' => 'test'],
                    ['workflowItem' => $this->createWorkflowItem('test'), 'transition' => null],
                    ['workflowItem' => $this->createWorkflowItem('test')],
                ],
                'expected' => []
            ],
            'valid data' => [
                'source' => [
                    ['workflowItem' => $this->createWorkflowItem('flow1'), 'transition' => 'transition1'],
                    ['workflowItem' => $this->createWorkflowItem('flow2'), 'transition' => 'transition2'],
                ],
                'expected' => [
                    ['workflow' => 'flow1', 'transition' => 'transition1'],
                    ['workflow' => 'flow2', 'transition' => 'transition2'],
                ],
            ]
        ];
    }

    /**
     * @dataProvider getWorkflowItemDataProvider
     *
     * @param int|string $id
     */
    public function testGetWorkflowItem($id)
    {
        $entity = new EntityStub($id);
        $workflowName = 'test_workflow';

        $this->entityConnector->expects($this->once())
            ->method('isApplicableEntity')->with($entity)->willReturn(true);

        $this->doctrineHelper->expects($this->once())->method('getEntityClass')->with($entity)
            ->willReturn(EntityStub::class);
        $this->doctrineHelper->expects($this->once())
            ->method('getSingleEntityIdentifier')->with($entity)->willReturn($id);

        $repository = $this->getMockBuilder(WorkflowItemRepository::class)->disableOriginalConstructor()->getMock();
        $this->doctrineHelper->expects($this->once())->method('getEntityRepository')->with(WorkflowItem::class)
            ->willReturn($repository);

        $repository->expects($this->once())->method('findOneByEntityMetadata')
            ->with(EntityStub::class, $id, $workflowName)
            ->willReturn('result');
        $result = $this->workflowManager->getWorkflowItem($entity, $workflowName);

        $this->assertEquals('result', $result);
    }

    public function testGetWorkflowItemFromNotApplicableEntity()
    {
        $entity = new EntityStub(42);
        $workflowName = 'test_workflow';

        $this->entityConnector->expects($this->once())
            ->method('isApplicableEntity')->with($entity)->willReturn(false);

        $this->assertNull($this->workflowManager->getWorkflowItem($entity, $workflowName));
    }

    /**
     * @return array
     */
    public function getWorkflowItemDataProvider()
    {
        return [
            [42],
            ['string']
        ];
    }

    /**
     * @param mixed $entityId
     * @param WorkflowItem[] $workflowItems
     *
     * @dataProvider entityDataProvider
     */
    public function testGetWorkflowItemsByEntity($entityId, array $workflowItems = [])
    {
        $entity = new EntityStub($entityId);
        $this->prepareGetWorkflowItemsByEntity($entity, $workflowItems);

        $this->assertEquals(
            $workflowItems,
            $this->workflowManager->getWorkflowItemsByEntity($entity)
        );
    }

    /**
     * @return array
     */
    public function entityDataProvider()
    {
        return [
            'integer' => [1, [$this->createWorkflowItem()]],
            'integer_as_string' => ['123', [$this->createWorkflowItem()]],
            'string' => ['identifier', []],
            'null' => [null, []],
            'object' => [new \stdClass(), []],
        ];
    }

    public function testActivateWorkflow()
    {
        $workflowName = 'test_workflow';

        $workflowMock = $this->getMockBuilder(Workflow::class)->disableOriginalConstructor()->getMock();
        /** @var WorkflowDefinition $workflowDefinition */
        $workflowDefinition = $this->getMockBuilder(WorkflowDefinition::class)->getMock();
        $entityManager = $this->getMockBuilder(EntityManager::class)->disableOriginalConstructor()->getMock();

        $this->workflowRegistry->expects($this->once())
            ->method('getWorkflow')->with($workflowName)->willReturn($workflowMock);
        $workflowMock->expects($this->once())
            ->method('getDefinition')->willReturn($workflowDefinition);

        $workflowDefinition->expects($this->once())
            ->method('isActive')->willReturn(false);

        $workflowDefinition->expects($this->once())
            ->method('setActive')->with(true);
        $this->doctrineHelper->expects($this->once())
            ->method('getEntityManager')->with(WorkflowDefinition::class)->willReturn($entityManager);
        $entityManager->expects($this->once())->method('flush')->with($workflowDefinition);

        $this->eventDispatcher->expects($this->once())
            ->method('dispatch')->with(
                WorkflowEvents::WORKFLOW_ACTIVATED,
                new WorkflowChangesEvent($workflowDefinition)
            );

        $this->assertTrue(
            $this->workflowManager->activateWorkflow($workflowName),
            'Returns true if workflow has changed its state.'
        );
    }

    public function testActivateWorkflowSkipIfAlreadyActive()
    {
        $workflowName = 'test_workflow';

        $workflowMock = $this->getMockBuilder(Workflow::class)->disableOriginalConstructor()->getMock();
        $workflowDefinition = $this->getMockBuilder(WorkflowDefinition::class)->getMock();
        $entityManager = $this->getMockBuilder(EntityManager::class)->disableOriginalConstructor()->getMock();

        $this->workflowRegistry->expects($this->once())
            ->method('getWorkflow')->with($workflowName)->willReturn($workflowMock);
        $workflowMock->expects($this->once())
            ->method('getDefinition')->willReturn($workflowDefinition);

        $workflowDefinition->expects($this->once())
            ->method('isActive')->willReturn(true);

        $workflowDefinition->expects($this->never())->method('setActive');
        $this->doctrineHelper->expects($this->never())->method('getEntityManager');
        $entityManager->expects($this->never())->method('flush');

        $this->eventDispatcher->expects($this->never())->method('dispatch');

        $this->assertFalse(
            $this->workflowManager->activateWorkflow($workflowName),
            'Returns false if workflow has not change its state.'
        );
    }

    public function testDeactivateWorkflow()
    {
        $workflowName = 'test_workflow';

        $workflowMock = $this->getMockBuilder(Workflow::class)->disableOriginalConstructor()->getMock();
        /** @var WorkflowDefinition $workflowDefinition */
        $workflowDefinition = $this->getMockBuilder(WorkflowDefinition::class)->getMock();
        $entityManager = $this->getMockBuilder(EntityManager::class)->disableOriginalConstructor()->getMock();

        $this->workflowRegistry->expects($this->once())
            ->method('getWorkflow')->with($workflowName)->willReturn($workflowMock);
        $workflowMock->expects($this->once())
            ->method('getDefinition')->willReturn($workflowDefinition);

        $workflowDefinition->expects($this->once())
            ->method('isActive')->willReturn(true);

        $workflowDefinition->expects($this->once())
            ->method('setActive')->with(false);
        $this->doctrineHelper->expects($this->once())
            ->method('getEntityManager')->with(WorkflowDefinition::class)->willReturn($entityManager);
        $entityManager->expects($this->once())->method('flush')->with($workflowDefinition);

        $this->eventDispatcher->expects($this->once())
            ->method('dispatch')->with(
                WorkflowEvents::WORKFLOW_DEACTIVATED,
                new WorkflowChangesEvent($workflowDefinition)
            );

        $this->assertTrue(
            $this->workflowManager->deactivateWorkflow($workflowName),
            'Returns true if workflow has changed its state.'
        );
    }

    public function testDeactivateWorkflowSkipIfNotActive()
    {
        $workflowName = 'test_workflow';

        $workflowMock = $this->getMockBuilder(Workflow::class)->disableOriginalConstructor()->getMock();
        $workflowDefinition = $this->getMockBuilder(WorkflowDefinition::class)->getMock();
        $entityManager = $this->getMockBuilder(EntityManager::class)->disableOriginalConstructor()->getMock();

        $this->workflowRegistry->expects($this->once())
            ->method('getWorkflow')->with($workflowName)->willReturn($workflowMock);
        $workflowMock->expects($this->once())
            ->method('getDefinition')->willReturn($workflowDefinition);

        $workflowDefinition->expects($this->once())
            ->method('isActive')->willReturn(false);

        $workflowDefinition->expects($this->never())->method('setActive');
        $this->doctrineHelper->expects($this->never())->method('getEntityManager');
        $entityManager->expects($this->never())->method('flush');

        $this->eventDispatcher->expects($this->never())->method('dispatch');

        $this->assertFalse(
            $this->workflowManager->deactivateWorkflow($workflowName),
            'Returns false if workflow has not change its state.'
        );
    }

    /**
     * @dataProvider isActiveDataProvider
     * @param boolean $isActive
     */
    public function testIsActiveWorkflow($isActive)
    {
        $workflowName = 'test_workflow';

        $workflowMock = $this->getMockBuilder(Workflow::class)->disableOriginalConstructor()->getMock();
        $workflowDefinition = $this->getMockBuilder(WorkflowDefinition::class)->getMock();

        $this->workflowRegistry->expects($this->once())
            ->method('getWorkflow')->with($workflowName)->willReturn($workflowMock);
        $workflowMock->expects($this->once())
            ->method('getDefinition')->willReturn($workflowDefinition);

        $workflowDefinition->expects($this->once())
            ->method('isActive')->willReturn($isActive);

        $this->assertEquals($isActive, $this->workflowManager->isActiveWorkflow($workflowName));
    }

    /**
     * @return array
     */
    public function isActiveDataProvider()
    {
        return [[true], [false]];
    }

    /**
     * @return \PHPUnit_Framework_MockObject_MockObject
     */
    protected function createEntityManager()
    {
        return $this->getMockBuilder('Doctrine\Orm\EntityManager')
            ->disableOriginalConstructor()
            ->setMethods(['beginTransaction', 'remove', 'persist', 'flush', 'commit', 'rollback'])
            ->getMock();
    }

    /**
     * @param string $workflowName
     * @return WorkflowItem
     */
    protected function createWorkflowItem($workflowName = self::TEST_WORKFLOW_NAME)
    {
        $workflowItem = new WorkflowItem();
        $workflowItem->setWorkflowName($workflowName);

        return $workflowItem;
    }

    /**
     * @param string $name
     * @param array $entityAttributes
     * @param array $startTransitions
     * @return Workflow|\PHPUnit_Framework_MockObject_MockObject
     */
    protected function createWorkflow(
        $name = self::TEST_WORKFLOW_NAME,
        array $entityAttributes = [],
        array $startTransitions = []
    ) {
        $attributeManager = $this->getMockBuilder('Oro\Bundle\ActionBundle\Model\AttributeManager')
            ->setMethods(['getManagedEntityAttributes'])
            ->getMock();
        $attributeManager->expects($this->any())
            ->method('getManagedEntityAttributes')
            ->will($this->returnValue($entityAttributes));

        $transitionManager = $this->getMockBuilder('Oro\Bundle\WorkflowBundle\Model\TransitionManager')
            ->setMethods(['getStartTransitions', 'getDefaultStartTransition'])
            ->getMock();
        $transitionManager->expects($this->any())
            ->method('getStartTransitions')
            ->will($this->returnValue(new ArrayCollection($startTransitions)));
        $transitionManager->expects($this->any())
            ->method('getDefaultStartTransition')
            ->willReturn($this->getStartTransition());

        $doctrineHelper = $this->getMockBuilder(DoctrineHelper::class)->disableOriginalConstructor()->getMock();

        $aclManager = $this->getMockBuilder('Oro\Bundle\WorkflowBundle\Acl\AclManager')
            ->disableOriginalConstructor()
            ->getMock();

        $restrictionManager = $this->getMockBuilder('Oro\Bundle\WorkflowBundle\Restriction\RestrictionManager')
            ->disableOriginalConstructor()
            ->getMock();

        $workflow = $this->getMockBuilder('Oro\Bundle\WorkflowBundle\Model\Workflow')
            ->setConstructorArgs(
                [$doctrineHelper, $aclManager, $restrictionManager, null, $attributeManager, $transitionManager]
            )
            ->setMethods(
                [
                    'isTransitionAllowed',
                    'isTransitionAvailable',
                    'isStartTransitionAvailable',
                    'getTransitionsByWorkflowItem',
                    'start',
                    'isActive',
                    'getDefinition',
                    'getName',
                    'getStepManager',
                    'transit'
                ]
            )
            ->getMock();

        $workflow->expects($this->any())->method('getName')->willReturn($name);

        /** @var Workflow $workflow */
        return $workflow;
    }

    /**
     * @return array
     */
    public function trueFalseDataProvider()
    {
        return [
            [true],
            [false]
        ];
    }

    public function testResetWorkflowData()
    {
        $name = 'testWorkflow';
        $entityClass = 'Test:Entity';

        $workflowDefinition = new WorkflowDefinition();
        $workflowDefinition->setName($name)->setRelatedEntity($entityClass);

        $workflowItemsRepository =
            $this->getMockBuilder(WorkflowItemRepository::class)
                ->disableOriginalConstructor()
                ->setMethods(['resetWorkflowData'])
                ->getMock();
        $workflowItemsRepository->expects($this->once())->method('resetWorkflowData')
            ->with($name);

        $this->doctrineHelper->expects($this->once())
            ->method('getEntityRepository')
            ->with(WorkflowItem::class)
            ->will($this->returnValue($workflowItemsRepository));

        $this->workflowManager->resetWorkflowData($name);
    }

    /**
<<<<<<< HEAD
=======
     * @return Transition
     */
    private function getStartTransition()
    {
        $startTransition = new Transition();
        $startTransition->setName('__start__');
        $startTransition->setStart(true);

        return $startTransition;
    }

    /**
>>>>>>> 8dc973db
     * @param object $entity
     * @param array|WorkflowItem[] $workflowItems
     */
    private function prepareGetWorkflowItemsByEntity($entity, $workflowItems)
    {
        $this->entityConnector->expects($this->once())->method('isApplicableEntity')->willReturn(true);

        $this->doctrineHelper->expects($this->any())
            ->method('getEntityClass')
            ->with($entity)
            ->will($this->returnValue(EntityStub::class));

        $this->doctrineHelper->expects($this->any())
            ->method('getSingleEntityIdentifier')
            ->with($entity)
            ->will($this->returnValue($entity->getId()));

<<<<<<< HEAD
        $workflowItemsRepository =
            $this->getMockBuilder('Oro\Bundle\WorkflowBundle\Entity\Repository\WorkflowItemRepository')
=======
        $workflowItemsRepository = $this->getMockBuilder(WorkflowItemRepository::class)
>>>>>>> 8dc973db
                ->disableOriginalConstructor()
                ->setMethods(['findAllByEntityMetadata'])
                ->getMock();
        $workflowItemsRepository->expects($this->any())
            ->method('findAllByEntityMetadata')
            ->with(EntityStub::class, $entity->getId())
            ->will($this->returnValue($workflowItems));

        $this->doctrineHelper->expects($this->any())
            ->method('getEntityRepository')
            ->with(WorkflowItem::class)
            ->will($this->returnValue($workflowItemsRepository));
    }
}<|MERGE_RESOLUTION|>--- conflicted
+++ resolved
@@ -2,8 +2,7 @@
 
 namespace Oro\Bundle\WorkflowBundle\Tests\Unit\Model;
 
-use Oro\Bundle\WorkflowBundle\Model\WorkflowApplicabilityFilterInterface;
-use Oro\Bundle\WorkflowBundle\Model\WorkflowRecordContext;
+
 use Symfony\Component\EventDispatcher\EventDispatcherInterface;
 
 use Doctrine\Common\Collections\ArrayCollection;
@@ -19,9 +18,11 @@
 use Oro\Bundle\WorkflowBundle\Model\StepManager;
 use Oro\Bundle\WorkflowBundle\Model\Transition;
 use Oro\Bundle\WorkflowBundle\Model\Workflow;
+use Oro\Bundle\WorkflowBundle\Model\WorkflowApplicabilityFilterInterface;
 use Oro\Bundle\WorkflowBundle\Model\WorkflowEntityConnector;
+use Oro\Bundle\WorkflowBundle\Model\WorkflowRecordContext;
+use Oro\Bundle\WorkflowBundle\Model\WorkflowRegistry;
 use Oro\Bundle\WorkflowBundle\Model\WorkflowManager;
-use Oro\Bundle\WorkflowBundle\Model\WorkflowRegistry;
 use Oro\Bundle\WorkflowBundle\Model\WorkflowStartArguments;
 use Oro\Bundle\WorkflowBundle\Tests\Unit\Model\Stub\EntityStub;
 
@@ -274,9 +275,6 @@
         $workflowDefinition = new WorkflowDefinition();
         $workflow->expects($this->once())->method('getDefinition')->willReturn($workflowDefinition);
 
-        $workflowDefinition = new WorkflowDefinition();
-        $workflow->expects($this->once())->method('getDefinition')->willReturn($workflowDefinition);
-
         $this->workflowRegistry->expects($this->exactly(2))
             ->method('getWorkflow')
             ->with('test_workflow')
@@ -425,13 +423,8 @@
     }
 
     /**
-<<<<<<< HEAD
-     * @expectedException \RuntimeException
-     * @expectedExceptionMessage Workflow can not be started
-=======
      * @expectedException \Oro\Bundle\WorkflowBundle\Exception\WorkflowRecordGroupException
      * @expectedExceptionMessage Workflow "test_workflow" can not be started because it belongs to
->>>>>>> 8dc973db
      */
     public function testStartWorkflowRecordGroupException()
     {
@@ -449,12 +442,9 @@
         $workflow->expects($this->once())
             ->method('getDefinition')
             ->willReturn($workflowDefinition);
-<<<<<<< HEAD
-=======
         $workflow->expects($this->once())
             ->method('getName')
             ->willReturn('test_workflow');
->>>>>>> 8dc973db
 
         $this->workflowRegistry->expects($this->once())->method('getWorkflow')
             ->with('test_workflow')->willReturn($workflow);
@@ -473,9 +463,6 @@
      */
     public function testMassStartWorkflow(array $source, array $expected)
     {
-<<<<<<< HEAD
-        $entityManager = $this->getTransactionScopedEntityManager(WorkflowItem::class, 1 + count($expected));
-=======
         $expectedCalls = count(
             array_filter(
                 $expected,
@@ -486,7 +473,6 @@
         );
 
         $entityManager = $this->getTransactionScopedEntityManager(WorkflowItem::class, $expectedCalls);
->>>>>>> 8dc973db
 
         if ($expected) {
             $emIterator = 0;
@@ -496,13 +482,6 @@
 
                 $workflowName = $row['workflow'];
                 $workflow = $this->createWorkflow($workflowName);
-<<<<<<< HEAD
-                $workflowDefinition = new WorkflowDefinition();
-
-                $workflow->expects($this->once())
-                    ->method('getDefinition')
-                    ->willReturn($workflowDefinition);
-=======
                 $workflow->expects($this->any())
                     ->method('isStartTransitionAvailable')
                     ->willReturn($row['startTransitionAllowed']);
@@ -510,7 +489,6 @@
                     ->method('getDefinition')
                     ->willReturn($workflowDefinition);
 
->>>>>>> 8dc973db
                 $workflowItem = $this->createWorkflowItem($workflowName);
 
                 $workflow->expects($this->exactly((int)$row['startTransitionAllowed']))->method('start')
@@ -522,16 +500,11 @@
                     ->with($workflowName)
                     ->will($this->returnValue($workflow));
 
-<<<<<<< HEAD
-                $entityManager->expects($this->at($iteration * 2))->method('persist');
-                $entityManager->expects($this->at($iteration * 2 + 1))->method('flush');
-=======
                 if ($row['startTransitionAllowed']) {
                     $entityManager->expects($this->at(++$emIterator))->method('persist')->with($workflowItem);
                     $entityManager->expects($this->at(++$emIterator))->method('flush');
                     $emIterator += 2; //transaction methods calls
                 }
->>>>>>> 8dc973db
             }
         } else {
             $this->workflowRegistry->expects($this->never())->method('getWorkflow');
@@ -1126,8 +1099,6 @@
     }
 
     /**
-<<<<<<< HEAD
-=======
      * @return Transition
      */
     private function getStartTransition()
@@ -1140,7 +1111,6 @@
     }
 
     /**
->>>>>>> 8dc973db
      * @param object $entity
      * @param array|WorkflowItem[] $workflowItems
      */
@@ -1158,12 +1128,7 @@
             ->with($entity)
             ->will($this->returnValue($entity->getId()));
 
-<<<<<<< HEAD
-        $workflowItemsRepository =
-            $this->getMockBuilder('Oro\Bundle\WorkflowBundle\Entity\Repository\WorkflowItemRepository')
-=======
         $workflowItemsRepository = $this->getMockBuilder(WorkflowItemRepository::class)
->>>>>>> 8dc973db
                 ->disableOriginalConstructor()
                 ->setMethods(['findAllByEntityMetadata'])
                 ->getMock();
