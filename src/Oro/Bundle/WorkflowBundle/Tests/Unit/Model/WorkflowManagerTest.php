--- conflicted
+++ resolved
@@ -230,36 +230,18 @@
         $workflow->expects($this->once())->method('getStepManager')->willReturn($stepManager);
         $workflow->expects($this->once())->method('getDefinition')->willReturn($workflowDefinition);
 
-<<<<<<< HEAD
         $this->workflowRegistry->expects($this->once())
             ->method('getWorkflow')
             ->with('test_workflow')
             ->willReturn($workflow);
-=======
-        $doctrineHelper = $this->getMockBuilder('Oro\Bundle\EntityBundle\ORM\DoctrineHelper')
-            ->disableOriginalConstructor()
-            ->getMock();
-
-        $aclManager = $this->getMockBuilder('Oro\Bundle\WorkflowBundle\Acl\AclManager')
-            ->disableOriginalConstructor()
-            ->getMock();
->>>>>>> 16017cd3
 
         $this->workflowSystemConfig->expects($this->once())
             ->method('isActiveWorkflow')
             ->with($workflowDefinition)
             ->willReturn(true);
 
-<<<<<<< HEAD
         $this->workflowManager->resetWorkflowItem($workflowItem);
     }
-=======
-        $workflow = $this->getMockBuilder('Oro\Bundle\WorkflowBundle\Model\Workflow')
-            ->setConstructorArgs([$doctrineHelper, $aclManager, $restrictionManager, null, null, null])
-            ->setMethods(null)
-            ->getMock();
-        $workflow->setName($workflowName);
->>>>>>> 16017cd3
 
     public function testResetWorkflowItemWithStartStep()
     {
@@ -296,16 +278,9 @@
             ->with($workflowDefinition)
             ->willReturn(true);
 
-<<<<<<< HEAD
         $item = $this->workflowManager->resetWorkflowItem($workflowItem);
         $this->assertSame($newItem, $item, 'should return item created while workflow->start invoked');
     }
-=======
-        $activeWorkflow = $this->getMockBuilder('Oro\Bundle\WorkflowBundle\Model\Workflow')
-            ->setConstructorArgs([$doctrineHelper, $aclManager, $restrictionManager, $stepManager, null, null])
-            ->setMethods(['start'])
-            ->getMock();
->>>>>>> 16017cd3
 
     /**
      * @param string $manageableEntityClass
@@ -356,35 +331,18 @@
             ->with($entity)
             ->will($this->returnValue($entityClass));
 
-<<<<<<< HEAD
         $this->workflowRegistry->expects($this->once())
             ->method('getActiveWorkflowsByEntityClass')
             ->with($entityClass)
             ->will($this->returnValue([$workflow]));
-=======
-        $doctrineHelper = $this->getMockBuilder('Oro\Bundle\EntityBundle\ORM\DoctrineHelper')
-            ->disableOriginalConstructor()
-            ->getMock();
-
-        $aclManager = $this->getMockBuilder('Oro\Bundle\WorkflowBundle\Acl\AclManager')
-            ->disableOriginalConstructor()
-            ->getMock();
->>>>>>> 16017cd3
 
         $this->assertTrue($this->workflowManager->hasApplicableWorkflows($entity));
     }
 
-<<<<<<< HEAD
     public function testHasApplicableWorkflowsFalse()
     {
         $entity = new \DateTime('now');
         $entityClass = get_class($entity);
-=======
-        $workflow = $this->getMockBuilder('Oro\Bundle\WorkflowBundle\Model\Workflow')
-            ->setConstructorArgs([$doctrineHelper, $aclManager, $restrictionManager, null, null, null])
-            ->setMethods(null)
-            ->getMock();
->>>>>>> 16017cd3
 
         $this->doctrineHelper->expects($this->once())
             ->method('getEntityClass')
