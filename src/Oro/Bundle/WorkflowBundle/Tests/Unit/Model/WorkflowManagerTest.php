--- conflicted
+++ resolved
@@ -274,9 +274,6 @@
         $workflowDefinition = new WorkflowDefinition();
         $workflow->expects($this->once())->method('getDefinition')->willReturn($workflowDefinition);
 
-        $workflowDefinition = new WorkflowDefinition();
-        $workflow->expects($this->once())->method('getDefinition')->willReturn($workflowDefinition);
-
         $this->workflowRegistry->expects($this->exactly(2))
             ->method('getWorkflow')
             ->with('test_workflow')
@@ -465,9 +462,6 @@
      */
     public function testMassStartWorkflow(array $source, array $expected)
     {
-<<<<<<< HEAD
-        $entityManager = $this->getTransactionScopedEntityManager(WorkflowItem::class, count($expected));
-=======
         $expectedCalls = count(
             array_filter(
                 $expected,
@@ -478,7 +472,6 @@
         );
 
         $entityManager = $this->getTransactionScopedEntityManager(WorkflowItem::class, $expectedCalls);
->>>>>>> 8057a0f7
 
         if ($expected) {
             $emIterator = 0;
@@ -491,11 +484,8 @@
                 $workflow->expects($this->any())
                     ->method('isStartTransitionAvailable')
                     ->willReturn($row['startTransitionAllowed']);
-<<<<<<< HEAD
-                $workflow->expects($this->once())
-=======
+
                 $workflow->expects($this->any())
->>>>>>> 8057a0f7
                     ->method('getDefinition')
                     ->willReturn($workflowDefinition);
 
@@ -513,10 +503,7 @@
                 if ($row['startTransitionAllowed']) {
                     $entityManager->expects($this->at(++$emIterator))->method('persist')->with($workflowItem);
                     $entityManager->expects($this->at(++$emIterator))->method('flush');
-<<<<<<< HEAD
-=======
                     $emIterator += 2; //transaction methods calls
->>>>>>> 8057a0f7
                 }
             }
         } else {
