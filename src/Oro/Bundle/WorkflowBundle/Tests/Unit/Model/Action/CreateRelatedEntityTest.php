<?php

namespace Oro\Bundle\WorkflowBundle\Tests\Unit\Model\Action;

<<<<<<< HEAD
use Oro\Component\ConfigExpression\Model\ContextAccessor;
=======
use Oro\Component\Action\Model\ContextAccessor;
>>>>>>> 6f75191e
use Oro\Bundle\WorkflowBundle\Model\Action\CreateRelatedEntity;

class CreateRelatedEntityTest extends \PHPUnit_Framework_TestCase
{
    /**
     * @var \PHPUnit_Framework_MockObject_MockObject
     */
    protected $contextAccessor;

    /**
     * @var \PHPUnit_Framework_MockObject_MockObject
     */
    protected $registry;

    /**
     * @var CreateRelatedEntity
     */
    protected $action;

    protected function setUp()
    {
        $this->contextAccessor = new ContextAccessor();
        $this->registry = $this->getMockBuilder('Doctrine\Common\Persistence\ManagerRegistry')
            ->disableOriginalConstructor()
            ->getMock();

        $this->action = new CreateRelatedEntity($this->contextAccessor, $this->registry);
        $dispatcher = $this->getMockBuilder('Symfony\Component\EventDispatcher\EventDispatcher')
            ->disableOriginalConstructor()
            ->getMock();
        $this->action->setDispatcher($dispatcher);
    }

    /**
<<<<<<< HEAD
     * @expectedException \Oro\Component\ConfigExpression\Exception\InvalidParameterException
=======
     * @expectedException \Oro\Component\Action\Exception\InvalidParameterException
>>>>>>> 6f75191e
     * @expectedExceptionMessage Object data must be an array.
     */
    public function testInitializeException()
    {
        $options = array(
            'data' => 'test'
        );
        $this->action->initialize($options);
    }

    /**
     * @dataProvider optionsDataProvider
     * @param array $options
     */
    public function testInitialize($options)
    {
        $this->assertSame($this->action, $this->action->initialize($options));
        $this->assertAttributeEquals($options, 'options', $this->action);
    }

    /**
     * @return array
     */
    public function optionsDataProvider()
    {
        return array(
            array(array()),
            array(array('data' => null)),
            array(array('data' => array('test' => 'data'))),
        );
    }

    /**
     * @expectedException \InvalidArgumentException
     * @expectedExceptionMessage Context must be instance of WorkflowItem
     */
    public function testExecuteExceptionInterface()
    {
        $context = new \stdClass();
        $this->action->execute($context);
    }

    /**
     * @expectedException \Oro\Bundle\EntityBundle\Exception\NotManageableEntityException
     */
    public function testExecuteExceptionNotManaged()
    {
        $relatedEntity = '\stdClass';
        $definition = $this->getMockBuilder('Oro\Bundle\WorkflowBundle\Entity\WorkflowDefinition')
            ->disableOriginalConstructor()
            ->getMock();
        $definition->expects($this->once())
            ->method('getRelatedEntity')
            ->will($this->returnValue($relatedEntity));

        $workflowItem = $this->getMockBuilder('Oro\Bundle\WorkflowBundle\Entity\WorkflowItem')
            ->disableOriginalConstructor()
            ->getMock();
        $workflowItem->expects($this->once())
            ->method('getDefinition')
            ->will($this->returnValue($definition));

        $this->registry->expects($this->once())
            ->method('getManagerForClass');
        $this->action->execute($workflowItem);
    }

    /**
<<<<<<< HEAD
     * @expectedException \Oro\Component\ConfigExpression\Exception\ActionException
=======
     * @expectedException \Oro\Component\Action\Exception\ActionException
>>>>>>> 6f75191e
     * @expectedExceptionMessage Can't create related entity \stdClass.
     */
    public function testExecuteSaveException()
    {
        $relatedEntity = '\stdClass';
        $entity = new \stdClass();
        $entity->test = null;

        $definition = $this->getMockBuilder('Oro\Bundle\WorkflowBundle\Entity\WorkflowDefinition')
            ->disableOriginalConstructor()
            ->getMock();
        $definition->expects($this->once())
            ->method('getRelatedEntity')
            ->will($this->returnValue($relatedEntity));

        $workflowItem = $this->getMockBuilder('Oro\Bundle\WorkflowBundle\Entity\WorkflowItem')
            ->disableOriginalConstructor()
            ->getMock();
        $workflowItem->expects($this->once())
            ->method('getEntity')
            ->will($this->returnValue($entity));
        $workflowItem->expects($this->once())
            ->method('getDefinition')
            ->will($this->returnValue($definition));

        $em = $this->getMockBuilder('Doctrine\ORM\EntityManagerInterface')
            ->getMock();
        $em->expects($this->once())
            ->method('persist')
            ->with($entity)
            ->will(
                $this->returnCallback(
                    function () {
                        throw new \Exception();
                    }
                )
            );

        $this->registry->expects($this->once())
            ->method('getManagerForClass')
            ->will($this->returnValue($em));

        $this->action->initialize(array());
        $this->action->execute($workflowItem);
    }

    /**
     * @dataProvider optionsDataProvider
     * @param array $options
     */
    public function testExecute($options)
    {
        $relatedEntity = '\stdClass';
        $entity = new \stdClass();
        $entity->test = null;

        $definition = $this->getMockBuilder('Oro\Bundle\WorkflowBundle\Entity\WorkflowDefinition')
            ->disableOriginalConstructor()
            ->getMock();
        $definition->expects($this->once())
            ->method('getRelatedEntity')
            ->will($this->returnValue($relatedEntity));

        $workflowItem = $this->getMockBuilder('Oro\Bundle\WorkflowBundle\Entity\WorkflowItem')
            ->disableOriginalConstructor()
            ->getMock();
        $workflowItem->expects($this->once())
            ->method('getEntity')
            ->will($this->returnValue($entity));
        $workflowItem->expects($this->once())
            ->method('getDefinition')
            ->will($this->returnValue($definition));

        $em = $this->getMockBuilder('Doctrine\ORM\EntityManagerInterface')
            ->getMock();
        $em->expects($this->once())
            ->method('persist')
            ->with($entity);
        $em->expects($this->once())
            ->method('flush')
            ->with($entity);

        $this->registry->expects($this->once())
            ->method('getManagerForClass')
            ->will($this->returnValue($em));

        $this->action->initialize($options);
        $this->action->execute($workflowItem);
    }
}<|MERGE_RESOLUTION|>--- conflicted
+++ resolved
@@ -2,11 +2,7 @@
 
 namespace Oro\Bundle\WorkflowBundle\Tests\Unit\Model\Action;
 
-<<<<<<< HEAD
-use Oro\Component\ConfigExpression\Model\ContextAccessor;
-=======
 use Oro\Component\Action\Model\ContextAccessor;
->>>>>>> 6f75191e
 use Oro\Bundle\WorkflowBundle\Model\Action\CreateRelatedEntity;
 
 class CreateRelatedEntityTest extends \PHPUnit_Framework_TestCase
@@ -41,11 +37,7 @@
     }
 
     /**
-<<<<<<< HEAD
-     * @expectedException \Oro\Component\ConfigExpression\Exception\InvalidParameterException
-=======
      * @expectedException \Oro\Component\Action\Exception\InvalidParameterException
->>>>>>> 6f75191e
      * @expectedExceptionMessage Object data must be an array.
      */
     public function testInitializeException()
@@ -114,11 +106,7 @@
     }
 
     /**
-<<<<<<< HEAD
-     * @expectedException \Oro\Component\ConfigExpression\Exception\ActionException
-=======
      * @expectedException \Oro\Component\Action\Exception\ActionException
->>>>>>> 6f75191e
      * @expectedExceptionMessage Can't create related entity \stdClass.
      */
     public function testExecuteSaveException()
