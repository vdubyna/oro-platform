<?php

namespace Oro\Bundle\WorkflowBundle\Tests\Unit\Model\Action;

use Symfony\Component\EventDispatcher\EventDispatcher;
use Symfony\Component\PropertyAccess\PropertyPath;

use Oro\Bundle\WorkflowBundle\Model\Action\TransitWorkflow;
<<<<<<< HEAD
use Oro\Component\ConfigExpression\Model\ContextAccessor;
=======
use Oro\Component\Action\Model\ContextAccessor;
>>>>>>> 6f75191e
use Oro\Bundle\EntityBundle\Tests\Unit\ORM\Stub\ItemStub;
use Oro\Bundle\WorkflowBundle\Model\WorkflowManager;

class TransitWorkflowTest extends \PHPUnit_Framework_TestCase
{
    /**
     * @var TransitWorkflow
     */
    protected $action;

    /**
     * @var \PHPUnit_Framework_MockObject_MockObject|WorkflowManager
     */
    protected $workflowManager;

    protected function setUp()
    {
        $this->workflowManager = $this->getMockBuilder('Oro\Bundle\WorkflowBundle\Model\WorkflowManager')
            ->setMethods(
                [
                    'getWorkflowItemByEntity',
                    'transit',
                ]
            )
            ->disableOriginalConstructor()
            ->getMock();

        $this->action = new TransitWorkflow(new ContextAccessor(), $this->workflowManager);
        /** @var EventDispatcher $dispatcher */
        $dispatcher = $this->getMockBuilder('Symfony\Component\EventDispatcher\EventDispatcher')
            ->disableOriginalConstructor()
            ->getMock();
        $this->action->setDispatcher($dispatcher);
    }

    protected function tearDown()
    {
        unset($this->router, $this->action);
    }

    public function testExecuteWorks()
    {
        $expectedEntity = new \stdClass();
        $expectedParameter = new \DateTime();
        $context = new ItemStub();
        $context->test = $expectedEntity;
        $context->parameter = $expectedParameter;

        $options = [
            'entity' => new PropertyPath('test'),
            'transition' => 'test_transition',
            'data' => [
                'scalar' => 'value',
                'path' => new PropertyPath('parameter'),
            ],
        ];

        $expectedData = array_merge($options['data'], ['path' => $expectedParameter]);

        $workflowData = $this->getMock('Oro\Bundle\WorkflowBundle\Model\WorkflowData');
        $workflowData->expects($this->once())
            ->method('add')
            ->with($expectedData);

        $expectedWorkflowItem = $this->getMock('Oro\Bundle\WorkflowBundle\Entity\WorkflowItem');
        $expectedWorkflowItem->expects($this->once())
            ->method('getData')
            ->willReturn($workflowData);

        $this->workflowManager->expects($this->once())
            ->method('getWorkflowItemByEntity')
            ->with($expectedEntity)
            ->will($this->returnValue($expectedWorkflowItem));

        $this->workflowManager->expects($this->once())
            ->method('transit')
            ->with($expectedWorkflowItem, $options['transition'])
            ->will($this->returnValue($expectedWorkflowItem));

        $this->action->initialize($options);
        $this->action->execute($context);
    }

    /**
<<<<<<< HEAD
     * @expectedException \Oro\Component\ConfigExpression\Exception\ActionException
=======
     * @expectedException \Oro\Component\Action\Exception\ActionException
>>>>>>> 6f75191e
     * @expectedExceptionMessage Cannot transit workflow, instance of "stdClass" doesn't have workflow item.
     */
    public function testExecuteFailsWhenThereIsNoWorkflowItem()
    {
        $expectedEntity = new \stdClass();
        $context = new ItemStub();
        $context->test = $expectedEntity;

        $options = [
            'entity' => new PropertyPath('test'),
            'transition' => 'test_transition',
        ];

        $this->workflowManager->expects($this->once())
            ->method('getWorkflowItemByEntity')
            ->with($expectedEntity)
            ->will($this->returnValue(null));

        $this->workflowManager->expects($this->never())
            ->method('transit');

        $this->action->initialize($options);
        $this->action->execute($context);
    }

    /**
     * @param array $options
     * @param string $expectedEntity
     * @param string $expectedTransition
     * @param array $expectedData
     * @dataProvider optionsDataProvider
     */
    public function testInitialize(array $options, $expectedEntity, $expectedTransition, $expectedData = [])
    {
        $this->action->initialize($options);
        $this->assertAttributeEquals($expectedEntity, 'entity', $this->action);
        $this->assertAttributeEquals($expectedTransition, 'transition', $this->action);
        $this->assertAttributeEquals($expectedData, 'data', $this->action);
    }

    /**
     * @return array
     */
    public function optionsDataProvider()
    {
        return [
            'associated array options' => [
                'options' => [
                    'entity' => new PropertyPath('test'),
                    'transition' => 'test_transition',
                ],
                'expectedEntity' => new PropertyPath('test'),
                'expectedTransition' => 'test_transition',
            ],
            'associated array options with data' => [
                'options' => [
                    'entity' => new PropertyPath('test'),
                    'transition' => 'test_transition',
                    'data' => [
                        'scalar' => 'value',
                        'path' => new PropertyPath('parameter'),
                    ]
                ],
                'expectedEntity' => new PropertyPath('test'),
                'expectedTransition' => 'test_transition',
                'expectedData' => [
                    'scalar' => 'value',
                    'path' => new PropertyPath('parameter'),
                ],
            ],
            'indexed array options' => [
                'options' => [
                    new PropertyPath('test'),
                    'test_transition',
                ],
                'expectedEntity' => new PropertyPath('test'),
                'expectedTransition' => 'test_transition',
            ],
            'indexed array options with data' => [
                'options' => [
                    new PropertyPath('test'),
                    'test_transition',
                    [
                        'scalar' => 'value',
                        'path' => new PropertyPath('parameter'),
                    ]
                ],
                'expectedEntity' => new PropertyPath('test'),
                'expectedTransition' => 'test_transition',
                'expectedData' => [
                    'scalar' => 'value',
                    'path' => new PropertyPath('parameter'),
                ],
            ],
        ];
    }

    /**
     * @param array $options
     * @param string $exceptionName
     * @param string $exceptionMessage
     * @dataProvider initializeExceptionDataProvider
     */
    public function testInitializeException(array $options, $exceptionName, $exceptionMessage)
    {
        $this->setExpectedException($exceptionName, $exceptionMessage);
        $this->action->initialize($options);
    }

    /**
     * @return array
     */
    public function initializeExceptionDataProvider()
    {
        return [
            'no entity' => [
                'options' => [],
<<<<<<< HEAD
                'exceptionName' => '\Oro\Component\ConfigExpression\Exception\InvalidParameterException',
=======
                'exceptionName' => '\Oro\Component\Action\Exception\InvalidParameterException',
>>>>>>> 6f75191e
                'exceptionMessage' => 'Option "entity" is required.',
            ],
            'invalid route parameters' => [
                'options' => [
                    'entity' => new PropertyPath('test'),
                ],
<<<<<<< HEAD
                'exceptionName' => '\Oro\Component\ConfigExpression\Exception\InvalidParameterException',
=======
                'exceptionName' => '\Oro\Component\Action\Exception\InvalidParameterException',
>>>>>>> 6f75191e
                'exceptionMessage' => 'Option "transition" is required.',
            ],
        ];
    }
}<|MERGE_RESOLUTION|>--- conflicted
+++ resolved
@@ -6,11 +6,7 @@
 use Symfony\Component\PropertyAccess\PropertyPath;
 
 use Oro\Bundle\WorkflowBundle\Model\Action\TransitWorkflow;
-<<<<<<< HEAD
-use Oro\Component\ConfigExpression\Model\ContextAccessor;
-=======
 use Oro\Component\Action\Model\ContextAccessor;
->>>>>>> 6f75191e
 use Oro\Bundle\EntityBundle\Tests\Unit\ORM\Stub\ItemStub;
 use Oro\Bundle\WorkflowBundle\Model\WorkflowManager;
 
@@ -95,11 +91,7 @@
     }
 
     /**
-<<<<<<< HEAD
-     * @expectedException \Oro\Component\ConfigExpression\Exception\ActionException
-=======
      * @expectedException \Oro\Component\Action\Exception\ActionException
->>>>>>> 6f75191e
      * @expectedExceptionMessage Cannot transit workflow, instance of "stdClass" doesn't have workflow item.
      */
     public function testExecuteFailsWhenThereIsNoWorkflowItem()
@@ -217,22 +209,14 @@
         return [
             'no entity' => [
                 'options' => [],
-<<<<<<< HEAD
-                'exceptionName' => '\Oro\Component\ConfigExpression\Exception\InvalidParameterException',
-=======
                 'exceptionName' => '\Oro\Component\Action\Exception\InvalidParameterException',
->>>>>>> 6f75191e
                 'exceptionMessage' => 'Option "entity" is required.',
             ],
             'invalid route parameters' => [
                 'options' => [
                     'entity' => new PropertyPath('test'),
                 ],
-<<<<<<< HEAD
-                'exceptionName' => '\Oro\Component\ConfigExpression\Exception\InvalidParameterException',
-=======
                 'exceptionName' => '\Oro\Component\Action\Exception\InvalidParameterException',
->>>>>>> 6f75191e
                 'exceptionMessage' => 'Option "transition" is required.',
             ],
         ];
