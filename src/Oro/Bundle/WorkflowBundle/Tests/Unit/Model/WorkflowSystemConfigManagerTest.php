<?php

namespace Oro\Bundle\WorkflowBundle\Tests\Unit\Model;

use Symfony\Component\EventDispatcher\EventDispatcher;
use Symfony\Component\EventDispatcher\EventDispatcherInterface;

use Oro\Component\EntitySerializer\EntityConfig;

use Oro\Bundle\EntityConfigBundle\Config\ConfigInterface;
use Oro\Bundle\EntityConfigBundle\Config\ConfigManager;
use Oro\Bundle\EntityConfigBundle\Provider\ConfigProvider;

use Oro\Bundle\WorkflowBundle\Entity\WorkflowDefinition;
use Oro\Bundle\WorkflowBundle\Event\WorkflowChangesEvent;
use Oro\Bundle\WorkflowBundle\Exception\WorkflowActivationException;
use Oro\Bundle\WorkflowBundle\Exception\WorkflowException;
use Oro\Bundle\WorkflowBundle\Model\WorkflowSystemConfigManager;
use Oro\Bundle\WorkflowBundle\Tests\Unit\Model\Stub\EntityStub;

class WorkflowSystemConfigManagerTest extends \PHPUnit_Framework_TestCase
{
    /** @var ConfigManager|\PHPUnit_Framework_MockObject_MockObject */
    protected $configManager;

    /** @var EventDispatcherInterface|\PHPUnit_Framework_MockObject_MockObject */
    protected $eventDispatcher;

    /**@var WorkflowSystemConfigManager */
    protected $manager;

    protected function setUp()
    {
        $this->configManager = $this->getMockBuilder(ConfigManager::class)->disableOriginalConstructor()->getMock();
        $this->eventDispatcher = $this->getMock(EventDispatcher::class);

        $this->manager = new WorkflowSystemConfigManager(
            $this->configManager,
            $this->eventDispatcher
        );
    }

    public function testIsActiveWorkflowTrue()
    {
        $definition = (new WorkflowDefinition())
            ->setName('workflow_name')
            ->setRelatedEntity('stdClass');

        //->getEntityConfig
        $entityConfig = $this->emulateGetEntityConfig('stdClass');

        $entityConfig->expects($this->once())->method('get')->willReturn(['workflow_name', 'workflow_name2']);

        $this->assertTrue(
            $this->manager->isActiveWorkflow($definition),
            'isActiveWorkflow should return true because non_active_workflow_name is in list of active'
        );
    }

    public function testIsActiveWorkflowFalse()
    {
        $definition = (new WorkflowDefinition())
            ->setName('non_active_workflow_name')
            ->setRelatedEntity('stdClass');
        //->getEntityConfig
        $entityConfig = $this->emulateGetEntityConfig('stdClass');

        $entityConfig->expects($this->once())->method('get')->willReturn(['workflow_name', 'workflow_name2']);

        $this->assertFalse(
            $this->manager->isActiveWorkflow($definition),
            'isActiveWorkflow should return false because non_active_workflow_name is not in list of active'
        );
    }

    public function testSetWorkflowActive()
    {
        $definition = (new WorkflowDefinition())
            ->setName('workflow_name')
            ->setRelatedEntity('stdClass');
        //->getEntityConfig
        $entityConfig = $this->emulateGetEntityConfig('stdClass');
        $entityConfig->expects($this->once())->method('get')->willReturn(['workflow_name2']);
        $entityConfig->expects($this->once())
            ->method('set')
            ->with('active_workflows', ['workflow_name2', 'workflow_name']);

        //->persistEntityConfig
        $this->configManager->expects($this->once())->method('persist')->with($entityConfig);
        $this->configManager->expects($this->once())->method('flush');

        //trigger activation event
        $this->eventDispatcher->expects($this->once())
            ->method('dispatch')
            ->with(
                $this->equalTo('oro.workflow.activated'),
                $this->logicalAnd(
                    $this->isInstanceOf(WorkflowChangesEvent::class),
                    $this->attributeEqualTo('definition', $definition)
                )
            );

        $this->manager->setWorkflowActive($definition);
    }

    public function testExceptionSetWorkflowActiveAlready()
    {
        $definition = (new WorkflowDefinition())
            ->setName('workflow_name')
            ->setRelatedEntity('stdClass');
        //->getEntityConfig
        $entityConfig = $this->emulateGetEntityConfig('stdClass');
        $entityConfig->expects($this->once())->method('get')->willReturn(['workflow_name2', 'workflow_name']);

        $this->setExpectedException(
            WorkflowActivationException::class,
            'Can not activate workflow `workflow_name` again. Already activated.'
        );

        $this->manager->setWorkflowActive($definition);
    }

    public function testSetWorkflowInactive()
    {
        $definition = (new WorkflowDefinition())
            ->setName('workflow_name')
            ->setRelatedEntity('stdClass');
        //->getEntityConfig
        $entityConfig = $this->emulateGetEntityConfig('stdClass');
        $entityConfig->expects($this->once())->method('get')->willReturn(['workflow_name', 'workflow_name2']);
        $entityConfig->expects($this->once())->method('set')->with('active_workflows', ['workflow_name2']);

        //->persistEntityConfig
        $this->configManager->expects($this->once())->method('persist')->with($entityConfig);
        $this->configManager->expects($this->once())->method('flush');

        //trigger activation event
        $this->eventDispatcher->expects($this->once())
            ->method('dispatch')
            ->with(
                $this->equalTo('oro.workflow.deactivated'),
                $this->logicalAnd(
                    $this->isInstanceOf(WorkflowChangesEvent::class),
                    $this->attributeEqualTo('definition', $definition)
                )
            );

        $this->manager->setWorkflowInactive($definition);
    }

<<<<<<< HEAD
    public function testIsConfigurable()
    {
        $wfConfigProvider = $this->getMockBuilder(ConfigProvider::class)->disableOriginalConstructor()->getMock();
        $wfConfigProvider->expects($this->once())->method('hasConfig')->with(EntityStub::class)->willReturn(true);
        $this->configManager->expects($this->once())
            ->method('getProvider')
            ->with('workflow')
            ->willReturn($wfConfigProvider);
        $this->assertTrue($this->manager->isConfigurable(EntityStub::class));
=======
    public function testExceptionSetWorkflowInactiveAlready()
    {
        $definition = (new WorkflowDefinition())
            ->setName('workflow_name')
            ->setRelatedEntity('stdClass');
        //->getEntityConfig
        $entityConfig = $this->emulateGetEntityConfig('stdClass');
        $entityConfig->expects($this->once())->method('get')->willReturn(['workflow_name2']);

        $this->setExpectedException(
            WorkflowActivationException::class,
            'Can not deactivate workflow `workflow_name`. It is currently not active.'
        );

        $this->manager->setWorkflowInactive($definition);
>>>>>>> 0eaad898
    }

    /**
     * @param $entityClass
     * @return EntityConfig|\PHPUnit_Framework_MockObject_MockObject
     */
    protected function emulateGetEntityConfig($entityClass)
    {
        $entityConfig = $this->getMock(ConfigInterface::class);
        $wfConfigProvider = $this->getMockBuilder(ConfigProvider::class)->disableOriginalConstructor()->getMock();
        $wfConfigProvider->expects($this->once())->method('hasConfig')->with($entityClass)->willReturn(true);
        $wfConfigProvider->expects($this->once())->method('getConfig')->with($entityClass)->willReturn($entityConfig);
        $this->configManager->expects($this->once())
            ->method('getProvider')
            ->with('workflow')
            ->willReturn($wfConfigProvider);

        return $entityConfig;
    }

    public function testGetActiveWorkflowNamesByEntity()
    {
        $entity = new EntityStub(24);

        $entityConfig = $this->emulateGetEntityConfig(EntityStub::class);

        $entityConfig->expects($this->once())
            ->method('get')
            ->with('active_workflows', false, [])
            ->willReturn(
                [
                    'some_workflow_1',
                    'some_workflow_2',
                ]
            );

        $result = $this->manager->getActiveWorkflowNamesByEntity($entity);

        $this->assertEquals(
            [
                'some_workflow_1',
                'some_workflow_2',
            ],
            $result,
            'Expected same as config returned'
        );
    }

    public function testEntityIsNotConfigurable()
    {
        $definition = (new WorkflowDefinition())
            ->setName('name')
            ->setRelatedEntity('stdClass');

        $wfConfigProvider = $this->getMockBuilder(ConfigProvider::class)->disableOriginalConstructor()->getMock();
        $wfConfigProvider->expects($this->once())
            ->method('hasConfig')
            ->with($definition->getRelatedEntity())
            ->willReturn(false);
        $this->configManager->expects($this->once())
            ->method('getProvider')
            ->with('workflow')
            ->willReturn($wfConfigProvider);

        $this->setExpectedException(WorkflowException::class, 'Entity stdClass is not configurable');

        $this->manager->isActiveWorkflow($definition);
    }
}<|MERGE_RESOLUTION|>--- conflicted
+++ resolved
@@ -148,7 +148,23 @@
         $this->manager->setWorkflowInactive($definition);
     }
 
-<<<<<<< HEAD
+    public function testExceptionSetWorkflowInactiveAlready()
+    {
+        $definition = (new WorkflowDefinition())
+            ->setName('workflow_name')
+            ->setRelatedEntity('stdClass');
+        //->getEntityConfig
+        $entityConfig = $this->emulateGetEntityConfig('stdClass');
+        $entityConfig->expects($this->once())->method('get')->willReturn(['workflow_name2']);
+
+        $this->setExpectedException(
+            WorkflowActivationException::class,
+            'Can not deactivate workflow `workflow_name`. It is currently not active.'
+        );
+
+        $this->manager->setWorkflowInactive($definition);
+    }
+
     public function testIsConfigurable()
     {
         $wfConfigProvider = $this->getMockBuilder(ConfigProvider::class)->disableOriginalConstructor()->getMock();
@@ -158,23 +174,6 @@
             ->with('workflow')
             ->willReturn($wfConfigProvider);
         $this->assertTrue($this->manager->isConfigurable(EntityStub::class));
-=======
-    public function testExceptionSetWorkflowInactiveAlready()
-    {
-        $definition = (new WorkflowDefinition())
-            ->setName('workflow_name')
-            ->setRelatedEntity('stdClass');
-        //->getEntityConfig
-        $entityConfig = $this->emulateGetEntityConfig('stdClass');
-        $entityConfig->expects($this->once())->method('get')->willReturn(['workflow_name2']);
-
-        $this->setExpectedException(
-            WorkflowActivationException::class,
-            'Can not deactivate workflow `workflow_name`. It is currently not active.'
-        );
-
-        $this->manager->setWorkflowInactive($definition);
->>>>>>> 0eaad898
     }
 
     /**
