--- conflicted
+++ resolved
@@ -47,18 +47,11 @@
     public function testGetFunctions()
     {
         $functions = $this->extension->getFunctions();
-<<<<<<< HEAD
-        $this->assertCount(5, $functions);
-
-        $expectedFunctions = array(
-            'has_workflows',
-=======
         $this->assertCount(6, $functions);
 
         $expectedFunctions = array(
             'has_workflows',
             'has_workflow_items',
->>>>>>> 8c0cf255
             'get_workflow',
             'get_workflow_item_current_step',
             'get_primary_workflow_name',
@@ -194,8 +187,6 @@
         $this->assertSame($workflowItem, $this->extension->getPrimaryWorkflowItem($object));
     }
 
-<<<<<<< HEAD
-=======
     /**
      * @dataProvider trueFalseDataProvider
      */
@@ -234,7 +225,6 @@
         $this->assertEquals($result, $this->extension->hasWorkflowItems($entity, true));
     }
 
->>>>>>> 8c0cf255
     protected function assertCallToGetPrimaryWorkflowName($className, $workflowName)
     {
         $config = $this->getMockBuilder('Oro\Bundle\EntityConfigBundle\Config\ConfigInterface')
