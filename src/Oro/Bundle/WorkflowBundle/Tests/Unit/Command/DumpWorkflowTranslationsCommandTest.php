--- conflicted
+++ resolved
@@ -148,11 +148,7 @@
         $this->workflow->expects($this->once())->method('getDefinition')->willReturn($definition);
 
         $domain = WorkflowTranslationHelper::TRANSLATION_DOMAIN;
-<<<<<<< HEAD
-        $defaultLocale = Translation::DEFAULT_LOCALE;
-=======
         $defaultLocale = Translator::DEFAULT_LOCALE;
->>>>>>> c186f93f
 
         $this->translator->expects($this->any())
             ->method('hasTrans')
