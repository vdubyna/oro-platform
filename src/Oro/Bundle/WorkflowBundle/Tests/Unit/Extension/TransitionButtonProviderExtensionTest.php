--- conflicted
+++ resolved
@@ -118,15 +118,9 @@
         /** @var Transition|\PHPUnit_Framework_MockObject_MockObject $transition */
         $transition = $this->getMock(Transition::class);
 
-<<<<<<< HEAD
-        $transitionManager = $this->getMock(TransitionManager::class);
+        $transitionManager = $this->createMock(TransitionManager::class);
         $transitionManager->expects($this->any())
             ->method('getTransitions')
-=======
-        $transitionManager = $this->createMock(TransitionManager::class);
-        $transitionManager->expects($this->once())
-            ->method('getStartTransitions')
->>>>>>> 66b9a371
             ->willReturn(new ArrayCollection([$transition]));
 
         $workflow = $this->getWorkflow($transitionManager);
