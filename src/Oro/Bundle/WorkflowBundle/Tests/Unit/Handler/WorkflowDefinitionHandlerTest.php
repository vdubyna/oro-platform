--- conflicted
+++ resolved
@@ -75,11 +75,8 @@
      * @param WorkflowDefinition $existingDefinition
      * @param WorkflowDefinition $newDefinition
      * @param WorkflowDefinition $previous
-<<<<<<< HEAD
-=======
      *
      * @SuppressWarnings(PHPMD.NPathComplexity)
->>>>>>> 6b48420f
      */
     public function testUpdateWorkflowDefinition(
         WorkflowDefinition $definition,
