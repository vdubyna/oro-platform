<?php

namespace Oro\Bundle\WorkflowBundle\Tests\Unit\Handler;

use Doctrine\Common\Persistence\ManagerRegistry;
use Doctrine\ORM\EntityManager;
use Doctrine\ORM\EntityRepository;

use Symfony\Component\EventDispatcher\EventDispatcherInterface;

use Oro\Bundle\WorkflowBundle\Entity\WorkflowDefinition;
use Oro\Bundle\WorkflowBundle\Event\WorkflowChangesEvent;
use Oro\Bundle\WorkflowBundle\Event\WorkflowEvents;
use Oro\Bundle\WorkflowBundle\Handler\WorkflowDefinitionHandler;
use Oro\Bundle\WorkflowBundle\Model\WorkflowAssembler;

class WorkflowDefinitionHandlerTest extends \PHPUnit_Framework_TestCase
{
    /** @var \PHPUnit_Framework_MockObject_MockObject|EntityRepository */
    protected $entityRepository;

    /** @var \PHPUnit_Framework_MockObject_MockObject|EntityManager */
    protected $entityManager;

    /** @var WorkflowDefinitionHandler */
    protected $handler;

    /** @var \PHPUnit_Framework_MockObject_MockObject|EventDispatcherInterface */
    protected $eventDispatcher;

    /**
     * {@inheritdoc}
     */
    protected function setUp()
    {
        /** @var WorkflowAssembler $assembler */
        $assembler = $this->getMockBuilder('Oro\Bundle\WorkflowBundle\Model\WorkflowAssembler')
            ->disableOriginalConstructor()
            ->getMock();

        $this->entityManager = $this->getMockBuilder('Doctrine\ORM\EntityManager')
            ->disableOriginalConstructor()
            ->getMock();

        $this->entityRepository = $this->getMockBuilder('Doctrine\ORM\EntityRepository')
            ->disableOriginalConstructor()
            ->getMock();

        $this->entityManager->expects($this->any())
            ->method('getRepository')
            ->willReturn($this->entityRepository);

        /** @var \PHPUnit_Framework_MockObject_MockObject|ManagerRegistry $managerRegistry */
        $managerRegistry = $this->getMock('Doctrine\Common\Persistence\ManagerRegistry');

        /** @var \PHPUnit_Framework_MockObject_MockObject|EventDispatcherInterface */
        $this->eventDispatcher = $this->getMock('Symfony\Component\EventDispatcher\EventDispatcherInterface');

        $managerRegistry->expects($this->any())
            ->method('getManagerForClass')
            ->willReturn($this->entityManager);

        $this->handler = new WorkflowDefinitionHandler(
            $assembler,
            $this->eventDispatcher,
            $managerRegistry,
            'OroWorkflowBundle:WorkflowDefinition'
        );
    }

    /**
     * @dataProvider updateWorkflowDefinitionDataProvider
     *
     * @param WorkflowDefinition $definition
     * @param WorkflowDefinition $existingDefinition
     * @param WorkflowDefinition $newDefinition
     * @param WorkflowDefinition $previous
<<<<<<< HEAD
=======
     *
     * @SuppressWarnings(PHPMD.NPathComplexity)
>>>>>>> b87ed0c8
     */
    public function testUpdateWorkflowDefinition(
        WorkflowDefinition $definition,
        WorkflowDefinition $existingDefinition = null,
        WorkflowDefinition $newDefinition = null,
        WorkflowDefinition $previous = null
    ) {
        $this->assertNotEquals($definition, $newDefinition);

        if ($existingDefinition) {
            $this->assertNotEquals($definition, $existingDefinition);
            $this->entityRepository
                ->expects($this->once())
                ->method('find')
                ->willReturn($existingDefinition);
        }

        if (!$existingDefinition && !$newDefinition) {
            $this->entityManager->expects($this->once())->method('persist')->with($definition);
        }

        $changes = new WorkflowChangesEvent($definition, $previous);

        $beforeEvent = $previous ? WorkflowEvents::WORKFLOW_BEFORE_UPDATE : WorkflowEvents::WORKFLOW_BEFORE_CREATE;
        $afterEvent = $previous ? WorkflowEvents::WORKFLOW_AFTER_UPDATE : WorkflowEvents::WORKFLOW_AFTER_CREATE;

        $this->eventDispatcher->expects($this->at(0))->method('dispatch')->with($beforeEvent, $changes);
        $this->eventDispatcher->expects($this->at(1))->method('dispatch')->with($afterEvent, $changes);

        $this->handler->updateWorkflowDefinition($definition, $newDefinition);

        if ($newDefinition) {
            $this->assertEquals($definition, $newDefinition);
        }

        if ($existingDefinition) {
            $this->assertEquals($definition, $existingDefinition);
        }
    }

    /**
     * @return array
     */
    public function updateWorkflowDefinitionDataProvider()
    {
        $definition1 = new WorkflowDefinition();
        $definition1
            ->setName('definition1')
            ->setLabel('label1');

        $definition2 = new WorkflowDefinition();
        $definition2
            ->setName('definition2')
            ->setLabel('label2');

        $definition3 = new WorkflowDefinition();
        $definition3
            ->setName('definition3')
            ->setLabel('label3');

        $definition4 = new WorkflowDefinition();
        $definition4
            ->setName('definition4')
            ->setLabel('label4');

        $definition5 = new WorkflowDefinition();

        return [
            'with new definition' => [
                'definition' => $definition1,
                'existingDefinition' => null,
                'newDefinition' => $definition2,
                'previous' => (new WorkflowDefinition())->import($definition1)
            ],
            'with existing definition' => [
                'definition' => $definition3,
                'existingDefinition' => $definition4,
                'newDefinition' => null,
                'previous' => (new WorkflowDefinition())->import($definition4)
            ],
            'created definition' => [
                'definition' => $definition1,
                'existingDefinition' => null,
                'newDefinition' => null,
                'previous' => null
            ],
            'with new definition without name' => [
                'definition' => $definition5,
                'existingDefinition' => null,
                'newDefinition' => $definition2,
                'previous' => (new WorkflowDefinition())->import($definition5)
            ],
        ];
    }

    /**
     * @dataProvider deleteWorkflowDefinitionDataProvider
     *
     * @param WorkflowDefinition $definition
     * @param bool $expected
     */
    public function testDeleteWorkflowDefinition(WorkflowDefinition $definition, $expected)
    {
        $this->entityManager
            ->expects($this->exactly((int)$expected))
            ->method('remove');

        $this->entityManager
            ->expects($this->exactly((int)$expected))
            ->method('flush');

        $this->eventDispatcher
            ->expects($this->exactly((int)$expected))
            ->method('dispatch')
            ->with(WorkflowEvents::WORKFLOW_AFTER_DELETE, $this->equalTo(new WorkflowChangesEvent($definition)));

        $this->assertEquals($expected, $this->handler->deleteWorkflowDefinition($definition));
    }

    /**
     * @return array
     */
    public function deleteWorkflowDefinitionDataProvider()
    {
        $definition1 = new WorkflowDefinition();
        $definition1
            ->setName('definition1')
            ->setLabel('label1');

        $definition2 = new WorkflowDefinition();
        $definition2
            ->setName('definition2')
            ->setLabel('label2')
            ->setSystem(true);

        return [
            'with new definition' => [
                'definition' => $definition1,
                'expected' => true,
            ],
            'with existing definition' => [
                'definition' => $definition2,
                'expected' => false,
            ],
        ];
    }
}<|MERGE_RESOLUTION|>--- conflicted
+++ resolved
@@ -75,11 +75,8 @@
      * @param WorkflowDefinition $existingDefinition
      * @param WorkflowDefinition $newDefinition
      * @param WorkflowDefinition $previous
-<<<<<<< HEAD
-=======
      *
      * @SuppressWarnings(PHPMD.NPathComplexity)
->>>>>>> b87ed0c8
      */
     public function testUpdateWorkflowDefinition(
         WorkflowDefinition $definition,
