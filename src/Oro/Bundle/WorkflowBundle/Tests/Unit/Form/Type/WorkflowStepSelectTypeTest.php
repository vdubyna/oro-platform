--- conflicted
+++ resolved
@@ -5,17 +5,6 @@
 use Doctrine\Common\Collections\ArrayCollection;
 use Doctrine\ORM\EntityRepository;
 use Doctrine\ORM\Query\Expr;
-<<<<<<< HEAD
-
-use Symfony\Bridge\Doctrine\Form\Type\EntityType;
-use Symfony\Component\Form\ChoiceList\View\ChoiceView;
-use Symfony\Component\Form\FormInterface;
-use Symfony\Component\Form\FormView;
-use Symfony\Component\Form\Test\FormIntegrationTestCase;
-use Symfony\Component\Translation\MessageCatalogueInterface;
-
-=======
->>>>>>> 4a2a2582
 use Oro\Bundle\TranslationBundle\Translation\Translator;
 use Oro\Bundle\WorkflowBundle\Entity\WorkflowStep;
 use Oro\Bundle\WorkflowBundle\Form\Type\WorkflowStepSelectType;
@@ -23,15 +12,12 @@
 use Oro\Bundle\WorkflowBundle\Model\Workflow;
 use Oro\Bundle\WorkflowBundle\Model\WorkflowRegistry;
 use Oro\Component\Testing\Unit\PreloadedExtension;
-<<<<<<< HEAD
-=======
 use Symfony\Bridge\Doctrine\Form\Type\EntityType;
 use Symfony\Component\Form\ChoiceList\View\ChoiceView;
 use Symfony\Component\Form\FormInterface;
 use Symfony\Component\Form\FormView;
 use Symfony\Component\Form\Test\FormIntegrationTestCase;
 use Symfony\Component\Translation\MessageCatalogueInterface;
->>>>>>> 4a2a2582
 
 class WorkflowStepSelectTypeTest extends FormIntegrationTestCase
 {
@@ -103,9 +89,6 @@
             ->getMock();
         $mockEntityType->expects($this->any())->method('getName')->willReturn('entity');
 
-<<<<<<< HEAD
-        return [new PreloadedExtension([EntityType::class => $mockEntityType], [])];
-=======
         return [
             new PreloadedExtension(
                 [
@@ -115,7 +98,6 @@
                 []
             )
         ];
->>>>>>> 4a2a2582
     }
 
     public function testGetName()
