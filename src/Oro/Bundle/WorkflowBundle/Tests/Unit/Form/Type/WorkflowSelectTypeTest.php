<?php

namespace Oro\Bundle\WorkflowBundle\Tests\Unit\Form\Type;

use Doctrine\Common\Persistence\ManagerRegistry;

<<<<<<< HEAD
=======
use Symfony\Component\Form\ChoiceList\View\ChoiceView;
use Symfony\Component\Form\FormInterface;
use Symfony\Component\Form\FormView;
>>>>>>> c186f93f
use Symfony\Component\Form\Test\FormIntegrationTestCase;
use Symfony\Component\Translation\TranslatorInterface;

use Oro\Bundle\EntityConfigBundle\Config\Id\EntityConfigId;

use Oro\Bundle\WorkflowBundle\Entity\WorkflowDefinition;
<<<<<<< HEAD
=======
use Oro\Bundle\WorkflowBundle\Helper\WorkflowTranslationHelper;
>>>>>>> c186f93f
use Oro\Bundle\WorkflowBundle\Form\Type\WorkflowSelectType;

class WorkflowSelectTypeTest extends FormIntegrationTestCase
{
    const TEST_ENTITY_CLASS   = 'Test\Entity\Class';
    const TEST_WORKFLOW_NAME  = 'test_workflow_name';
    const TEST_WORKFLOW_LABEL = 'Test Workflow Label';

<<<<<<< HEAD
    /**
     * @var \PHPUnit_Framework_MockObject_MockObject|ManagerRegistry
     */
=======
    /** @var \PHPUnit_Framework_MockObject_MockObject|ManagerRegistry */
>>>>>>> c186f93f
    protected $registry;

    /** @var WorkflowSelectType */
    protected $type;

    /** @var \PHPUnit_Framework_MockObject_MockObject|TranslatorInterface */
    protected $translator;

    protected function setUp()
    {
        parent::setUp();

        $this->registry = $this->getMockBuilder(ManagerRegistry::class)->disableOriginalConstructor()->getMock();

        $this->translator = $this->getMock('Symfony\Component\Translation\TranslatorInterface');

<<<<<<< HEAD
        $this->translator = $this->getMock('Symfony\Component\Translation\TranslatorInterface');
        $this->translator->expects($this->any())->method('trans')->willReturnArgument(0);

=======
>>>>>>> c186f93f
        $this->type = new WorkflowSelectType($this->registry, $this->translator);
    }

    protected function tearDown()
    {
        parent::tearDown();

        unset($this->registry, $this->type);
    }

    /**
     * @param array $inputOptions
     * @param array $expectedOptions
     * @dataProvider setDefaultOptionsDataProvider
     */
    public function testSetDefaultOptions(array $inputOptions, array $expectedOptions)
    {
        $testWorkflowDefinition = new WorkflowDefinition();
        $testWorkflowDefinition->setName(self::TEST_WORKFLOW_NAME)
            ->setLabel(self::TEST_WORKFLOW_LABEL);

        $repository = $this->getMockBuilder('Doctrine\ORM\EntityRepository')
            ->disableOriginalConstructor()
            ->getMock();
        $repository->expects($this->any())
            ->method('findBy')
            ->with(['relatedEntity' => self::TEST_ENTITY_CLASS])
            ->will($this->returnValue([$testWorkflowDefinition]));

        $this->registry->expects($this->any())
            ->method('getRepository')
            ->with('OroWorkflowBundle:WorkflowDefinition')
            ->will($this->returnValue($repository));

        $form = $this->factory->create($this->type, null, $inputOptions);

        $actualOptions = $form->getConfig()->getOptions();
        foreach ($expectedOptions as $name => $expectedValue) {
            $this->assertArrayHasKey($name, $actualOptions);
            $this->assertEquals($expectedValue, $actualOptions[$name]);
        }
    }

    /**
     * @return array
     */
    public function setDefaultOptionsDataProvider()
    {
        return [
            'no additional data' => [
                'inputOptions' => [],
                'expectedOptions' => [
                    'entity_class' => null,
                    'choices' => [],
                ]
            ],
            'custom choices' => [
                'inputOptions' => [
                    'choices' => ['key' => 'value']
                ],
                'expectedOptions' => [
                    'choices' => ['key' => 'value'],
                ]
            ],
            'custom entity class' => [
                'inputOptions' => [
                    'entity_class' => self::TEST_ENTITY_CLASS,
                ],
                'expectedOptions' => [
                    'entity_class' => self::TEST_ENTITY_CLASS,
                    'choices' => [self::TEST_WORKFLOW_NAME => self::TEST_WORKFLOW_LABEL],
                ]
            ],
            'parent configuration id' => [
                'inputOptions' => [
                    'config_id' => new EntityConfigId('test', self::TEST_ENTITY_CLASS),
                ],
                'expectedOptions' => [
                    'choices' => [self::TEST_WORKFLOW_NAME => self::TEST_WORKFLOW_LABEL],
                ]
            ],
        ];
    }

    public function testFinishView()
    {
        $label = 'test_label';
        $translatedLabel = 'translated_test_label';

        $view = new FormView();
        $view->vars['choices'] = [new ChoiceView([], 'test', $label)];

        $this->translator->expects($this->once())
            ->method('trans')
            ->with($label, [], WorkflowTranslationHelper::TRANSLATION_DOMAIN)
            ->willReturn($translatedLabel);

        $this->type->finishView($view, $this->getMock(FormInterface::class), []);

        $this->assertEquals([new ChoiceView([], 'test', $translatedLabel)], $view->vars['choices']);
    }
}<|MERGE_RESOLUTION|>--- conflicted
+++ resolved
@@ -4,22 +4,16 @@
 
 use Doctrine\Common\Persistence\ManagerRegistry;
 
-<<<<<<< HEAD
-=======
 use Symfony\Component\Form\ChoiceList\View\ChoiceView;
 use Symfony\Component\Form\FormInterface;
 use Symfony\Component\Form\FormView;
->>>>>>> c186f93f
 use Symfony\Component\Form\Test\FormIntegrationTestCase;
 use Symfony\Component\Translation\TranslatorInterface;
 
 use Oro\Bundle\EntityConfigBundle\Config\Id\EntityConfigId;
 
 use Oro\Bundle\WorkflowBundle\Entity\WorkflowDefinition;
-<<<<<<< HEAD
-=======
 use Oro\Bundle\WorkflowBundle\Helper\WorkflowTranslationHelper;
->>>>>>> c186f93f
 use Oro\Bundle\WorkflowBundle\Form\Type\WorkflowSelectType;
 
 class WorkflowSelectTypeTest extends FormIntegrationTestCase
@@ -28,13 +22,7 @@
     const TEST_WORKFLOW_NAME  = 'test_workflow_name';
     const TEST_WORKFLOW_LABEL = 'Test Workflow Label';
 
-<<<<<<< HEAD
-    /**
-     * @var \PHPUnit_Framework_MockObject_MockObject|ManagerRegistry
-     */
-=======
     /** @var \PHPUnit_Framework_MockObject_MockObject|ManagerRegistry */
->>>>>>> c186f93f
     protected $registry;
 
     /** @var WorkflowSelectType */
@@ -51,12 +39,6 @@
 
         $this->translator = $this->getMock('Symfony\Component\Translation\TranslatorInterface');
 
-<<<<<<< HEAD
-        $this->translator = $this->getMock('Symfony\Component\Translation\TranslatorInterface');
-        $this->translator->expects($this->any())->method('trans')->willReturnArgument(0);
-
-=======
->>>>>>> c186f93f
         $this->type = new WorkflowSelectType($this->registry, $this->translator);
     }
 
