--- conflicted
+++ resolved
@@ -2,11 +2,7 @@
 
 namespace Oro\Bundle\WorkflowBundle\Tests\Unit\Form\Type;
 
-<<<<<<< HEAD
-use Oro\Bundle\WorkflowBundle\Helper\WorkflowTranslationHelper;
-=======
 use Symfony\Component\Form\FormInterface;
->>>>>>> c186f93f
 use Symfony\Component\Form\FormView;
 use Symfony\Component\Form\PreloadedExtension;
 use Symfony\Component\OptionsResolver\OptionsResolver;
@@ -114,17 +110,4 @@
             $result
         );
     }
-
-    public function testFinishView()
-    {
-        $view = new FormView();
-        $view->children = [new FormView()];
-        $form = $this->getMock('Symfony\Component\Form\FormInterface');
-        $this->type->finishView($view, $form, []);
-
-        foreach ($view->children as $childView) {
-            $this->assertNotEmpty($childView->vars);
-            $this->assertEquals($childView->vars['translation_domain'], WorkflowTranslationHelper::TRANSLATION_DOMAIN);
-        }
-    }
 }