<?php
namespace Oro\Bundle\WorkflowBundle\Tests\Unit\Async;

use Psr\Log\LoggerInterface;

use Doctrine\ORM\EntityManagerInterface;
use Doctrine\ORM\EntityRepository;

use Oro\Component\MessageQueue\Client\TopicSubscriberInterface;
use Oro\Component\MessageQueue\Consumption\MessageProcessorInterface;
use Oro\Component\MessageQueue\Transport\Null\NullMessage;
use Oro\Component\MessageQueue\Transport\Null\NullSession;
use Oro\Component\MessageQueue\Util\JSON;
use Oro\Component\Testing\ClassExtensionTrait;

use Oro\Bundle\EntityBundle\ORM\DoctrineHelper;
use Oro\Bundle\WorkflowBundle\Async\ExecuteProcessJobProcessor;
use Oro\Bundle\WorkflowBundle\Async\Topics;
use Oro\Bundle\WorkflowBundle\Entity\ProcessJob;
use Oro\Bundle\WorkflowBundle\Model\ProcessHandler;

class ExecuteProcessJobProcessorTest extends \PHPUnit_Framework_TestCase
{
    use ClassExtensionTrait;

    public function testShouldImplementMessageProcessorInterface()
    {
        $this->assertClassImplements(MessageProcessorInterface::class, ExecuteProcessJobProcessor::class);
    }

    public function testShouldImplementTopicSubscriberInterface()
    {
        $this->assertClassImplements(TopicSubscriberInterface::class, ExecuteProcessJobProcessor::class);
    }

    public function testShouldSubscribeOnExecuteProcessJobTopic()
    {
        self::assertEquals([Topics::EXECUTE_PROCESS_JOB], ExecuteProcessJobProcessor::getSubscribedTopics());
    }

    public function testCouldBeConstructedWithDoctrineHelperAndProcessHandler()
    {
        new ExecuteProcessJobProcessor(
            $this->createDoctrineHelperStub(),
            $this->createProcessHandlerMock(),
            $this->createLoggerMock()
        );
    }

    public function testThrowIfMessageBodyIsNotValidJson()
    {
        $processor = new ExecuteProcessJobProcessor(
            $this->createDoctrineHelperStub(),
            $this->createProcessHandlerMock(),
            $this->createLoggerMock()
        );

        $message = new NullMessage();
        $message->setBody('{]');

        $this->expectException(\InvalidArgumentException::class);
        $this->expectExceptionMessage('The malformed json given.');
        $processor->process($message, new NullSession());
    }

    public function testShouldRejectMessageIfProcessJobIdNotSet()
    {
        $logger = $this->createLoggerMock();

        $logger
            ->expects(self::once())
            ->method('critical')
        ;

        $processor = new ExecuteProcessJobProcessor(
            $this->createDoctrineHelperStub(),
            $this->createProcessHandlerMock(),
            $logger
        );

        $message = new NullMessage();
        $message->setBody('{}');

        $status = $processor->process($message, new NullSession());

        self::assertEquals(MessageProcessorInterface::REJECT, $status);
    }

    public function testShouldRejectMessageIfProcessJobIdWithSuchIdNotFound()
    {
        $entityManager = $this->createEntityManagerMock();

        $entityRepository = $this->createEntityRepositoryMock();
        $entityRepository
            ->expects($this->once())
            ->method('find')
            ->with('theProcessJobId')
            ->willReturn(null)
        ;

        $doctrineHelper = $this->createDoctrineHelperStub($entityManager, $entityRepository);

        $logger = $this->createLoggerMock();

        $logger
            ->expects(self::once())
            ->method('critical')
        ;

        $processor = new ExecuteProcessJobProcessor(
            $doctrineHelper,
            $this->createProcessHandlerMock(),
            $logger
        );

        $message = new NullMessage();
        $message->setBody(JSON::encode(['process_job_id' => 'theProcessJobId']));

        $status = $processor->process($message, new NullSession());

        self::assertEquals(MessageProcessorInterface::REJECT, $status);
    }

    public function testShouldRejectMessageIfEntityManagerNotExist()
    {
        $doctrineHelper = $this->createDoctrineHelperStub();

        $processHandle = $this->createProcessHandlerMock();

        $logger = $this->createLoggerMock();

        $logger
            ->expects(self::once())
            ->method('critical')
         ;

        $processor = new ExecuteProcessJobProcessor(
            $doctrineHelper,
            $processHandle,
            $logger
        );

        $message = new NullMessage();
        $message->setBody(JSON::encode(['process_job_id' => 'theProcessJobId']));

        $status = $processor->process($message, new NullSession());

        self::assertEquals(MessageProcessorInterface::REJECT, $status);
    }

    public function testShouldExecuteProcessJob()
    {

        $processJob = new ProcessJob();

        $entityManager = $this->createEntityManagerMock();
        $entityManager
            ->expects(self::once())
            ->method('commit')
        ;

        $entityRepository = $this->createEntityRepositoryMock();
        $entityRepository
            ->expects($this->once())
            ->method('find')
            ->with('theProcessJobId')
            ->willReturn($processJob)
        ;

        $processHandle = $this->createProcessHandlerMock();
        $processHandle
            ->expects($this->once())
            ->method('handleJob')
            ->with(self::identicalTo($processJob))
        ;

        $processHandle
            ->expects($this->once())
            ->method('finishJob')
            ->with(self::identicalTo($processJob))
        ;

        $doctrineHelper = $this->createDoctrineHelperStub($entityManager, $entityRepository);

        $processor = new ExecuteProcessJobProcessor(
            $doctrineHelper,
            $processHandle,
            $this->createLoggerMock()
        );

        $message = new NullMessage();
        $message->setBody(JSON::encode(['process_job_id' => 'theProcessJobId']));

        $status = $processor->process($message, new NullSession());

        self::assertEquals(MessageProcessorInterface::ACK, $status);
    }

    public function testFinishJobOnException()
    {
        $processJob = new ProcessJob();

        $entityManager = $this->createEntityManagerMock();
        $entityManager
            ->expects(self::never())
            ->method('commit')
        ;
        $entityManager
            ->expects(self::once())
            ->method('clear')
        ;
        $entityManager
            ->expects(self::once())
            ->method('rollback')
        ;

        $entityRepository = $this->createEntityRepositoryMock();
        $entityRepository
            ->expects(self::once())
            ->method('find')
            ->with('theProcessJobId')
            ->willReturn($processJob)
        ;

        $processHandle = $this->createProcessHandlerMock();
        $processHandle
            ->expects(self::once())
            ->method('handleJob')
            ->with(self::identicalTo($processJob))
            ->willThrowException(new \Exception('unexpected'))
        ;

        $processHandle
            ->expects(self::once())
            ->method('finishJob')
            ->with(self::identicalTo($processJob))
        ;

        $doctrineHelper = $this->createDoctrineHelperStub($entityManager, $entityRepository);

        $processor = new ExecuteProcessJobProcessor(
            $doctrineHelper,
            $processHandle,
            $this->createLoggerMock()
        );

        $message = new NullMessage();
        $message->setBody(JSON::encode(['process_job_id' => 'theProcessJobId']));

        $status = $processor->process($message, new NullSession());

        self::assertEquals(MessageProcessorInterface::REJECT, $status);
    }

    /**
     * @return \PHPUnit_Framework_MockObject_MockObject|ProcessHandler
     */
    private function createProcessHandlerMock()
    {
<<<<<<< HEAD
        return $this->getMockBuilder(ProcessHandler::class)->disableOriginalConstructor()->getMock();
=======
        return $this->createMock(ProcessHandler::class);
>>>>>>> 8804ddb2
    }

    /**
     * @return \PHPUnit_Framework_MockObject_MockObject|EntityManagerInterface
     */
    private function createEntityManagerMock()
    {
<<<<<<< HEAD
        return $this->getMockBuilder(EntityManagerInterface::class)->getMock();
=======
        return $this->createMock(EntityManagerInterface::class);
>>>>>>> 8804ddb2
    }

    /**
     * @return \PHPUnit_Framework_MockObject_MockObject|EntityRepository
     */
    private function createEntityRepositoryMock()
    {
<<<<<<< HEAD
        return $this->getMockBuilder(EntityRepository::class)->disableOriginalConstructor()->getMock();
=======
        return $this->createMock(EntityRepository::class);
>>>>>>> 8804ddb2
    }

    /**
     * @return \PHPUnit_Framework_MockObject_MockObject|LoggerInterface
     */
    private function createLoggerMock()
    {
<<<<<<< HEAD
        return $this->getMockBuilder(LoggerInterface::class)->getMock();
=======
        return $this->createMock(LoggerInterface::class);
>>>>>>> 8804ddb2
    }

    /**
     * @param null $entityManager
     * @param null $entityRepository
     *
     * @return \PHPUnit_Framework_MockObject_MockObject|DoctrineHelper
     */
    private function createDoctrineHelperStub($entityManager = null, $entityRepository = null)
    {
<<<<<<< HEAD
        $doctrineHelper =  $this->getMockBuilder(DoctrineHelper::class)->disableOriginalConstructor()->getMock();
=======
        $doctrineHelper =  $this->createMock(DoctrineHelper::class);
>>>>>>> 8804ddb2
        $doctrineHelper
            ->expects($this->any())
            ->method('getEntityRepository')
            ->willReturn($entityRepository)
        ;
        $doctrineHelper
            ->expects($this->any())
            ->method('getEntityManager')
            ->willReturn($entityManager)
        ;

        return $doctrineHelper;
    }
}<|MERGE_RESOLUTION|>--- conflicted
+++ resolved
@@ -257,11 +257,7 @@
      */
     private function createProcessHandlerMock()
     {
-<<<<<<< HEAD
-        return $this->getMockBuilder(ProcessHandler::class)->disableOriginalConstructor()->getMock();
-=======
         return $this->createMock(ProcessHandler::class);
->>>>>>> 8804ddb2
     }
 
     /**
@@ -269,11 +265,7 @@
      */
     private function createEntityManagerMock()
     {
-<<<<<<< HEAD
-        return $this->getMockBuilder(EntityManagerInterface::class)->getMock();
-=======
         return $this->createMock(EntityManagerInterface::class);
->>>>>>> 8804ddb2
     }
 
     /**
@@ -281,11 +273,7 @@
      */
     private function createEntityRepositoryMock()
     {
-<<<<<<< HEAD
-        return $this->getMockBuilder(EntityRepository::class)->disableOriginalConstructor()->getMock();
-=======
         return $this->createMock(EntityRepository::class);
->>>>>>> 8804ddb2
     }
 
     /**
@@ -293,11 +281,7 @@
      */
     private function createLoggerMock()
     {
-<<<<<<< HEAD
-        return $this->getMockBuilder(LoggerInterface::class)->getMock();
-=======
         return $this->createMock(LoggerInterface::class);
->>>>>>> 8804ddb2
     }
 
     /**
@@ -308,11 +292,7 @@
      */
     private function createDoctrineHelperStub($entityManager = null, $entityRepository = null)
     {
-<<<<<<< HEAD
-        $doctrineHelper =  $this->getMockBuilder(DoctrineHelper::class)->disableOriginalConstructor()->getMock();
-=======
         $doctrineHelper =  $this->createMock(DoctrineHelper::class);
->>>>>>> 8804ddb2
         $doctrineHelper
             ->expects($this->any())
             ->method('getEntityRepository')
