--- conflicted
+++ resolved
@@ -4,10 +4,7 @@
 
 use Doctrine\Common\Collections\ArrayCollection;
 use Oro\Bundle\ScopeBundle\Entity\Scope;
-<<<<<<< HEAD
-=======
 use Oro\Bundle\WorkflowBundle\Configuration\WorkflowConfiguration;
->>>>>>> d7cb2f5a
 use Oro\Bundle\WorkflowBundle\Entity\WorkflowDefinition;
 use Oro\Bundle\WorkflowBundle\Entity\WorkflowEntityAcl;
 use Oro\Bundle\WorkflowBundle\Entity\WorkflowRestriction;
@@ -70,8 +67,6 @@
         $this->assertTrue($this->workflowDefinition->hasScopesConfig());
     }
 
-<<<<<<< HEAD
-=======
     public function testGetHasDisabledOperations()
     {
         $definition = new WorkflowDefinition();
@@ -90,7 +85,6 @@
         $this->assertTrue($definition->hasDisabledOperations());
     }
 
->>>>>>> d7cb2f5a
     public function testName()
     {
         $this->assertNull($this->workflowDefinition->getName());
@@ -281,8 +275,6 @@
         $this->workflowDefinition->setRestrictions([]);
         $this->assertEmpty($this->workflowDefinition->getRestrictions()->toArray());
     }
-<<<<<<< HEAD
-=======
 
     public function testGetDisabledOperations()
     {
@@ -297,5 +289,4 @@
             $this->workflowDefinition->getDisabledOperations()
         );
     }
->>>>>>> d7cb2f5a
 }