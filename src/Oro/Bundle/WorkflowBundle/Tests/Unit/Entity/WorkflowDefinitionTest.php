<?php

namespace Oro\Bundle\WorkflowBundle\Tests\Unit\Entity;

use Doctrine\Common\Collections\ArrayCollection;
use Oro\Bundle\ScopeBundle\Entity\Scope;
use Oro\Bundle\WorkflowBundle\Configuration\WorkflowConfiguration;
use Oro\Bundle\WorkflowBundle\Entity\WorkflowDefinition;
use Oro\Bundle\WorkflowBundle\Entity\WorkflowEntityAcl;
use Oro\Bundle\WorkflowBundle\Entity\WorkflowRestriction;
use Oro\Bundle\WorkflowBundle\Entity\WorkflowStep;
use Oro\Component\Testing\Unit\EntityTestCaseTrait;

/**
 * @SuppressWarnings(PHPMD.TooManyPublicMethods)
 */
class WorkflowDefinitionTest extends \PHPUnit_Framework_TestCase
{
    use EntityTestCaseTrait;

    /**
     * @var WorkflowDefinition
     */
    protected $workflowDefinition;

    protected function setUp()
    {
        $this->workflowDefinition = new WorkflowDefinition();
    }

    protected function tearDown()
    {
        unset($this->workflowDefinition);
    }

    public function testAccessors()
    {
        $this->assertPropertyCollections($this->workflowDefinition, [
            ['scopes', new Scope()],
        ]);
    }

    public function testSetScopesConfig()
    {
        $this->assertEquals([], $this->workflowDefinition->getScopesConfig());

        $this->workflowDefinition->setScopesConfig(['data']);

        $this->assertSame(['data'], $this->workflowDefinition->getScopesConfig());
    }

    public function testGetScopesConfig()
    {
        $this->assertEquals([], $this->workflowDefinition->getScopesConfig());

        $this->workflowDefinition->setScopesConfig(['data']);

        $this->assertEquals(['data'], $this->workflowDefinition->getScopesConfig());
    }

    public function testHasScopeConfig()
    {
        $this->assertFalse($this->workflowDefinition->hasScopesConfig());

        $this->workflowDefinition->setScopesConfig(['data']);

        $this->assertTrue($this->workflowDefinition->hasScopesConfig());
    }

<<<<<<< HEAD
    public function testGetDatagrids()
    {
        $datagridsConfig = ['grid1', 'grid2'];
        $this->workflowDefinition->setConfiguration(['datagrids' => $datagridsConfig]);

        $this->assertSame($datagridsConfig, $this->workflowDefinition->getDatagrids());
=======
    public function testGetHasDisabledOperations()
    {
        $definition = new WorkflowDefinition();

        $this->assertEquals([], $definition->getDisabledOperations());
        $this->assertFalse($definition->hasDisabledOperations());

        $disabledOperationsConfig = [
            'operation' => ['className'],
            'operationWithoutClass' => []
        ];

        $definition->setConfiguration([WorkflowConfiguration::NODE_DISABLE_OPERATIONS => $disabledOperationsConfig]);

        $this->assertEquals($disabledOperationsConfig, $definition->getDisabledOperations());
        $this->assertTrue($definition->hasDisabledOperations());
>>>>>>> 2ae3ae2a
    }

    public function testName()
    {
        $this->assertNull($this->workflowDefinition->getName());
        $value = 'example_workflow';
        $this->workflowDefinition->setName($value);
        $this->assertEquals($value, $this->workflowDefinition->getName());
    }

    public function testLabel()
    {
        $this->assertNull($this->workflowDefinition->getLabel());
        $value = 'Example Workflow';
        $this->workflowDefinition->setLabel($value);
        $this->assertEquals($value, $this->workflowDefinition->getLabel());
    }

    public function testStartStep()
    {
        $this->assertNull($this->workflowDefinition->getStartStep());
        $startStep = new WorkflowStep();
        $startStep->setName('start_step');
        $this->workflowDefinition->setSteps([$startStep]);
        $this->workflowDefinition->setStartStep($startStep);
        $this->assertEquals($startStep, $this->workflowDefinition->getStartStep());
        $this->workflowDefinition->setStartStep(null);
        $this->assertNull($this->workflowDefinition->getStartStep());
    }

    public function testActive()
    {
        $this->assertFalse($this->workflowDefinition->isActive());
        $this->workflowDefinition->setActive(true);
        $this->assertTrue($this->workflowDefinition->isActive());
    }

    public function testPriority()
    {
        $this->assertEquals(0, $this->workflowDefinition->getPriority());
        $this->workflowDefinition->setPriority(42);
        $this->assertEquals(42, $this->workflowDefinition->getPriority());
    }

    public function testActiveGroups()
    {
        $this->assertEquals([], $this->workflowDefinition->getExclusiveActiveGroups());
        $this->assertFalse($this->workflowDefinition->hasExclusiveActiveGroups());

        $this->workflowDefinition->setExclusiveActiveGroups(['group1', 'group2']);

        $this->assertEquals(['group1', 'group2'], $this->workflowDefinition->getExclusiveActiveGroups());

        $this->assertTrue($this->workflowDefinition->hasExclusiveActiveGroups());
    }

    public function testRecordGroups()
    {
        $this->assertEquals([], $this->workflowDefinition->getExclusiveRecordGroups());
        $this->assertFalse($this->workflowDefinition->hasExclusiveRecordGroups());

        $this->workflowDefinition->setExclusiveRecordGroups(['group1', 'group2']);

        $this->assertEquals(['group1', 'group2'], $this->workflowDefinition->getExclusiveRecordGroups());

        $this->assertTrue($this->workflowDefinition->hasExclusiveRecordGroups());
    }

    /**
     * @expectedException \Oro\Bundle\WorkflowBundle\Exception\WorkflowException
     * @expectedExceptionMessage Workflow "test" does not contain step "start_step"
     */
    public function testStartStepNoStep()
    {
        $this->workflowDefinition->setName('test');
        $this->assertNull($this->workflowDefinition->getStartStep());
        $startStep = new WorkflowStep();
        $startStep->setName('start_step');
        $this->workflowDefinition->setStartStep($startStep);
        $this->assertEquals($startStep, $this->workflowDefinition->getStartStep());
    }

    public function testConfiguration()
    {
        $this->assertEmpty($this->workflowDefinition->getConfiguration());
        $value = ['some', 'configuration', 'array'];
        $this->workflowDefinition->setConfiguration($value);
        $this->assertEquals($value, $this->workflowDefinition->getConfiguration());
    }

    public function testSetSteps()
    {
        $stepOne = new WorkflowStep();
        $stepOne->setName('step1');
        $this->workflowDefinition->addStep($stepOne);

        $stepTwo = new WorkflowStep();
        $stepTwo->setName('step2');
        $this->workflowDefinition->addStep($stepTwo);

        $stepThree = new WorkflowStep();
        $stepThree->setName('step3');
        $this->workflowDefinition->addStep($stepThree);

        $this->assertCount(3, $this->workflowDefinition->getSteps());

        $this->assertTrue($this->workflowDefinition->hasStepByName('step3'));
        $this->workflowDefinition->removeStep($stepThree);
        $this->assertFalse($this->workflowDefinition->hasStepByName('step3'));

        $this->assertCount(2, $this->workflowDefinition->getSteps());
        $this->workflowDefinition->setSteps(new ArrayCollection([$stepOne]));
        $actualSteps = $this->workflowDefinition->getSteps();
        $this->assertCount(1, $actualSteps);
        $this->assertEquals($stepOne, $actualSteps[0]);
    }

    public function testSetGetAclIdentities()
    {
        $firstStep = new WorkflowStep();
        $firstStep->setName('first_step');
        $secondStep = new WorkflowStep();
        $secondStep->setName('second_step');
        $this->workflowDefinition->setSteps([$firstStep, $secondStep]);

        $firstEntityAcl = new WorkflowEntityAcl();
        $firstEntityAcl->setStep($firstStep)->setAttribute('first_attribute');
        $secondEntityAcl = new WorkflowEntityAcl();
        $secondEntityAcl->setStep($secondStep)->setAttribute('second_attribute');

        // default
        $this->assertEmpty($this->workflowDefinition->getEntityAcls()->toArray());

        // adding
        $this->workflowDefinition->setEntityAcls([$firstEntityAcl]);
        $this->assertCount(1, $this->workflowDefinition->getEntityAcls());
        $this->assertEquals($firstEntityAcl, $this->workflowDefinition->getEntityAcls()->first());

        // merging
        $this->workflowDefinition->setEntityAcls([$firstEntityAcl, $secondEntityAcl]);
        $this->assertCount(2, $this->workflowDefinition->getEntityAcls());
        $entityAcls = array_values($this->workflowDefinition->getEntityAcls()->toArray());
        $this->assertEquals($firstEntityAcl, $entityAcls[0]);
        $this->assertEquals($secondEntityAcl, $entityAcls[1]);

        // removing
        $this->workflowDefinition->setEntityAcls([$secondEntityAcl]);
        $this->assertCount(1, $this->workflowDefinition->getEntityAcls());
        $this->assertEquals($secondEntityAcl, $this->workflowDefinition->getEntityAcls()->first());

        // resetting
        $this->workflowDefinition->setEntityAcls([]);
        $this->assertEmpty($this->workflowDefinition->getEntityAcls()->toArray());
    }

    public function testSetGetEntityRestrictions()
    {
        $firstStep = new WorkflowStep();
        $firstStep->setName('first_step');
        $secondStep = new WorkflowStep();
        $secondStep->setName('second_step');
        $this->workflowDefinition->setSteps([$firstStep, $secondStep]);

        $firstRestriction = new WorkflowRestriction();
        $firstRestriction->setStep($firstStep)->setAttribute('first_attribute');
        $secondRestriction = new WorkflowRestriction();
        $secondRestriction->setStep($secondStep)->setAttribute('second_attribute');

        // default
        $this->assertEmpty($this->workflowDefinition->getRestrictions()->toArray());

        // adding
        $this->workflowDefinition->setRestrictions([$firstRestriction]);
        $this->assertCount(1, $this->workflowDefinition->getRestrictions());
        $this->assertEquals($firstRestriction, $this->workflowDefinition->getRestrictions()->first());

        // merging
        $this->workflowDefinition->setRestrictions([$firstRestriction, $secondRestriction]);
        $this->assertCount(2, $this->workflowDefinition->getRestrictions());
        $restrictions = array_values($this->workflowDefinition->getRestrictions()->toArray());
        $this->assertEquals($firstRestriction, $restrictions[0]);
        $this->assertEquals($secondRestriction, $restrictions[1]);

        // removing
        $this->workflowDefinition->setRestrictions([$secondRestriction]);
        $this->assertCount(1, $this->workflowDefinition->getRestrictions());
        $this->assertEquals($secondRestriction, $this->workflowDefinition->getRestrictions()->first());

        // resetting
        $this->workflowDefinition->setRestrictions([]);
        $this->assertEmpty($this->workflowDefinition->getRestrictions()->toArray());
    }

    public function testGetDisabledOperations()
    {
        $configuration = [
            WorkflowConfiguration::NODE_DISABLE_OPERATIONS => [
                'operation' => ['entity']
            ]
        ];
        $this->workflowDefinition->setConfiguration($configuration);
        $this->assertSame(
            $configuration[WorkflowConfiguration::NODE_DISABLE_OPERATIONS],
            $this->workflowDefinition->getDisabledOperations()
        );
    }
}<|MERGE_RESOLUTION|>--- conflicted
+++ resolved
@@ -67,14 +67,14 @@
         $this->assertTrue($this->workflowDefinition->hasScopesConfig());
     }
 
-<<<<<<< HEAD
     public function testGetDatagrids()
     {
         $datagridsConfig = ['grid1', 'grid2'];
         $this->workflowDefinition->setConfiguration(['datagrids' => $datagridsConfig]);
 
         $this->assertSame($datagridsConfig, $this->workflowDefinition->getDatagrids());
-=======
+    }
+
     public function testGetHasDisabledOperations()
     {
         $definition = new WorkflowDefinition();
@@ -91,7 +91,6 @@
 
         $this->assertEquals($disabledOperationsConfig, $definition->getDisabledOperations());
         $this->assertTrue($definition->hasDisabledOperations());
->>>>>>> 2ae3ae2a
     }
 
     public function testName()
