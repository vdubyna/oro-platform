<?php

namespace Oro\Bundle\WorkflowBundle\Tests\Unit\EventListener;

use Doctrine\ORM\EntityManager;
use Doctrine\ORM\Event\LifecycleEventArgs;

use Oro\Bundle\EntityBundle\ORM\DoctrineHelper;
use Oro\Bundle\WorkflowBundle\Entity\WorkflowItem;
use Oro\Bundle\WorkflowBundle\EventListener\WorkflowItemListener;
use Oro\Bundle\WorkflowBundle\Model\StepManager;
use Oro\Bundle\WorkflowBundle\Model\Workflow;
use Oro\Bundle\WorkflowBundle\Model\WorkflowEntityConnector;
use Oro\Bundle\WorkflowBundle\Model\WorkflowManager;
use Oro\Bundle\WorkflowBundle\Model\WorkflowStartArguments;

class WorkflowItemListenerTest extends \PHPUnit_Framework_TestCase
{
    /** @var DoctrineHelper|\PHPUnit_Framework_MockObject_MockObject */
    protected $doctrineHelper;

    /** @var WorkflowManager|\PHPUnit_Framework_MockObject_MockObject */
    protected $workflowManager;

    /** @var WorkflowEntityConnector|\PHPUnit_Framework_MockObject_MockObject */
    protected $entityConnector;

    /** @var WorkflowItemListener */
    protected $listener;

    protected function setUp()
    {
        $this->doctrineHelper = $this->getMockBuilder('Oro\Bundle\EntityBundle\ORM\DoctrineHelper')
            ->disableOriginalConstructor()
            ->getMock();

        $this->workflowManager = $this->getMockBuilder('Oro\Bundle\WorkflowBundle\Model\WorkflowManager')
            ->disableOriginalConstructor()
            ->getMock();

        $this->entityConnector = $this->getMockBuilder('Oro\Bundle\WorkflowBundle\Model\WorkflowEntityConnector')
            ->disableOriginalConstructor()
            ->getMock();

        $this->listener = new WorkflowItemListener(
            $this->doctrineHelper,
            $this->workflowManager,
            $this->entityConnector
        );
    }

    public function testUpdateWorkflowItemEntityRelation()
    {
        $entity = new \stdClass();
        $entityId = 1;
        $entityClass = 'stdClass';

        $workflowItem = $this->getMockBuilder('Oro\Bundle\WorkflowBundle\Entity\WorkflowItem')
            ->disableOriginalConstructor()
            ->getMock();
        $workflowItem->expects($this->once())
            ->method('getEntity')
            ->will($this->returnValue($entity));
        $this->doctrineHelper->expects($this->once())
            ->method('getSingleEntityIdentifier')
            ->with($entity)
            ->willReturn($entityId);
        $this->doctrineHelper->expects($this->once())
            ->method('getEntityClass')
            ->with($entity)
            ->willReturn($entityClass);
        $workflowItem->expects($this->once())
            ->method('setEntityId')
            ->with($entityId);
        $workflowItem->expects($this->once())
            ->method('setEntityClass')
            ->with($entityClass);

        $uow = $this->getMockBuilder('\Doctrine\ORM\UnitOfWork')
            ->disableOriginalConstructor()
            ->getMock();
        $uow->expects($this->once())
            ->method('scheduleExtraUpdate')
            ->with($workflowItem, ['entityId' => [null, $entityId], 'entityClass' => [null, $entityClass]]);

        /** @var EntityManager|\PHPUnit_Framework_MockObject_MockObject $em */
        $em = $this->getMockBuilder('\Doctrine\ORM\EntityManager')
            ->disableOriginalConstructor()
            ->getMock();
        $em->expects($this->once())
            ->method('getUnitOfWork')
            ->will($this->returnValue($uow));

<<<<<<< HEAD
        $workflow = $this->getMockBuilder('Oro\Bundle\WorkflowBundle\Model\Workflow')
            ->disableOriginalConstructor()
            ->getMock();
=======
        $workflow = $this->getMockBuilder(Workflow::class)->disableOriginalConstructor()->getMock();
>>>>>>> 8dc973db
        $this->workflowManager->expects($this->once())
            ->method('getApplicableWorkflows')
            ->with($workflowItem)
            ->willReturn([$workflow]);

<<<<<<< HEAD
        $stepManager = $this->getMock('Oro\Bundle\WorkflowBundle\Model\StepManager');
=======
        $stepManager = $this->getMockBuilder(StepManager::class)->disableOriginalConstructor()->getMock();
>>>>>>> 8dc973db
        $stepManager->expects($this->any())->method('hasStartStep')
            ->will($this->returnValue(false));

        $workflow->expects($this->any())
            ->method('getStepManager')
            ->will($this->returnValue($stepManager));

        $this->listener->postPersist($this->getEvent($workflowItem, $em));
    }

    /**
     * @expectedException \Oro\Bundle\WorkflowBundle\Exception\WorkflowException
     * @expectedExceptionMessage Workflow item does not contain related entity
     */
    public function testUpdateWorkflowItemEntityRelationException()
    {
        $workflowItem = $this->getMockBuilder('Oro\Bundle\WorkflowBundle\Entity\WorkflowItem')
            ->disableOriginalConstructor()
            ->getMock();
        $workflowItem->expects($this->once())
            ->method('getEntity');

        $this->listener->postPersist($this->getEvent($workflowItem));
    }

    /**
     * @param bool $hasWorkflowItems
     * @dataProvider preRemoveDataProvider
     */
    public function testPreRemove($hasWorkflowItems = false)
    {
        $entity = new \DateTime();
        $workflowItem = new WorkflowItem();



        $this->entityConnector->expects($this->once())
            ->method('isApplicableEntity')
            ->with($entity)
            ->willReturn(true);

        $this->workflowManager->expects($this->once())
            ->method('getWorkflowItemsByEntity')
            ->with($entity)
            ->willReturn($hasWorkflowItems ? [$workflowItem] : null);
        $entityManager = null;
        if ($hasWorkflowItems) {
            $entityManager = $this->getMockBuilder('Doctrine\ORM\EntityManager')
                ->disableOriginalConstructor()
                ->getMock();
            $entityManager->expects($this->once())
                ->method('remove')
                ->with($workflowItem);
        }

        $this->listener->preRemove($this->getEvent($entity, $entityManager));
    }

    /**
     * @return array
     */
    public function preRemoveDataProvider()
    {
        return array(
            'aware entity without workflow item' => array(),
            'aware entity with workflow item' => array(
                'hasWorkflowItem' => true,
            ),
        );
    }

    public function testPreRemoveWithUnsupportedEntity()
    {
        $entity = new \DateTime();

        $this->entityConnector->expects($this->once())
            ->method('isApplicableEntity')
            ->with($entity)
            ->willReturn(false);

        $this->workflowManager->expects($this->never())->method($this->anything());

        $this->listener->preRemove($this->getEvent($entity));
    }

    public function testScheduleStartWorkflowForNewEntityNoWorkflow()
    {
        $entity = new \stdClass();

        $this->workflowManager->expects($this->once())
            ->method('getApplicableWorkflows')
            ->with($entity)
            ->willReturn([]);

        $this->listener->postPersist($this->getEvent($entity));

        $this->assertAttributeEmpty('entitiesScheduledForWorkflowStart', $this->listener);
    }

    public function testScheduleStartWorkflowForNewEntityNoStartStep()
    {
        $entity = new \stdClass();

        $stepManager = $this->getMock('Oro\Bundle\WorkflowBundle\Model\StepManager');
        $stepManager->expects($this->any())->method('hasStartStep')
            ->will($this->returnValue(false));

        $workflow = $this->getMockBuilder('Oro\Bundle\WorkflowBundle\Model\Workflow')
            ->disableOriginalConstructor()
            ->getMock();
        $workflow->expects($this->any())
            ->method('getStepManager')
            ->will($this->returnValue($stepManager));

        $this->workflowManager->expects($this->once())
            ->method('getApplicableWorkflows')
            ->with($entity)
            ->willReturn([$workflow]);

        $this->listener->postPersist($this->getEvent($entity));
        $this->assertAttributeEmpty('entitiesScheduledForWorkflowStart', $this->listener);
    }

    public function testStartWorkflowForNewEntity()
    {
        $entity = new \stdClass();
        $childEntity = new \DateTime();
        $workflowName = 'test_workflow';
        $childWorkflowName = 'test_child_workflow';

        list($event, $workflow) = $this->prepareEventForWorkflow($entity, $workflowName);
        $this->workflowManager->expects($this->at(0))
            ->method('getApplicableWorkflows')
            ->with($entity)
            ->willReturn([$workflow]);

        list($childEvent, $childWorkflow) = $this->prepareEventForWorkflow($childEntity, $childWorkflowName);
        $this->workflowManager->expects($this->at(2))
            ->method('getApplicableWorkflows')
            ->with($childEntity)
            ->willReturn([$childWorkflow]);

        $this->listener->postPersist($event);

        $expectedSchedule = array(
            0 => array(
                new WorkflowStartArguments($workflowName, $entity),
            ),
        );
        $this->assertAttributeEquals(0, 'deepLevel', $this->listener);
        $this->assertAttributeEquals($expectedSchedule, 'entitiesScheduledForWorkflowStart', $this->listener);

        $startChildWorkflow = function () use ($childEvent, $childEntity, $childWorkflow, $childWorkflowName) {
            $this->listener->postPersist($childEvent);

            $expectedSchedule = array(
                1 => array(
                    new WorkflowStartArguments($childWorkflowName, $childEntity)
                ),
            );
            $this->assertAttributeEquals(1, 'deepLevel', $this->listener);
            $this->assertAttributeEquals($expectedSchedule, 'entitiesScheduledForWorkflowStart', $this->listener);

            $this->listener->postFlush();

            $this->assertAttributeEquals(1, 'deepLevel', $this->listener);
            $this->assertAttributeEmpty('entitiesScheduledForWorkflowStart', $this->listener);
        };

        $this->workflowManager->expects($this->at(0))
            ->method('massStartWorkflow')
            ->with([new WorkflowStartArguments($workflowName, $entity)])
            ->will($this->returnCallback($startChildWorkflow));
        $this->workflowManager->expects($this->at(1))
            ->method('massStartWorkflow')
            ->with([new WorkflowStartArguments($childWorkflowName, $childEntity)]);

        $this->listener->postFlush();

        $this->assertAttributeEquals(0, 'deepLevel', $this->listener);
        $this->assertAttributeEmpty('entitiesScheduledForWorkflowStart', $this->listener);
    }

    /**
     * @param object $entity
     * @param string $workflowName
     * @return array
     */
    protected function prepareEventForWorkflow($entity, $workflowName)
    {
        $event = $this->getEvent($entity);

        $stepManager = $this->getMock('Oro\Bundle\WorkflowBundle\Model\StepManager');
        $stepManager->expects($this->any())->method('hasStartStep')
            ->will($this->returnValue(true));

        $workflow = $this->getMockBuilder('Oro\Bundle\WorkflowBundle\Model\Workflow')
            ->disableOriginalConstructor()
            ->getMock();
        $workflow->expects($this->any())
            ->method('getStepManager')
            ->will($this->returnValue($stepManager));
        $workflow->expects($this->any())->method('getName')->willReturn($workflowName);

        return array($event, $workflow);
    }

    /**
     * @param $entity
     * @param EntityManager|null $entityManager
     * @return LifecycleEventArgs
     */
    private function getEvent($entity, EntityManager $entityManager = null)
    {
        $event = $this->getMockBuilder(LifecycleEventArgs::class)
            ->disableOriginalConstructor()
            ->getMock();
        $event->expects($this->atLeastOnce())
            ->method('getEntity')
            ->will($this->returnValue($entity));
        $event->expects($this->exactly($entityManager ? 1 : 0))
            ->method('getEntityManager')
            ->will($this->returnValue($entityManager));

        return $event;
    }
}<|MERGE_RESOLUTION|>--- conflicted
+++ resolved
@@ -91,23 +91,13 @@
             ->method('getUnitOfWork')
             ->will($this->returnValue($uow));
 
-<<<<<<< HEAD
-        $workflow = $this->getMockBuilder('Oro\Bundle\WorkflowBundle\Model\Workflow')
-            ->disableOriginalConstructor()
-            ->getMock();
-=======
         $workflow = $this->getMockBuilder(Workflow::class)->disableOriginalConstructor()->getMock();
->>>>>>> 8dc973db
         $this->workflowManager->expects($this->once())
             ->method('getApplicableWorkflows')
             ->with($workflowItem)
             ->willReturn([$workflow]);
 
-<<<<<<< HEAD
-        $stepManager = $this->getMock('Oro\Bundle\WorkflowBundle\Model\StepManager');
-=======
         $stepManager = $this->getMockBuilder(StepManager::class)->disableOriginalConstructor()->getMock();
->>>>>>> 8dc973db
         $stepManager->expects($this->any())->method('hasStartStep')
             ->will($this->returnValue(false));
 
