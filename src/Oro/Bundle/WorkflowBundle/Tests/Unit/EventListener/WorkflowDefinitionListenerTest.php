<?php

namespace Oro\Bundle\WorkflowBundle\Tests\Unit\EventListener;

use Doctrine\ORM\Event\LifecycleEventArgs;

use Oro\Bundle\WorkflowBundle\Configuration\ProcessConfigurator;
use Oro\Bundle\WorkflowBundle\Entity\ProcessDefinition;
use Oro\Bundle\WorkflowBundle\Entity\WorkflowDefinition;
use Oro\Bundle\WorkflowBundle\EventListener\WorkflowDefinitionChangesListener;
use Oro\Bundle\WorkflowBundle\Model\TransitionSchedule\ProcessConfigurationGenerator;

use Oro\Component\DependencyInjection\ServiceLink;

class WorkflowDefinitionListenerTest extends \PHPUnit_Framework_TestCase
{
    /** @var \PHPUnit_Framework_MockObject_MockObject|ProcessConfigurationGenerator */
    protected $generator;

    /** @var \PHPUnit_Framework_MockObject_MockObject|ServiceLink */
    protected $importLink;

<<<<<<< HEAD
    /** @var \PHPUnit_Framework_MockObject_MockObject|ServiceLink */
    protected $scheduleLink;

    /** @var WorkflowDefinitionListener */
=======
    /** @var WorkflowDefinitionChangesListener */
>>>>>>> 5c23b291
    protected $listener;

    /** @var ProcessConfigurator */
    protected $processConfigurator;

    protected function setUp()
    {
        $this->generator = $this
            ->getMockBuilder('Oro\Bundle\WorkflowBundle\Model\TransitionSchedule\ProcessConfigurationGenerator')
            ->disableOriginalConstructor()
            ->getMock();

        $this->processConfigurator = $this
            ->getMockBuilder('Oro\Bundle\WorkflowBundle\Configuration\ProcessConfigurator')
            ->disableOriginalConstructor()
            ->getMock();

        $this->importLink = $this->getMockBuilder('Oro\Component\DependencyInjection\ServiceLink')
            ->disableOriginalConstructor()
            ->getMock();

<<<<<<< HEAD
        $this->scheduleLink = $this->getMockBuilder('Oro\Component\DependencyInjection\ServiceLink')
            ->disableOriginalConstructor()
            ->getMock();

        $this->listener = new WorkflowDefinitionListener($this->generator, $this->importLink, $this->scheduleLink);
=======
        $this->listener = new WorkflowDefinitionChangesListener($this->generator, $this->importLink);
>>>>>>> 5c23b291
    }

    protected function tearDown()
    {
        unset($this->listener, $this->generator, $this->importLink);
    }

    public function testPostPersist()
    {
        $entity = new WorkflowDefinition();

        $this->assertImportExecuted($entity, ['definitions' => 'configuration']);

        $this->listener->postPersist($this->createEvent($entity));
    }

    public function testPostPersistWithUnsupportedEntity()
    {
        $this->assertImportNotExecuted();

        $this->listener->postPersist($this->createEvent(new \stdClass()));
    }

    public function testPostUpdate()
    {
        $entity = new WorkflowDefinition();

        $this->assertImportExecuted($entity, ['definitions' => ['process1' => 'configuration']]);
        $this->assertScheduleExecuted($entity, ['definitions' => ['process1' => 'configuration']]);

        $this->listener->postUpdate($this->createEvent($entity));
    }

    public function testPostUpdateWithUnsupportedEntity()
    {
        $this->assertImportNotExecuted();

        $this->listener->postUpdate($this->createEvent(new \stdClass()));
    }

    public function testPostRemove()
    {
        $this->listener->postRemove($this->createEvent(new \stdClass()));
    }

    /**
     * @expectedException \RuntimeException
     * @expectedExceptionMessage Instance of Oro\Bundle\WorkflowBundle\Configuration\ProcessConfigurator expected.
     */
    public function testProcessImportException()
    {
        $entity = new WorkflowDefinition();

        $this->generator->expects($this->once())
            ->method('generateForScheduledTransition')
            ->with($entity)
            ->willReturn(['definitions']);

        $this->importLink->expects($this->once())->method('getService')->willReturn(new \stdClass());

        $this->listener->postPersist($this->createEvent($entity));
    }

    /**
     * @param object $entity
     * @return LifecycleEventArgs|\PHPUnit_Framework_MockObject_MockObject
     */
    protected function createEvent($entity)
    {
        /** @var \PHPUnit_Framework_MockObject_MockObject|LifecycleEventArgs $event */
        $event = $this->getMockBuilder('Doctrine\ORM\Event\LifecycleEventArgs')
            ->disableOriginalConstructor()
            ->getMock();
        $event->expects($this->once())->method('getEntity')->willReturn($entity);

        return $event;
    }

    /**
     * @param WorkflowDefinition $workflowDefinition
     * @param array $configuration
     */
    protected function assertImportExecuted(WorkflowDefinition $workflowDefinition, array $configuration)
    {
        $this->generator->expects($this->once())
            ->method('generateForScheduledTransition')
            ->with($workflowDefinition)
            ->willReturn($configuration);

        /** @var ProcessConfigurator|\PHPUnit_Framework_MockObject_MockObject $import */
        $import = $this->getMockBuilder('Oro\Bundle\WorkflowBundle\Configuration\ProcessConfigurator')
            ->disableOriginalConstructor()
            ->getMock();
        $import->expects($this->once())->method('configureProcesses')->with($configuration);

        $this->importLink->expects($this->once())
            ->method('getService')
            ->willReturn($import);
    }

    protected function assertImportNotExecuted()
    {
        $this->generator->expects($this->never())->method($this->anything());
        $this->importLink->expects($this->never())->method($this->anything());
    }

    /**
     * @param WorkflowDefinition $workflowDefinition
     * @param array $configuration
     */
    protected function assertScheduleExecuted(WorkflowDefinition $workflowDefinition, array $configuration)
    {
        /** @var ProcessConfigurator|\PHPUnit_Framework_MockObject_MockObject $import */
        $scheduleService = $this
            ->getMockBuilder('Oro\Bundle\WorkflowBundle\Model\TransitionSchedule\ScheduledTransitionProcesses')
            ->disableOriginalConstructor()
            ->getMock();

        /** @var ProcessConfigurator|\PHPUnit_Framework_MockObject_MockObject $import */
        $processDefinition = new ProcessDefinition();
        $processDefinition->setName('process1');
        $scheduleService->expects($this->once())->method('workflowRelated')->willReturn([$processDefinition]);

        $this->scheduleLink->expects($this->once())
            ->method('getService')
            ->willReturn($scheduleService);
    }
}<|MERGE_RESOLUTION|>--- conflicted
+++ resolved
@@ -20,14 +20,10 @@
     /** @var \PHPUnit_Framework_MockObject_MockObject|ServiceLink */
     protected $importLink;
 
-<<<<<<< HEAD
     /** @var \PHPUnit_Framework_MockObject_MockObject|ServiceLink */
     protected $scheduleLink;
 
-    /** @var WorkflowDefinitionListener */
-=======
     /** @var WorkflowDefinitionChangesListener */
->>>>>>> 5c23b291
     protected $listener;
 
     /** @var ProcessConfigurator */
@@ -49,15 +45,11 @@
             ->disableOriginalConstructor()
             ->getMock();
 
-<<<<<<< HEAD
         $this->scheduleLink = $this->getMockBuilder('Oro\Component\DependencyInjection\ServiceLink')
             ->disableOriginalConstructor()
             ->getMock();
 
         $this->listener = new WorkflowDefinitionListener($this->generator, $this->importLink, $this->scheduleLink);
-=======
-        $this->listener = new WorkflowDefinitionChangesListener($this->generator, $this->importLink);
->>>>>>> 5c23b291
     }
 
     protected function tearDown()
