--- conflicted
+++ resolved
@@ -56,19 +56,6 @@
         ], $workflows);
     }
 
-<<<<<<< HEAD
-    public function testFindActive()
-    {
-        $workflows = array_map(
-            function (WorkflowDefinition $definition) {
-                return ['name' => $definition->getName()];
-            },
-            $this->repository->findActive()
-        );
-        $this->assertGreaterThanOrEqual(2, count($workflows));
-        $this->assertContains(['name' => 'test_active_flow1'], $workflows);
-        $this->assertContains(['name' => 'test_active_flow2'], $workflows);
-=======
     public function testGetScopedByNames()
     {
         $provider = new TestActivityScopeProvider();
@@ -98,6 +85,18 @@
     protected function registerScopeProvider(ScopeCriteriaProviderInterface $provider)
     {
         $this->scopeManager->addProvider(WorkflowScopeManager::SCOPE_TYPE, $provider);
->>>>>>> 74b5ae49
+    }
+
+    public function testFindActive()
+    {
+        $workflows = array_map(
+            function (WorkflowDefinition $definition) {
+                return ['name' => $definition->getName()];
+            },
+            $this->repository->findActive()
+        );
+        $this->assertGreaterThanOrEqual(2, count($workflows));
+        $this->assertContains(['name' => 'test_active_flow1'], $workflows);
+        $this->assertContains(['name' => 'test_active_flow2'], $workflows);
     }
 }