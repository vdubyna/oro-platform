--- conflicted
+++ resolved
@@ -3,10 +3,8 @@
 namespace Oro\Bundle\WorkflowBundle\Tests\Functional\Entity\Repository;
 
 use Doctrine\ORM\EntityRepository;
-use Doctrine\ORM\Query\Expr\Join;
 
 use Oro\Bundle\WorkflowBundle\Entity\Repository\WorkflowItemRepository;
-use Oro\Bundle\WorkflowBundle\Entity\WorkflowItem;
 use Oro\Bundle\WorkflowBundle\Tests\Functional\DataFixtures\LoadWorkflowDefinitions;
 use Oro\Bundle\WorkflowBundle\Tests\Functional\DataFixtures\LoadWorkflowAwareEntities;
 
@@ -18,8 +16,6 @@
  */
 class WorkflowItemRepositoryTest extends WebTestCase
 {
-    CONST WORKFLOW_AWARE_ENTITY_CLASS = 'Oro\Bundle\TestFrameworkBundle\Entity\WorkflowAwareEntity';
-
     /**
      * @var WorkflowItemRepository
      */
@@ -28,11 +24,11 @@
     protected function setUp()
     {
         $this->initClient();
-        $this->loadFixtures(['Oro\Bundle\WorkflowBundle\Tests\Functional\DataFixtures\LoadWorkflowAwareEntities']);
+        $this->loadFixtures(array('Oro\Bundle\WorkflowBundle\Tests\Functional\DataFixtures\LoadWorkflowAwareEntities'));
 
         $this->repository = $this->getContainer()->get('doctrine')->getRepository('OroWorkflowBundle:WorkflowItem');
     }
-    
+
     public function testFindByEntityMetadata()
     {
         /** @var WorkflowAwareEntity $entity */
@@ -138,25 +134,6 @@
     }
 
     /**
-<<<<<<< HEAD
-     * @param array $entityIds
-     */
-    protected function assertEntitiesHaveNoWorkflowData(array $entityIds)
-    {
-        /** @var EntityRepository $repository */
-        $repository = $this->getContainer()->get('doctrine')
-            ->getRepository('OroTestFrameworkBundle:WorkflowAwareEntity');
-
-        $queryBuilder = $repository->createQueryBuilder('entity');
-        $queryBuilder->andWhere($queryBuilder->expr()->in('entity.id', $entityIds));
-
-        /** @var WorkflowAwareEntity[] $entities */
-        $entities = $queryBuilder->getQuery()->execute();
-        foreach ($entities as $entity) {
-            $this->assertNull($entity->getWorkflowItem());
-            $this->assertNull($entity->getWorkflowStep());
-        }
-=======
      * @return array
      */
     protected function getEntityIdsByWorkflow()
@@ -188,7 +165,26 @@
         }
 
         return $ids;
->>>>>>> 0b3f3129
+    }
+
+    /**
+     * @param array $entityIds
+     */
+    protected function assertEntitiesHaveNoWorkflowData(array $entityIds)
+    {
+        /** @var EntityRepository $repository */
+        $repository = $this->getContainer()->get('doctrine')
+            ->getRepository('OroTestFrameworkBundle:WorkflowAwareEntity');
+
+        $queryBuilder = $repository->createQueryBuilder('entity');
+        $queryBuilder->andWhere($queryBuilder->expr()->in('entity.id', $entityIds));
+
+        /** @var WorkflowAwareEntity[] $entities */
+        $entities = $queryBuilder->getQuery()->execute();
+        foreach ($entities as $entity) {
+            $this->assertNull($entity->getWorkflowItem());
+            $this->assertNull($entity->getWorkflowStep());
+        }
     }
 
     /**
@@ -208,8 +204,7 @@
         array $noneEntityIds = null,
         array $noStartStepEntityIds = null,
         array $withStartStepEntityIds = null
-    )
-    {
+    ) {
         if ($noneEntitiesCount > 0) {
             $actualAllEntities = $allEntityIds['none'];
             $this->assertCount($noneEntitiesCount, $actualAllEntities);
@@ -242,29 +237,4 @@
             $this->assertArrayNotHasKey(LoadWorkflowDefinitions::WITH_START_STEP, $allEntityIds);
         }
     }
-
-    /**
-     * @return array
-     */
-    protected function getEntityIdsByWorkflow()
-    {
-        $registry = $this->getContainer()->get('doctrine');
-        $registry->getManager()->clear();
-
-        /** @var WorkflowAwareEntity[] $entities */
-        $entities = $registry
-            ->getRepository('OroTestFrameworkBundle:WorkflowAwareEntity')
-            ->findBy(
-                array(),
-                array('id' => 'ASC')
-            );
-
-        $ids = array('none' => array());
-        foreach ($entities as $entity) {
-            $workflowName = $entity->getWorkflowItem() ? $entity->getWorkflowItem()->getWorkflowName() : 'none';
-            $ids[$workflowName][] = $entity->getId();
-        }
-
-        return $ids;
-    }
 }