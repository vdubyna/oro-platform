--- conflicted
+++ resolved
@@ -106,12 +106,9 @@
 
     public function testConfigurationAction()
     {
-<<<<<<< HEAD
-=======
         //Workaround until BAP-14050 is resolved
         $this->translateStepLabels();
 
->>>>>>> e9fe9377
         $crawler = $this->client->request(
             'GET',
             $this->getUrl('oro_workflow_definition_configure', ['name' => LoadWorkflowDefinitions::MULTISTEP]),
@@ -125,12 +122,6 @@
 
         $this->assertNotEmpty($crawler->html());
 
-<<<<<<< HEAD
-        $workflow = $this->workflowManager->getWorkflow(LoadWorkflowDefinitions::MULTISTEP);
-
-        $this->assertContains($workflow->getLabel(), $crawler->html());
-        $this->assertContains('Var1Value', $crawler->html());
-=======
         $this->assertContains('Var1Value', $crawler->html());
 
         // update variable value
@@ -143,7 +134,6 @@
 
         $this->assertHtmlResponseStatusCodeEquals($this->client->getResponse(), 200);
         $this->assertContains('Var1NewValue', $crawler->html());
->>>>>>> e9fe9377
     }
 
     public function testActivateFormAction()
