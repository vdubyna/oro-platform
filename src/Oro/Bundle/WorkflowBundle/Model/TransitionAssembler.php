<?php

namespace Oro\Bundle\WorkflowBundle\Model;

use Doctrine\Common\Collections\Collection;
use Doctrine\Common\Collections\ArrayCollection;

use Oro\Bundle\WorkflowBundle\Configuration\WorkflowConfiguration;
use Oro\Bundle\WorkflowBundle\Form\Type\WorkflowTransitionType;

use Oro\Component\Action\Action\ActionFactory;
use Oro\Component\Action\Action\Configurable as ConfigurableAction;
use Oro\Component\Action\Condition\Configurable as ConfigurableCondition;
use Oro\Component\Action\Exception\AssemblerException;
use Oro\Component\Action\Model\AbstractAssembler as BaseAbstractAssembler;
use Oro\Component\ConfigExpression\ExpressionFactory as ConditionFactory;

class TransitionAssembler extends BaseAbstractAssembler
{
    /**
     * @var FormOptionsAssembler
     */
    protected $formOptionsAssembler;

    /**
     * @var ConditionFactory
     */
    protected $conditionFactory;

    /**
     * @var ActionFactory
     */
    protected $actionFactory;

    /**
     * @param FormOptionsAssembler $formOptionsAssembler
     * @param ConditionFactory $conditionFactory
     * @param ActionFactory $actionFactory
     */
    public function __construct(
        FormOptionsAssembler $formOptionsAssembler,
        ConditionFactory $conditionFactory,
        ActionFactory $actionFactory
    ) {
        $this->formOptionsAssembler = $formOptionsAssembler;
        $this->conditionFactory = $conditionFactory;
        $this->actionFactory = $actionFactory;
    }

    /**
     * @param array $configuration
     * @param array $definitionsConfiguration
     * @param Step[]|Collection $steps
     * @param Attribute[]|Collection $attributes
     * @return Collection
     * @throws AssemblerException
     */
    public function assemble(array $configuration, array $definitionsConfiguration, $steps, $attributes)
    {
        $definitions = $this->parseDefinitions($definitionsConfiguration);

        $transitions = new ArrayCollection();
        foreach ($configuration as $name => $options) {
            $this->assertOptions($options, array('transition_definition'));
            $definitionName = $options['transition_definition'];
            if (!isset($definitions[$definitionName])) {
                throw new AssemblerException(
                    sprintf('Unknown transition definition %s', $definitionName)
                );
            }
            $definition = $definitions[$definitionName];

            $transition = $this->assembleTransition($name, $options, $definition, $steps, $attributes);
            $transitions->set($name, $transition);
        }

        return $transitions;
    }

    /**
     * @param array $configuration
     * @return array
     */
    protected function parseDefinitions(array $configuration)
    {
        $definitions = array();
        foreach ($configuration as $name => $options) {
            if (empty($options)) {
                $options = array();
            }
            $definitions[$name] = [
                'preactions' => $this->getOption($options, 'preactions', []),
                'preconditions' => $this->getOption($options, 'preconditions', []),
                'conditions' => $this->getOption($options, 'conditions', []),
                'actions' => $this->getOption($options, 'actions', []),
            ];
        }

        return $definitions;
    }

    /**
     * @param string $name
     * @param array $options
     * @param array $definition
     * @param Step[]|ArrayCollection $steps
     * @param Attribute[]|Collection $attributes
     * @return Transition
     * @throws AssemblerException
     */
    protected function assembleTransition($name, array $options, array $definition, $steps, $attributes)
    {
        $this->assertOptions($options, array('step_to'));
<<<<<<< HEAD

=======
>>>>>>> f3960c4b
        $stepToName = $options['step_to'];
        if (empty($steps[$stepToName])) {
            throw new AssemblerException(sprintf('Step "%s" not found', $stepToName));
        }

        $transition = new Transition();
        $transition->setName($name)
<<<<<<< HEAD
            ->setLabel($this->getOption($options, 'label'))
=======
>>>>>>> f3960c4b
            ->setStepTo($steps[$stepToName])
            ->setLabel($this->getOption($options, 'label'))
            ->setMessage($this->getOption($options, 'message'))
            ->setStart($this->getOption($options, 'is_start', false))
            ->setHidden($this->getOption($options, 'is_hidden', false))
            ->setUnavailableHidden($this->getOption($options, 'is_unavailable_hidden', false))
            ->setFormType($this->getOption($options, 'form_type', WorkflowTransitionType::NAME))
            ->setFormOptions($this->assembleFormOptions($options, $attributes, $name))
            ->setFrontendOptions($this->getOption($options, 'frontend_options', array()))
            ->setDisplayType(
                $this->getOption($options, 'display_type', WorkflowConfiguration::DEFAULT_TRANSITION_DISPLAY_TYPE)
            )
            ->setPageTemplate($this->getOption($options, 'page_template'))
            ->setDialogTemplate($this->getOption($options, 'dialog_template'));

        if (!empty($definition['preactions'])) {
            $preAction = $this->actionFactory->create(ConfigurableAction::ALIAS, $definition['preactions']);
            $transition->setPreAction($preAction);
        }

        $definition['preconditions'] = $this->addAclPreConditions($options, $definition);
        if (!empty($definition['preconditions'])) {
            $condition = $this->conditionFactory->create(ConfigurableCondition::ALIAS, $definition['preconditions']);
            $transition->setPreCondition($condition);
        }

        if (!empty($definition['conditions'])) {
            $condition = $this->conditionFactory->create(ConfigurableCondition::ALIAS, $definition['conditions']);
            $transition->setCondition($condition);
        }

        if (!empty($definition['actions'])) {
            $action = $this->actionFactory->create(ConfigurableAction::ALIAS, $definition['actions']);
            $transition->setAction($action);
        }

        if (!empty($options['schedule'])) {
            $transition->setScheduleCron($this->getOption($options['schedule'], 'cron', null));
            $transition->setScheduleFilter($this->getOption($options['schedule'], 'filter', null));
            $transition->setScheduleCheckConditions(
                $this->getOption($options['schedule'], 'check_conditions_before_job_creation', false)
            );
        }

        return $transition;
    }

    /**
     * @param array $options
     * @param array $definition
     * @return array
     */
    protected function addAclPreConditions(array $options, array $definition)
    {
        $aclResource = $this->getOption($options, 'acl_resource');

        if ($aclResource) {
            $aclPreConditionDefinition = array('parameters' => array($aclResource));
            $aclMessage = $this->getOption($options, 'acl_message');
            if ($aclMessage) {
                $aclPreConditionDefinition['message'] = $aclMessage;
            }
            $aclPreCondition = array('@acl_granted' => $aclPreConditionDefinition);

            if (empty($definition['preconditions'])) {
                $definition['preconditions'] = $aclPreCondition;
            } else {
                $definition['preconditions'] = array(
                    '@and' => array(
                        $aclPreCondition,
                        $definition['preconditions']
                    )
                );
            }
        }

        return !empty($definition['preconditions']) ? $definition['preconditions'] : array();
    }

    /**
     * @param array $options
     * @param Attribute[]|Collection $attributes
     * @param string $transitionName
     * @return array
     */
    protected function assembleFormOptions(array $options, $attributes, $transitionName)
    {
        $formOptions = $this->getOption($options, 'form_options', array());
        return $this->formOptionsAssembler->assemble($formOptions, $attributes, 'transition', $transitionName);
    }
}<|MERGE_RESOLUTION|>--- conflicted
+++ resolved
@@ -111,10 +111,6 @@
     protected function assembleTransition($name, array $options, array $definition, $steps, $attributes)
     {
         $this->assertOptions($options, array('step_to'));
-<<<<<<< HEAD
-
-=======
->>>>>>> f3960c4b
         $stepToName = $options['step_to'];
         if (empty($steps[$stepToName])) {
             throw new AssemblerException(sprintf('Step "%s" not found', $stepToName));
@@ -122,10 +118,6 @@
 
         $transition = new Transition();
         $transition->setName($name)
-<<<<<<< HEAD
-            ->setLabel($this->getOption($options, 'label'))
-=======
->>>>>>> f3960c4b
             ->setStepTo($steps[$stepToName])
             ->setLabel($this->getOption($options, 'label'))
             ->setMessage($this->getOption($options, 'message'))
