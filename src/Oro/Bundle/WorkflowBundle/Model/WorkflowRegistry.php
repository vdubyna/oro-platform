--- conflicted
+++ resolved
@@ -41,8 +41,7 @@
         ManagerRegistry $managerRegistry,
         WorkflowAssembler $workflowAssembler,
         ConfigProvider $configProvider
-    )
-    {
+    ) {
         $this->managerRegistry = $managerRegistry;
         $this->workflowAssembler = $workflowAssembler;
         $this->configProvider = $configProvider;
@@ -96,38 +95,19 @@
      * Get Active Workflow that is applicable to entity class
      *
      * @param string $entityClass
-     * @param $workflowName
-     *
-     * @throws \BadMethodCallException
-     *
-     * @return Workflow|null
+     * @return Workflow[]
+     * @deprecated
      */
-    public function getActiveWorkflowByEntityClass($entityClass, $workflowName)
+    public function getActiveWorkflowByEntityClass($entityClass)
     {
-        if (!$workflowName) {
-            throw new \BadMethodCallException('Workflow name must be defined');
-        }
-
-        $workflows = $this->getActiveWorkflowsByEntityClass($entityClass);
-
-        foreach ($workflows as $workflow) {
-            if ($workflowName === $workflow->getName()) {
-                return $workflow;
-            }
-        }
-
-        return null;
+        throw new \RuntimeException('TODO Refactor an remove usage of method. Entity has many workflows now.');
     }
 
     /**
      * Get Active Workflow that is applicable to entity class
      *
      * @param string $entityClass
-<<<<<<< HEAD
-     * @return Workflow[]|array
-=======
      * @return Workflow[]
->>>>>>> df272cc2
      */
     public function getActiveWorkflowsByEntityClass($entityClass)
     {
@@ -150,13 +130,11 @@
      * Check is there an active workflow for entity class
      *
      * @param string $entityClass
-     * @param $workflowName
-     *
      * @return bool
      */
-    public function hasActiveWorkflowByEntityClass($entityClass, $workflowName)
+    public function hasActiveWorkflowByEntityClass($entityClass)
     {
-        return $this->getActiveWorkflowByEntityClass($entityClass, $workflowName) !== null;
+        return $this->getActiveWorkflowByEntityClass($entityClass) !== null;
     }
 
     /**
