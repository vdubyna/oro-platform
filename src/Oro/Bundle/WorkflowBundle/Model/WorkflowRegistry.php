<?php

namespace Oro\Bundle\WorkflowBundle\Model;

use Doctrine\Common\Collections\ArrayCollection;
use Doctrine\Common\Collections\Collection;
<<<<<<< HEAD
use Doctrine\Common\Persistence\ManagerRegistry;
use Doctrine\ORM\EntityManager;
=======
>>>>>>> 9605d050

use Oro\Bundle\WorkflowBundle\Entity\WorkflowDefinition;
use Oro\Bundle\WorkflowBundle\Exception\WorkflowNotFoundException;
use Oro\Bundle\WorkflowBundle\Model\Filter\WorkflowDefinitionFilters;
use Oro\Bundle\WorkflowBundle\Provider\WorkflowDefinitionProvider;

class WorkflowRegistry
{
    /** @var WorkflowAssembler */
    protected $workflowAssembler;

    /** @var Workflow[] */
    protected $workflowByName = [];

    /** @var WorkflowDefinitionFilters */
    protected $definitionFilters;

    /**
     * @param WorkflowAssembler $workflowAssembler
     * @param WorkflowDefinitionFilters $definitionFilters
     * @param WorkflowDefinitionProvider $definitionProvider
     */
    public function __construct(
        WorkflowDefinitionProvider $definitionProvider,
        WorkflowAssembler $workflowAssembler,
        WorkflowDefinitionFilters $definitionFilters
    ) {
        $this->definitionProvider = $definitionProvider;
        $this->workflowAssembler = $workflowAssembler;
        $this->definitionFilters = $definitionFilters;
    }

    /**
     * Get Workflow by name
     *
     * @param string $name
     * @param bool $exceptionOnNotFound
     * @return Workflow|null
     * @throws WorkflowNotFoundException
     */
    public function getWorkflow($name, $exceptionOnNotFound = true)
    {
        if (!is_string($name)) {
            throw new \InvalidArgumentException(
                sprintf(
                    'Expected value is workflow name string. But got %s',
                    is_object($name) ? get_class($name) : gettype($name)
                )
            );
        }

        if (!array_key_exists($name, $this->workflowByName)) {
            $definition = $this->definitionProvider->find($name);
        } else {
            $definition = $this->workflowByName[$name]->getDefinition();
        }

        if ($definition) {
            $definition = $this->processDefinitionFilters(new ArrayCollection([$definition]))->first();
        }

        if (!$definition) {
            if ($exceptionOnNotFound) {
                throw new WorkflowNotFoundException($name);
            }

            return null;
        }

        return $this->getAssembledWorkflow($definition);
    }

    /**
     * Get Workflow by WorkflowDefinition
     *
     * @param WorkflowDefinition $definition
     * @return Workflow
     */
    protected function getAssembledWorkflow(WorkflowDefinition $definition)
    {
        $workflowName = $definition->getName();
        if (!array_key_exists($workflowName, $this->workflowByName)) {
            $workflow = $this->workflowAssembler->assemble($definition);
            $this->workflowByName[$workflowName] = $workflow;
        }

        return $this->refreshWorkflow($this->workflowByName[$workflowName]);
    }

    /**
     * @param string $entityClass
     * @return bool
     */
    public function hasActiveWorkflowsByEntityClass($entityClass)
    {
        return $this->isWorkflowsArrayEmpty(
<<<<<<< HEAD
            $this->getEntityRepository()->findActiveForRelatedEntity($entityClass)
=======
            $this->definitionProvider->getActiveDefinitionsForRelatedEntity($entityClass)
>>>>>>> 9605d050
        );
    }

    /**
     * @param string $entityClass
     * @return bool
     */
    public function hasWorkflowsByEntityClass($entityClass)
    {
<<<<<<< HEAD
        return $this->isWorkflowsArrayEmpty(
            $this->getEntityRepository()->findForRelatedEntity($entityClass)
        );
=======
        return $this->isWorkflowsArrayEmpty($this->definitionProvider->getDefinitionsForRelatedEntity($entityClass));
>>>>>>> 9605d050
    }

    /**
     * @param array|WorkflowDefinition[] $workflowDefinitions
     * @return bool
     */
    private function isWorkflowsArrayEmpty(array $workflowDefinitions)
    {
<<<<<<< HEAD
        $items = $this->processDefinitionFilters(
            $this->getNamedDefinitionsCollection($workflowDefinitions)
        );
=======
        $items = $this->processDefinitionFilters($this->getNamedDefinitionsCollection($workflowDefinitions));
>>>>>>> 9605d050

        return !$items->isEmpty();
    }

    /**
     * Get Active Workflows that applicable to entity class
     *
     * @param string $entityClass
     * @return Workflow[]|Collection Named collection of active Workflow instances
     *                               with structure: ['workflowName' => Workflow $workflowInstance]
     */
    public function getActiveWorkflowsByEntityClass($entityClass)
    {
<<<<<<< HEAD
        return $this->getAssembledWorkflows(
            $this->getEntityRepository()->findActiveForRelatedEntity($entityClass)
        );
    }

    /**
     * Get Workflows that applicable to entity class
     *
     * @param string $entityClass
     * @return Workflow[]|Collection Named collection of Workflow instances
     *                               with structure: ['workflowName' => Workflow $workflowInstance]
     */
    public function getWorkflowsByEntityClass($entityClass)
    {
        return $this->getAssembledWorkflows(
            $this->getEntityRepository()->findForRelatedEntity($entityClass)
=======
        return $this->getAssembledWorkflows(
            $this->definitionProvider->getActiveDefinitionsForRelatedEntity($entityClass)
>>>>>>> 9605d050
        );
    }

    /**
     * Get Workflows that applicable to entity class
     *
     * @param string $entityClass
     * @return Workflow[]|Collection Named collection of Workflow instances
     *                               with structure: ['workflowName' => Workflow $workflowInstance]
     */
    public function getWorkflowsByEntityClass($entityClass)
    {
        return $this->getAssembledWorkflows($this->definitionProvider->getDefinitionsForRelatedEntity($entityClass));
    }

    /**
     * Get Active Workflows by active groups
     *
     * @param array $groupNames
     * @return Workflow[]|Collection Named collection of active Workflow instances
     *                               with structure: ['workflowName' => Workflow $workflowInstance]
     */
    public function getActiveWorkflowsByActiveGroups(array $groupNames)
    {
        $groupNames = array_map('strtolower', $groupNames);

        $definitions = array_filter(
            $this->definitionProvider->getActiveDefinitions(),
            function (WorkflowDefinition $definition) use ($groupNames) {
                $exclusiveActiveGroups = $definition->getExclusiveActiveGroups();

                return (bool)array_intersect($groupNames, $exclusiveActiveGroups);
            }
        );

        return $this->getAssembledWorkflows($definitions);
    }

    /**
     * Returns named collection of active Workflow instances with structure:
     *      ['workflowName' => Workflow $workflowInstance]
     *
     * @return Workflow[]|Collection
     */
    public function getActiveWorkflows()
    {
        return $this->getAssembledWorkflows($this->definitionProvider->getActiveDefinitions());
    }

    /**
     * @param WorkflowDefinition[] $definitions
     *
     * @return Collection
     */
    private function getAssembledWorkflows(array $definitions)
    {
        $definitions = $this->getNamedDefinitionsCollection($definitions);

        return $this->processDefinitionFilters($definitions)
            ->map(
                function (WorkflowDefinition $workflowDefinition) {
                    return $this->getAssembledWorkflow($workflowDefinition);
                }
            );
    }

    /**
     * @param Collection|WorkflowDefinition[] $workflowDefinitions
     * @return Collection|WorkflowDefinition[]
     */
    private function processDefinitionFilters(Collection $workflowDefinitions)
    {
        if ($workflowDefinitions->isEmpty()) {
            return $workflowDefinitions;
        }

        foreach ($this->definitionFilters->getFilters() as $definitionFilter) {
            $workflowDefinitions = $definitionFilter->filter($workflowDefinitions);
        }

        return $workflowDefinitions;
    }

    /**
     * @param WorkflowDefinition[] $workflowDefinitions
     * @return Collection|Workflow[]
     */
    private function getNamedDefinitionsCollection(array $workflowDefinitions)
    {
        $workflows = new ArrayCollection();
        foreach ($workflowDefinitions as $definition) {
            $workflowName = $definition->getName();
            /** @var WorkflowDefinition $definition */
            $workflows->set($workflowName, $definition);
        }

        return $workflows;
    }

    /**
     * Ensure that all database entities in workflow are still in Doctrine Unit of Work
     *
     * @param Workflow $workflow
     * @return Workflow
     * @throws WorkflowNotFoundException
     */
    protected function refreshWorkflow(Workflow $workflow)
    {
        $refreshedDefinition = $this->definitionProvider->refreshWorkflowDefinition($workflow->getDefinition());
        $workflow->setDefinition($refreshedDefinition);

        return $workflow;
    }
}<|MERGE_RESOLUTION|>--- conflicted
+++ resolved
@@ -4,11 +4,6 @@
 
 use Doctrine\Common\Collections\ArrayCollection;
 use Doctrine\Common\Collections\Collection;
-<<<<<<< HEAD
-use Doctrine\Common\Persistence\ManagerRegistry;
-use Doctrine\ORM\EntityManager;
-=======
->>>>>>> 9605d050
 
 use Oro\Bundle\WorkflowBundle\Entity\WorkflowDefinition;
 use Oro\Bundle\WorkflowBundle\Exception\WorkflowNotFoundException;
@@ -105,11 +100,7 @@
     public function hasActiveWorkflowsByEntityClass($entityClass)
     {
         return $this->isWorkflowsArrayEmpty(
-<<<<<<< HEAD
-            $this->getEntityRepository()->findActiveForRelatedEntity($entityClass)
-=======
             $this->definitionProvider->getActiveDefinitionsForRelatedEntity($entityClass)
->>>>>>> 9605d050
         );
     }
 
@@ -119,13 +110,7 @@
      */
     public function hasWorkflowsByEntityClass($entityClass)
     {
-<<<<<<< HEAD
-        return $this->isWorkflowsArrayEmpty(
-            $this->getEntityRepository()->findForRelatedEntity($entityClass)
-        );
-=======
         return $this->isWorkflowsArrayEmpty($this->definitionProvider->getDefinitionsForRelatedEntity($entityClass));
->>>>>>> 9605d050
     }
 
     /**
@@ -134,13 +119,7 @@
      */
     private function isWorkflowsArrayEmpty(array $workflowDefinitions)
     {
-<<<<<<< HEAD
-        $items = $this->processDefinitionFilters(
-            $this->getNamedDefinitionsCollection($workflowDefinitions)
-        );
-=======
         $items = $this->processDefinitionFilters($this->getNamedDefinitionsCollection($workflowDefinitions));
->>>>>>> 9605d050
 
         return !$items->isEmpty();
     }
@@ -154,27 +133,8 @@
      */
     public function getActiveWorkflowsByEntityClass($entityClass)
     {
-<<<<<<< HEAD
-        return $this->getAssembledWorkflows(
-            $this->getEntityRepository()->findActiveForRelatedEntity($entityClass)
-        );
-    }
-
-    /**
-     * Get Workflows that applicable to entity class
-     *
-     * @param string $entityClass
-     * @return Workflow[]|Collection Named collection of Workflow instances
-     *                               with structure: ['workflowName' => Workflow $workflowInstance]
-     */
-    public function getWorkflowsByEntityClass($entityClass)
-    {
-        return $this->getAssembledWorkflows(
-            $this->getEntityRepository()->findForRelatedEntity($entityClass)
-=======
         return $this->getAssembledWorkflows(
             $this->definitionProvider->getActiveDefinitionsForRelatedEntity($entityClass)
->>>>>>> 9605d050
         );
     }
 
