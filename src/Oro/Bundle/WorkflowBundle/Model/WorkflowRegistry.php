<?php

namespace Oro\Bundle\WorkflowBundle\Model;

use Doctrine\Common\Collections\ArrayCollection;
use Doctrine\Common\Persistence\ManagerRegistry;
use Doctrine\Common\Util\ClassUtils;
use Doctrine\ORM\EntityManager;

use Oro\Bundle\FeatureToggleBundle\Checker\FeatureChecker;
use Oro\Bundle\WorkflowBundle\Configuration\FeatureConfigurationExtension;
use Oro\Bundle\WorkflowBundle\Entity\WorkflowDefinition;
use Oro\Bundle\WorkflowBundle\Entity\Repository\WorkflowDefinitionRepository;
use Oro\Bundle\WorkflowBundle\Exception\WorkflowNotFoundException;

class WorkflowRegistry
{
    /** @var ManagerRegistry */
    protected $managerRegistry;

    /** @var WorkflowAssembler */
    protected $workflowAssembler;

    /** @var Workflow[] */
    protected $workflowByName = [];

    /** @var array */
    protected $workflowByEntityClass = [];

    /** @var FeatureChecker  */
    protected $featureChecker;

    /**
     * @param ManagerRegistry $managerRegistry
     * @param WorkflowAssembler $workflowAssembler
     * @param FeatureChecker $featureChecker
     */
    public function __construct(
        ManagerRegistry $managerRegistry,
        WorkflowAssembler $workflowAssembler,
        FeatureChecker $featureChecker
    ) {
        $this->managerRegistry = $managerRegistry;
        $this->workflowAssembler = $workflowAssembler;
        $this->featureChecker = $featureChecker;
    }

    /**
     * Get Workflow by name
     *
     * @param string $name
     * @param bool $exceptionOnNotFound
     * @return Workflow|null
     * @throws WorkflowNotFoundException
     */
    public function getWorkflow($name, $exceptionOnNotFound = true)
    {
        if (!is_string($name)) {
            throw new \InvalidArgumentException(
                sprintf(
                    'Expected value is workflow name string. But got %s',
                    is_object($name) ? get_class($name) : gettype($name)
                )
            );
        }

<<<<<<< HEAD
        if (!$this->featureChecker->isResourceEnabled($name, self::FEATURE_CONFIG_WORKFLOW_KEY)) {
            if ($exceptionOnNotFound) {
                throw new WorkflowNotFoundException($name);
            } else {
                return null;
            }
        }

=======
>>>>>>> c269758f
        if (!array_key_exists($name, $this->workflowByName)) {
            /** @var WorkflowDefinition $definition */
            $definition = $this->getEntityRepository()->find($name);
            if (!$definition) {
                if ($exceptionOnNotFound) {
                    throw new WorkflowNotFoundException($name);
                } else {
                    return null;
                }
            }

            return $this->getAssembledWorkflow($definition);
        }

        return $this->refreshWorkflow($this->workflowByName[$name]);
    }

    /**
     * Get Workflow by WorkflowDefinition
     *
     * @param WorkflowDefinition $definition
     * @return Workflow
     */
    protected function getAssembledWorkflow(WorkflowDefinition $definition)
    {
        $workflowName = $definition->getName();
        if (!array_key_exists($workflowName, $this->workflowByName)) {
            $workflow = $this->workflowAssembler->assemble($definition);
            $this->workflowByName[$workflowName] = $workflow;
        }

        return $this->refreshWorkflow($this->workflowByName[$workflowName]);
    }

    /**
     * @param string $entityClass
     * @return bool
     */
    public function hasActiveWorkflowsByEntityClass($entityClass)
    {
        $class = ClassUtils::getRealClass($entityClass);

        if (array_key_exists($class, $this->workflowByEntityClass)) {
            return true;
        }

        $activeWorkflowDefinitions = $this->getEntityRepository()->findActiveForRelatedEntity($class);

        $items = $this->filterEnabledFeaturesWorkflows($activeWorkflowDefinitions);

        return count($items) > 0;
    }

    /**
     * Get Active Workflows that applicable to entity class
     *
     * @param string $entityClass
     * @return Workflow[]|ArrayCollection Named collection of active Workflow instances
     *                                    with structure: ['workflowName' => Workflow $worfklowInstance]
     */
    public function getActiveWorkflowsByEntityClass($entityClass)
    {
        $class = ClassUtils::getRealClass($entityClass);

        if (!array_key_exists($class, $this->workflowByEntityClass)) {
            $workflows = new ArrayCollection();
            foreach ($this->getEntityRepository()->findActiveForRelatedEntity($class) as $definition) {
                $workflowName = $definition->getName();
                if ($this->featureChecker
                    ->isResourceEnabled($workflowName, FeatureConfigurationExtension::WORKFLOWS_NODE_NAME)
                ) {
                    /** @var WorkflowDefinition $definition */
                    $workflows->set($workflowName, $this->getAssembledWorkflow($definition));
                }
            }

            $this->workflowByEntityClass[$class] = $workflows;
        }

        return $this->workflowByEntityClass[$class];
    }

    /**
     * Get Active Workflows by active groups
     *
     * @param array $groupNames
     * @return Workflow[]|array
     */
    public function getActiveWorkflowsByActiveGroups(array $groupNames)
    {
        $groupNames = array_map('strtolower', $groupNames);
        $definitions = array_filter(
            $this->getEntityRepository()->findBy(['active' => true]),
            function (WorkflowDefinition $definition) use ($groupNames) {
                $isResourceEnabled = $this->featureChecker->isResourceEnabled(
                    $definition->getName(),
                    FeatureConfigurationExtension::WORKFLOWS_NODE_NAME
                );
                $exclusiveActiveGroups = $definition->getExclusiveActiveGroups();

                return $isResourceEnabled && (bool)array_intersect($groupNames, $exclusiveActiveGroups);
            }
        );

        return array_map(
            function ($definition) {
                return $this->getAssembledWorkflow($definition);
            },
            $definitions
        );
    }

    /**
     * @return EntityManager
     */
    protected function getEntityManager()
    {
        return $this->managerRegistry->getManagerForClass(WorkflowDefinition::class);
    }

    /**
     * @return WorkflowDefinitionRepository
     */
    protected function getEntityRepository()
    {
        return $this->getEntityManager()->getRepository(WorkflowDefinition::class);
    }

    /**
     * Ensure that all database entities in workflow are still in Doctrine Unit of Work
     *
     * @param Workflow $workflow
     * @return Workflow
     * @throws WorkflowNotFoundException
     */
    protected function refreshWorkflow(Workflow $workflow)
    {
        $refreshedDefinition = $this->refreshWorkflowDefinition($workflow->getDefinition());
        $workflow->setDefinition($refreshedDefinition);

        return $workflow;
    }

    /**
     * @param WorkflowDefinition $definition
     * @return WorkflowDefinition
     * @throws WorkflowNotFoundException
     */
    protected function refreshWorkflowDefinition(WorkflowDefinition $definition)
    {
        if (!$this->getEntityManager()->getUnitOfWork()->isInIdentityMap($definition)) {
            $definitionName = $definition->getName();

            $definition = $this->getEntityRepository()->find($definitionName);
            if (!$definition) {
                throw new WorkflowNotFoundException($definitionName);
            }
        }

        return $definition;
    }
    
    /**
     * @param WorkflowDefinition[] $workflowDefinitions
     * @return WorkflowDefinition[]|array
     */
    protected function filterEnabledFeaturesWorkflows(array $workflowDefinitions)
    {
        $enabledFeaturesWorkflows = [];
        foreach ($workflowDefinitions as $definition) {
            if ($this->featureChecker
                ->isResourceEnabled($definition->getName(), FeatureConfigurationExtension::WORKFLOWS_NODE_NAME)
            ) {
                $enabledFeaturesWorkflows[] = $definition;
            }
        }

        return $enabledFeaturesWorkflows;
    }
}<|MERGE_RESOLUTION|>--- conflicted
+++ resolved
@@ -64,17 +64,6 @@
             );
         }
 
-<<<<<<< HEAD
-        if (!$this->featureChecker->isResourceEnabled($name, self::FEATURE_CONFIG_WORKFLOW_KEY)) {
-            if ($exceptionOnNotFound) {
-                throw new WorkflowNotFoundException($name);
-            } else {
-                return null;
-            }
-        }
-
-=======
->>>>>>> c269758f
         if (!array_key_exists($name, $this->workflowByName)) {
             /** @var WorkflowDefinition $definition */
             $definition = $this->getEntityRepository()->find($name);
