<?php

namespace Oro\Bundle\WorkflowBundle\Model;

use Doctrine\Common\Collections\Collection;
use Doctrine\ORM\EntityManager;

use Symfony\Component\EventDispatcher\EventDispatcherInterface;

use Oro\Bundle\EntityBundle\ORM\DoctrineHelper;
use Oro\Bundle\WorkflowBundle\Exception\WorkflowRecordGroupException;
use Oro\Bundle\WorkflowBundle\Entity\Repository\WorkflowItemRepository;
use Oro\Bundle\WorkflowBundle\Entity\WorkflowDefinition;
use Oro\Bundle\WorkflowBundle\Entity\WorkflowItem;
use Oro\Bundle\WorkflowBundle\Event\WorkflowChangesEvent;
use Oro\Bundle\WorkflowBundle\Event\WorkflowEvents;
use Oro\Bundle\WorkflowBundle\Exception\WorkflowException;

/**
 * @SuppressWarnings(PHPMD.TooManyPublicMethods)
 * @SuppressWarnings(PHPMD.ExcessiveClassComplexity)
 */
class WorkflowManager
{
    /** @var DoctrineHelper */
    protected $doctrineHelper;

    /** @var EventDispatcherInterface */
    private $eventDispatcher;

    /** @var WorkflowEntityConnector */
    private $entityConnector;

    /** @var WorkflowRegistry */
    private $workflowRegistry;

    /** @var WorkflowApplicabilityFilterInterface[] */
    private $applicabilityFilters = [];

    /**
     * @param WorkflowRegistry $workflowRegistry
     * @param DoctrineHelper $doctrineHelper
     * @param EventDispatcherInterface $eventDispatcher
     * @param WorkflowEntityConnector $entityConnector
     */
    public function __construct(
        WorkflowRegistry $workflowRegistry,
        DoctrineHelper $doctrineHelper,
        EventDispatcherInterface $eventDispatcher,
        WorkflowEntityConnector $entityConnector
    ) {
        $this->workflowRegistry = $workflowRegistry;
        $this->doctrineHelper = $doctrineHelper;
        $this->eventDispatcher = $eventDispatcher;
        $this->entityConnector = $entityConnector;
    }

    /**
     * @param string|Workflow|WorkflowItem $workflowIdentifier
     * @return Workflow
     * @throws WorkflowException
     */
    public function getWorkflow($workflowIdentifier)
    {
        if (is_string($workflowIdentifier)) {
            return $this->workflowRegistry->getWorkflow($workflowIdentifier);
        }

        if ($workflowIdentifier instanceof WorkflowItem) {
            return $this->workflowRegistry->getWorkflow($workflowIdentifier->getWorkflowName());
        }

        if ($workflowIdentifier instanceof Workflow) {
            return $workflowIdentifier;
        }

        throw new WorkflowException('Can\'t find workflow by given identifier.');
    }

    /**
     * @param WorkflowItem $workflowItem
     * @return Collection|Transition[]
     */
    public function getTransitionsByWorkflowItem(WorkflowItem $workflowItem)
    {
        $workflow = $this->workflowRegistry->getWorkflow($workflowItem->getWorkflowName());

        return $workflow->getTransitionsByWorkflowItem($workflowItem);
    }

    /**
     * @param string|Transition $transition
     * @param WorkflowItem $workflowItem
     * @param Collection $errors
     * @return bool
     */
    public function isTransitionAvailable(WorkflowItem $workflowItem, $transition, Collection $errors = null)
    {
        $workflow = $this->workflowRegistry->getWorkflow($workflowItem->getWorkflowName());

        return $workflow->isTransitionAvailable($workflowItem, $transition, $errors);
    }

    /**
     * @param string|Workflow $workflow
     * @param string|Transition $transition
     * @param object $entity
     * @param array $data
     * @param Collection $errors
     * @return bool
     */
    public function isStartTransitionAvailable(
        $workflow,
        $transition,
        $entity,
        array $data = [],
        Collection $errors = null
    ) {
        //consider to refactor (e.g. remove) type check in favor of string usage only as most cases are
        //any way. if developer has Workflow instance already it is possible to get decision from it directly as below
        $workflow = $workflow instanceof Workflow ? $workflow : $this->workflowRegistry->getWorkflow($workflow);

        return $workflow->isStartTransitionAvailable($transition, $entity, $data, $errors);
    }

    /**
     * Perform reset of workflow item data - set $workflowItem and $workflowStep references into null
     * and remove workflow item. If active workflow definition has a start step,
     * then active workflow will be started automatically.
     *
     * @param WorkflowItem $workflowItem
     * @return WorkflowItem|null workflowItem for workflow definition with a start step, null otherwise
     * @throws \Exception
     */
    public function resetWorkflowItem(WorkflowItem $workflowItem)
    {
        $entity = $workflowItem->getEntity();

        return $this->inTransaction(
            function (EntityManager $em) use ($workflowItem, $entity) {
                $currentWorkflowName = $workflowItem->getWorkflowName();

                $em->remove($workflowItem);
                $em->flush();

                $workflow = $this->workflowRegistry->getWorkflow($currentWorkflowName);
                if ($workflow->isActive() && $workflow->getStepManager()->hasStartStep()) {
                    return $this->startWorkflow($currentWorkflowName, $entity);
                }

                return null;
            },
            WorkflowItem::class
        );
    }

    /**
     * @param string $workflow
     * @param object $entity
     * @param string|Transition|null $transition
     * @param array $data
     * @param bool $throwGroupException
     * @return WorkflowItem
     * @throws \Exception
     * @throws WorkflowRecordGroupException
     */
    public function startWorkflow($workflow, $entity, $transition = null, array $data = [], $throwGroupException = true)
    {
        //consider to refactor (e.g. remove) type check in favor of string usage only as most cases are
        $workflow = $workflow instanceof Workflow ? $workflow : $this->workflowRegistry->getWorkflow($workflow);
        if (!$transition) {
            $transition = $workflow->getTransitionManager()->getDefaultStartTransition();

            if (!$workflow->isStartTransitionAvailable($transition, $entity)) {
<<<<<<< HEAD
                return;
=======
                return null;
>>>>>>> 8057a0f7
            }
        }

        if (!$this->isStartAllowedByRecordGroups($entity, $workflow->getDefinition()->getExclusiveRecordGroups())) {
            if ($throwGroupException) {
                throw new WorkflowRecordGroupException(
                    sprintf(
                        'Workflow "%s" can not be started because it belongs to exclusive_record_group ' .
                        'with already started other workflow for this entity',
                        $workflow->getName()
                    )
                );
            }

            return null;
        }

        return $this->inTransaction(
            function (EntityManager $em) use ($workflow, $entity, $transition, &$data) {
                $workflowItem = $workflow->start($entity, $data, $transition);
                $em->persist($workflowItem);
                $em->flush();

                return $workflowItem;
            },
            WorkflowItem::class
        );
    }

    /**
     * Start several workflows
     *
     * @param array|WorkflowStartArguments[] $startArgumentsList instances of WorkflowStartArguments
     */
    public function massStartWorkflow(array $startArgumentsList)
    {
        foreach ($startArgumentsList as $startArguments) {
            if (!$startArguments instanceof WorkflowStartArguments) {
                continue;
            }

            $this->startWorkflow(
                $startArguments->getWorkflowName(),
                $startArguments->getEntity(),
                $startArguments->getTransition(),
                $startArguments->getData(),
                false
            );
        }
    }

    /**
     * Perform workflow item transition.
     *
     * @param WorkflowItem $workflowItem
     * @param string|Transition $transition
     */
    public function transit(WorkflowItem $workflowItem, $transition)
    {
        $workflow = $this->workflowRegistry->getWorkflow($workflowItem->getWorkflowName());

        $this->transitWorkflow($workflow, $workflowItem, $transition);
    }

    /**
     * @param Workflow $workflow
     * @param WorkflowItem $workflowItem
     * @param $transition
     */
    private function transitWorkflow(Workflow $workflow, WorkflowItem $workflowItem, $transition)
    {
        $this->inTransaction(
            function (EntityManager $em) use ($workflow, $workflowItem, $transition) {
                $workflow->transit($workflowItem, $transition);
                $workflowItem->setUpdated(); // transition might not change workflow item
                $em->flush();
            },
            WorkflowItem::class
        );
    }

    /**
     * Tries to transit workflow and checks weather given transition is allowed.
     * Returns true on success - false otherwise.
     * @param WorkflowItem $workflowItem
     * @param $transition
     * @return bool
     */
    public function transitIfAllowed(WorkflowItem $workflowItem, $transition)
    {
        $workflow = $this->workflowRegistry->getWorkflow($workflowItem->getWorkflowName());

        if (!$workflow->isTransitionAllowed($workflowItem, $transition)) {
            return false;
        }

        $this->transitWorkflow($workflow, $workflowItem, $transition);

        return true;
    }

    /**
     * Transit several workflow items in one transaction
     *
     * Input data format:
     * array(
     *      array(
     *          'workflowItem' => <workflow item entity: WorkflowItem>,
     *          'transition'   => <transition name: string|Transition>
     *      ),
     *      ...
     * )
     *
     * @param array $data
     * @throws \Exception
     */
    public function massTransit(array $data)
    {
        $this->inTransaction(
            function (EntityManager $em) use (&$data) {
                foreach ($data as $row) {
                    if (empty($row['workflowItem']) || !$row['workflowItem'] instanceof WorkflowItem
                        || empty($row['transition'])
                    ) {
                        continue;
                    }

                    /** @var WorkflowItem $workflowItem */
                    $workflowItem = $row['workflowItem'];
                    $workflow = $this->workflowRegistry->getWorkflow($workflowItem->getWorkflowName());
                    $transition = $row['transition'];

                    $workflow->transit($workflowItem, $transition);
                    $workflowItem->setUpdated(); // transition might not change workflow item
                }
                $em->flush();
            },
            WorkflowItem::class
        );
    }

    /**
     * @param callable $callable
     * @param string $entityClass
     * @return mixed
     * @throws \Exception
     */
    private function inTransaction(callable $callable, $entityClass)
    {
        $em = $this->doctrineHelper->getEntityManagerForClass($entityClass);
        $em->beginTransaction();
        try {
            $result = call_user_func($callable, $em);
            $em->commit();

            return $result;
        } catch (\Exception $exception) {
            $em->rollback();
            throw $exception;
        }
    }

    /**
     * @param object|string $entity
     * @return Workflow[]
     * @throws \InvalidArgumentException
     */
    public function getApplicableWorkflows($entity)
    {
<<<<<<< HEAD
        if (!is_object($entity)) {
            throw new \InvalidArgumentException(
                'Instance of entity object is required to getApplicableWorkflows as an argument.'
            );
        }

        $existingRecordsInGroups = [];

        foreach ($this->getWorkflowItemsByEntity($entity) as $workflowItem) {
            $groups = $workflowItem->getDefinition()->getExclusiveRecordGroups(); //todo think about getDefinition fetch
            if (count($groups) !== 0) {
                $name = $workflowItem->getWorkflowName();
                foreach ($groups as $group) {
                    $existingRecordsInGroups[$group] = $name;
                }
            }
        }

        return $this->workflowRegistry
            ->getActiveWorkflowsByEntityClass($this->doctrineHelper->getEntityClass($entity))
            ->filter(
                function (Workflow $workflow) use (&$existingRecordsInGroups) {
                    $workflowRecordGroups = $workflow->getDefinition()->getExclusiveRecordGroups();
                    foreach ($workflowRecordGroups as $workflowRecordGroup) {
                        if (!array_key_exists($workflowRecordGroup, $existingRecordsInGroups)) {
                            continue;
                        }

                        if ($existingRecordsInGroups[$workflowRecordGroup] !== $workflow->getName()) {
                            return false;
                        }
                    }

                    return true;
                }
            )
            ->toArray();
=======
        //todo move WorkflowRecordContext to argument level instead of construction here (in next iteration)
        $recordContext = new WorkflowRecordContext($entity);

        if (!$this->entityConnector->isApplicableEntity($entity)) {
            return [];
        }

        $workflows = $this->workflowRegistry
            ->getActiveWorkflowsByEntityClass($this->doctrineHelper->getEntityClass($entity));

        foreach ($this->applicabilityFilters as $applicabilityFilter) {
            $workflows = $applicabilityFilter->filter($workflows, $recordContext);
        }

        return $workflows->toArray();
>>>>>>> 8057a0f7
    }

    /**
     * @param object|string $entity
     * @return bool
     */
    public function hasApplicableWorkflows($entity)
    {
        return count($this->getApplicableWorkflows($entity)) !== 0;
    }

    /**
     * @param object $entity
     * @param string $workflowName
     * @return null|WorkflowItem
     */
    public function getWorkflowItem($entity, $workflowName)
    {
        if (!$this->entityConnector->isApplicableEntity($entity)) {
            return null;
        }

        return $this->getWorkflowItemRepository()->findOneByEntityMetadata(
            $this->doctrineHelper->getEntityClass($entity),
            $this->doctrineHelper->getSingleEntityIdentifier($entity),
            $workflowName
        );
    }

    /**
     * @param object $entity
     * @return bool
     */
    public function hasWorkflowItemsByEntity($entity)
    {
        return count($this->getWorkflowItemsByEntity($entity)) > 0;
    }

    /**
     * @param object $entity
     * @return WorkflowItem[]
     */
    public function getWorkflowItemsByEntity($entity)
    {
        if (!$this->entityConnector->isApplicableEntity($entity)) {
            return [];
        }

        return $this->getWorkflowItemRepository()->findAllByEntityMetadata(
            $this->doctrineHelper->getEntityClass($entity),
            $this->doctrineHelper->getSingleEntityIdentifier($entity)
        );
    }

    /**
     * Ensures that workflow is currently active
     * @param string $workflowName
     * @return bool weather workflow was changed his state
     */
    public function activateWorkflow($workflowName)
    {
        return $this->setWorkflowStatus($workflowName, true);
    }

    /**
     * Ensures that workflow is currently inactive
     * @param string $workflowName
     * @return bool weather workflow was changed his state
     */
    public function deactivateWorkflow($workflowName)
    {
        return $this->setWorkflowStatus($workflowName, false);
    }

    /**
     * @param string $workflowName
     * @param bool $isActive
     * @return bool weather workflow was changed his state
     */
    private function setWorkflowStatus($workflowName, $isActive)
    {
        $definition = $this->workflowRegistry->getWorkflow($workflowName)->getDefinition();

        if ((bool)$isActive !== $definition->isActive()) {
            $definition->setActive($isActive);
            $this->doctrineHelper->getEntityManager(WorkflowDefinition::class)->flush($definition);
            $this->eventDispatcher->dispatch(
                $isActive ? WorkflowEvents::WORKFLOW_ACTIVATED : WorkflowEvents::WORKFLOW_DEACTIVATED,
                new WorkflowChangesEvent($definition)
            );

            return true;
        }

        return false;
    }

    /**
     * @param string $workflowName
     * @return bool
     */
    public function isActiveWorkflow($workflowName)
    {
        $definition = $this->workflowRegistry->getWorkflow($workflowName)->getDefinition();

        return $definition->isActive();
    }

    /**
     * @param string $workflowName
     */
    public function resetWorkflowData($workflowName)
    {
        $this->getWorkflowItemRepository()->resetWorkflowData($workflowName);
    }

    /**
     * @return WorkflowItemRepository
     */
    protected function getWorkflowItemRepository()
    {
        return $this->doctrineHelper->getEntityRepository(WorkflowItem::class);
    }

    /**
     * @param object $entity
     * @param array $recordGroups
     * @return bool
     */
    protected function isStartAllowedByRecordGroups($entity, array $recordGroups)
    {
        $workflowItems = $this->getWorkflowItemsByEntity($entity);
        foreach ($workflowItems as $workflowItem) {
            if (array_intersect($recordGroups, $workflowItem->getDefinition()->getExclusiveRecordGroups())) {
                return false;
            }
        }

        return true;
    }
<<<<<<< HEAD
=======

    /**
     * @param WorkflowApplicabilityFilterInterface $applicabilityFilter
     */
    public function addApplicabilityFilter(WorkflowApplicabilityFilterInterface $applicabilityFilter)
    {
        $this->applicabilityFilters[] = $applicabilityFilter;
    }
>>>>>>> 8057a0f7
}<|MERGE_RESOLUTION|>--- conflicted
+++ resolved
@@ -172,11 +172,7 @@
             $transition = $workflow->getTransitionManager()->getDefaultStartTransition();
 
             if (!$workflow->isStartTransitionAvailable($transition, $entity)) {
-<<<<<<< HEAD
-                return;
-=======
                 return null;
->>>>>>> 8057a0f7
             }
         }
 
@@ -346,45 +342,6 @@
      */
     public function getApplicableWorkflows($entity)
     {
-<<<<<<< HEAD
-        if (!is_object($entity)) {
-            throw new \InvalidArgumentException(
-                'Instance of entity object is required to getApplicableWorkflows as an argument.'
-            );
-        }
-
-        $existingRecordsInGroups = [];
-
-        foreach ($this->getWorkflowItemsByEntity($entity) as $workflowItem) {
-            $groups = $workflowItem->getDefinition()->getExclusiveRecordGroups(); //todo think about getDefinition fetch
-            if (count($groups) !== 0) {
-                $name = $workflowItem->getWorkflowName();
-                foreach ($groups as $group) {
-                    $existingRecordsInGroups[$group] = $name;
-                }
-            }
-        }
-
-        return $this->workflowRegistry
-            ->getActiveWorkflowsByEntityClass($this->doctrineHelper->getEntityClass($entity))
-            ->filter(
-                function (Workflow $workflow) use (&$existingRecordsInGroups) {
-                    $workflowRecordGroups = $workflow->getDefinition()->getExclusiveRecordGroups();
-                    foreach ($workflowRecordGroups as $workflowRecordGroup) {
-                        if (!array_key_exists($workflowRecordGroup, $existingRecordsInGroups)) {
-                            continue;
-                        }
-
-                        if ($existingRecordsInGroups[$workflowRecordGroup] !== $workflow->getName()) {
-                            return false;
-                        }
-                    }
-
-                    return true;
-                }
-            )
-            ->toArray();
-=======
         //todo move WorkflowRecordContext to argument level instead of construction here (in next iteration)
         $recordContext = new WorkflowRecordContext($entity);
 
@@ -400,7 +357,6 @@
         }
 
         return $workflows->toArray();
->>>>>>> 8057a0f7
     }
 
     /**
@@ -541,8 +497,6 @@
 
         return true;
     }
-<<<<<<< HEAD
-=======
 
     /**
      * @param WorkflowApplicabilityFilterInterface $applicabilityFilter
@@ -551,5 +505,4 @@
     {
         $this->applicabilityFilters[] = $applicabilityFilter;
     }
->>>>>>> 8057a0f7
 }