<?php

namespace Oro\Bundle\WorkflowBundle\Model;

use Doctrine\Common\Collections\Collection;
use Doctrine\ORM\EntityManager;

use Symfony\Component\EventDispatcher\EventDispatcherInterface;

use Oro\Bundle\EntityBundle\ORM\DoctrineHelper;
use Oro\Bundle\WorkflowBundle\Exception\WorkflowRecordGroupException;
use Oro\Bundle\WorkflowBundle\Entity\Repository\WorkflowItemRepository;
use Oro\Bundle\WorkflowBundle\Entity\WorkflowDefinition;
use Oro\Bundle\WorkflowBundle\Entity\WorkflowItem;
use Oro\Bundle\WorkflowBundle\Event\WorkflowChangesEvent;
use Oro\Bundle\WorkflowBundle\Event\WorkflowEvents;
use Oro\Bundle\WorkflowBundle\Exception\WorkflowException;

/**
 * @SuppressWarnings(PHPMD.TooManyPublicMethods)
 * @SuppressWarnings(PHPMD.ExcessiveClassComplexity)
 */
class WorkflowManager
{
    /** @var DoctrineHelper */
    protected $doctrineHelper;

    /** @var EventDispatcherInterface */
    private $eventDispatcher;

    /** @var WorkflowEntityConnector */
    private $entityConnector;

    /** @var WorkflowRegistry */
    private $workflowRegistry;

    /**
     * @var WorkflowApplicabilityFilterInterface[]
     */
    private $applicabilityFilters = [];

    /**
     * @param WorkflowRegistry $workflowRegistry
     * @param DoctrineHelper $doctrineHelper
     * @param EventDispatcherInterface $eventDispatcher
     * @param WorkflowEntityConnector $entityConnector
     */
    public function __construct(
        WorkflowRegistry $workflowRegistry,
        DoctrineHelper $doctrineHelper,
        EventDispatcherInterface $eventDispatcher,
        WorkflowEntityConnector $entityConnector
    ) {
        $this->workflowRegistry = $workflowRegistry;
        $this->doctrineHelper = $doctrineHelper;
        $this->eventDispatcher = $eventDispatcher;
        $this->entityConnector = $entityConnector;
    }

    /**
     * @param string|Workflow|WorkflowItem $workflowIdentifier
     * @return Workflow
     * @throws WorkflowException
     */
    public function getWorkflow($workflowIdentifier)
    {
        if (is_string($workflowIdentifier)) {
            return $this->workflowRegistry->getWorkflow($workflowIdentifier);
        }

        if ($workflowIdentifier instanceof WorkflowItem) {
            return $this->workflowRegistry->getWorkflow($workflowIdentifier->getWorkflowName());
        }

        if ($workflowIdentifier instanceof Workflow) {
            return $workflowIdentifier;
        }

        throw new WorkflowException('Can\'t find workflow by given identifier.');
    }

    /**
     * @param WorkflowItem $workflowItem
     * @return Collection|Transition[]
     */
    public function getTransitionsByWorkflowItem(WorkflowItem $workflowItem)
    {
        $workflow = $this->workflowRegistry->getWorkflow($workflowItem->getWorkflowName());

        return $workflow->getTransitionsByWorkflowItem($workflowItem);
    }

    /**
     * @param string|Transition $transition
     * @param WorkflowItem $workflowItem
     * @param Collection $errors
     * @return bool
     */
    public function isTransitionAvailable(WorkflowItem $workflowItem, $transition, Collection $errors = null)
    {
        $workflow = $this->workflowRegistry->getWorkflow($workflowItem->getWorkflowName());

        return $workflow->isTransitionAvailable($workflowItem, $transition, $errors);
    }

    /**
     * @param string|Workflow $workflow
     * @param string|Transition $transition
     * @param object $entity
     * @param array $data
     * @param Collection $errors
     * @return bool
     */
    public function isStartTransitionAvailable(
        $workflow,
        $transition,
        $entity,
        array $data = [],
        Collection $errors = null
    ) {
        //consider to refactor (e.g. remove) type check in favor of string usage only as most cases are
        //any way. if developer has Workflow instance already it is possible to get decision from it directly as below
        $workflow = $workflow instanceof Workflow ? $workflow : $this->workflowRegistry->getWorkflow($workflow);

        return $workflow->isStartTransitionAvailable($transition, $entity, $data, $errors);
    }

    /**
     * Perform reset of workflow item data - set $workflowItem and $workflowStep references into null
     * and remove workflow item. If active workflow definition has a start step,
     * then active workflow will be started automatically.
     *
     * @param WorkflowItem $workflowItem
     * @return WorkflowItem|null workflowItem for workflow definition with a start step, null otherwise
     * @throws \Exception
     */
    public function resetWorkflowItem(WorkflowItem $workflowItem)
    {
        $entity = $workflowItem->getEntity();

        return $this->inTransaction(
            function (EntityManager $em) use ($workflowItem, $entity) {
                $currentWorkflowName = $workflowItem->getWorkflowName();

                $em->remove($workflowItem);
                $em->flush();

                $workflow = $this->workflowRegistry->getWorkflow($currentWorkflowName);
                if ($workflow->isActive() && $workflow->getStepManager()->hasStartStep()) {
                    return $this->startWorkflow($currentWorkflowName, $entity);
                }

                return null;
            },
            WorkflowItem::class
        );
    }

    /**
     * @param string $workflow
     * @param object $entity
     * @param string|Transition|null $transition
     * @param array $data
     * @param bool $throwGroupException
     * @return WorkflowItem
     * @throws \Exception
     * @throws WorkflowRecordGroupException
     */
    public function startWorkflow($workflow, $entity, $transition = null, array $data = [], $throwGroupException = true)
    {
        //consider to refactor (e.g. remove) type check in favor of string usage only as most cases are
        $workflow = $workflow instanceof Workflow ? $workflow : $this->workflowRegistry->getWorkflow($workflow);
<<<<<<< HEAD
        if (!$this->isStartAllowedByRecordGroups($entity, $workflow->getDefinition()->getExclusiveRecordGroups())) {
=======
        if (!$transition) {
            $transition = $workflow->getTransitionManager()->getDefaultStartTransition();

            if (!$workflow->isStartTransitionAvailable($transition, $entity)) {
                return null;
            }
        }

        if (!$this->isStartAllowedByRecordGroups($entity, $workflow->getDefinition()->getRecordGroups())) {
>>>>>>> 8dc973db
            if ($throwGroupException) {
                throw new WorkflowRecordGroupException(
                    sprintf(
                        'Workflow "%s" can not be started because it belongs to exclusive_record_group ' .
                        'with already started other workflow for this entity',
<<<<<<< HEAD
                        [$workflow->getName()]
=======
                        $workflow->getName()
>>>>>>> 8dc973db
                    )
                );
            }

            return null;
        }

        return $this->inTransaction(
            function (EntityManager $em) use ($workflow, $entity, $transition, &$data) {
                $workflowItem = $workflow->start($entity, $data, $transition);
                $em->persist($workflowItem);
                $em->flush();

                return $workflowItem;
            },
            WorkflowItem::class
        );
    }

    /**
     * Start several workflows
     *
     * @param array|WorkflowStartArguments[] $startArgumentsList instances of WorkflowStartArguments
     */
    public function massStartWorkflow(array $startArgumentsList)
    {
<<<<<<< HEAD
        $this->inTransaction(
            function () use (&$startArgumentsList) {
                foreach ($startArgumentsList as $startArguments) {
                    if (!$startArguments instanceof WorkflowStartArguments) {
                        continue;
                    }

                    $this->startWorkflow(
                        $startArguments->getWorkflowName(),
                        $startArguments->getEntity(),
                        $startArguments->getTransition(),
                        $startArguments->getData(),
                        false
                    );
                }
            },
            WorkflowItem::class
        );
=======
        foreach ($startArgumentsList as $startArguments) {
            if (!$startArguments instanceof WorkflowStartArguments) {
                continue;
            }

            $this->startWorkflow(
                $startArguments->getWorkflowName(),
                $startArguments->getEntity(),
                $startArguments->getTransition(),
                $startArguments->getData(),
                false
            );
        }
>>>>>>> 8dc973db
    }

    /**
     * Perform workflow item transition.
     *
     * @param WorkflowItem $workflowItem
     * @param string|Transition $transition
     */
    public function transit(WorkflowItem $workflowItem, $transition)
    {
        $workflow = $this->workflowRegistry->getWorkflow($workflowItem->getWorkflowName());

        $this->transitWorkflow($workflow, $workflowItem, $transition);
    }

    /**
     * @param Workflow $workflow
     * @param WorkflowItem $workflowItem
     * @param $transition
     */
    private function transitWorkflow(Workflow $workflow, WorkflowItem $workflowItem, $transition)
    {
        $this->inTransaction(
            function (EntityManager $em) use ($workflow, $workflowItem, $transition) {
                $workflow->transit($workflowItem, $transition);
                $workflowItem->setUpdated(); // transition might not change workflow item
                $em->flush();
            },
            WorkflowItem::class
        );
    }

    /**
     * Tries to transit workflow and checks weather given transition is allowed.
     * Returns true on success - false otherwise.
     * @param WorkflowItem $workflowItem
     * @param $transition
     * @return bool
     */
    public function transitIfAllowed(WorkflowItem $workflowItem, $transition)
    {
        $workflow = $this->workflowRegistry->getWorkflow($workflowItem->getWorkflowName());

        if (!$workflow->isTransitionAllowed($workflowItem, $transition)) {
            return false;
        }

        $this->transitWorkflow($workflow, $workflowItem, $transition);

        return true;
    }

    /**
     * Transit several workflow items in one transaction
     *
     * Input data format:
     * array(
     *      array(
     *          'workflowItem' => <workflow item entity: WorkflowItem>,
     *          'transition'   => <transition name: string|Transition>
     *      ),
     *      ...
     * )
     *
     * @param array $data
     * @throws \Exception
     */
    public function massTransit(array $data)
    {
        $this->inTransaction(
            function (EntityManager $em) use (&$data) {
                foreach ($data as $row) {
                    if (empty($row['workflowItem']) || !$row['workflowItem'] instanceof WorkflowItem
                        || empty($row['transition'])
                    ) {
                        continue;
                    }

                    /** @var WorkflowItem $workflowItem */
                    $workflowItem = $row['workflowItem'];
                    $workflow = $this->workflowRegistry->getWorkflow($workflowItem->getWorkflowName());
                    $transition = $row['transition'];

                    $workflow->transit($workflowItem, $transition);
                    $workflowItem->setUpdated(); // transition might not change workflow item
                }
                $em->flush();
            },
            WorkflowItem::class
        );
    }

    /**
     * @param callable $callable
     * @param string $entityClass
     * @return mixed
     * @throws \Exception
     */
    private function inTransaction(callable $callable, $entityClass)
    {
        $em = $this->doctrineHelper->getEntityManagerForClass($entityClass);
        $em->beginTransaction();
        try {
            $result = call_user_func($callable, $em);
            $em->commit();

            return $result;
        } catch (\Exception $exception) {
            $em->rollback();
            throw $exception;
        }
    }

    /**
     * @param object|string $entity
     * @return Workflow[]
     * @throws \InvalidArgumentException
     */
    public function getApplicableWorkflows($entity)
    {
        //todo move WorkflowRecordContext to argument level instead of construction here (in next iteration)
        $recordContext = new WorkflowRecordContext($entity);

        if (!$this->entityConnector->isApplicableEntity($entity)) {
            return [];
        }

        $workflows = $this->workflowRegistry
            ->getActiveWorkflowsByEntityClass($this->doctrineHelper->getEntityClass($entity));

        foreach ($this->applicabilityFilters as $applicabilityFilter) {
            $workflows = $applicabilityFilter->filter($workflows, $recordContext);
        }

        return $workflows->toArray();
    }

    /**
     * @param object|string $entity
     * @return bool
     */
    public function hasApplicableWorkflows($entity)
    {
        return count($this->getApplicableWorkflows($entity)) !== 0;
    }

    /**
     * @param object $entity
     * @param string $workflowName
     * @return null|WorkflowItem
     */
    public function getWorkflowItem($entity, $workflowName)
    {
        if (!$this->entityConnector->isApplicableEntity($entity)) {
            return null;
        }

        return $this->getWorkflowItemRepository()->findOneByEntityMetadata(
            $this->doctrineHelper->getEntityClass($entity),
            $this->doctrineHelper->getSingleEntityIdentifier($entity),
            $workflowName
        );
    }

    /**
     * @param object $entity
     * @return bool
     */
    public function hasWorkflowItemsByEntity($entity)
    {
        return count($this->getWorkflowItemsByEntity($entity)) > 0;
    }

    /**
     * @param object $entity
     * @return WorkflowItem[]
     */
    public function getWorkflowItemsByEntity($entity)
    {
        if (!$this->entityConnector->isApplicableEntity($entity)) {
            return [];
        }

        return $this->getWorkflowItemRepository()->findAllByEntityMetadata(
            $this->doctrineHelper->getEntityClass($entity),
            $this->doctrineHelper->getSingleEntityIdentifier($entity)
        );
    }

    /**
     * Ensures that workflow is currently active
     * @param string $workflowName
     * @return bool weather workflow was changed his state
     */
    public function activateWorkflow($workflowName)
    {
        return $this->setWorkflowStatus($workflowName, true);
    }

    /**
     * Ensures that workflow is currently inactive
     * @param string $workflowName
     * @return bool weather workflow was changed his state
     */
    public function deactivateWorkflow($workflowName)
    {
        return $this->setWorkflowStatus($workflowName, false);
    }

    /**
     * @param string $workflowName
     * @param bool $isActive
     * @return bool weather workflow was changed his state
     */
    private function setWorkflowStatus($workflowName, $isActive)
    {
        $definition = $this->workflowRegistry->getWorkflow($workflowName)->getDefinition();

        if ((bool)$isActive !== $definition->isActive()) {
            $definition->setActive($isActive);
            $this->doctrineHelper->getEntityManager(WorkflowDefinition::class)->flush($definition);
            $this->eventDispatcher->dispatch(
                $isActive ? WorkflowEvents::WORKFLOW_ACTIVATED : WorkflowEvents::WORKFLOW_DEACTIVATED,
                new WorkflowChangesEvent($definition)
            );

            return true;
        }

        return false;
    }

    /**
     * @param string $workflowName
     * @return bool
     */
    public function isActiveWorkflow($workflowName)
    {
        $definition = $this->workflowRegistry->getWorkflow($workflowName)->getDefinition();

        return $definition->isActive();
    }

    /**
     * @param string $workflowName
     */
    public function resetWorkflowData($workflowName)
    {
        $this->getWorkflowItemRepository()->resetWorkflowData($workflowName);
    }

    /**
     * @return WorkflowItemRepository
     */
    protected function getWorkflowItemRepository()
    {
        return $this->doctrineHelper->getEntityRepository(WorkflowItem::class);
    }

    /**
     * @param object $entity
     * @param array $recordGroups
     * @return bool
     */
    protected function isStartAllowedByRecordGroups($entity, array $recordGroups)
    {
        $workflowItems = $this->getWorkflowItemsByEntity($entity);
        foreach ($workflowItems as $workflowItem) {
<<<<<<< HEAD
            if (array_intersect($recordGroups, $workflowItem->getDefinition()->getExclusiveRecordGroups())) {
=======
            if (array_intersect($recordGroups, $workflowItem->getDefinition()->getRecordGroups())) {
>>>>>>> 8dc973db
                return false;
            }
        }

        return true;
    }
<<<<<<< HEAD

    /**
     * @param WorkflowApplicabilityFilterInterface $applicabilityFilter
     */
    public function addApplicabilityFilter(WorkflowApplicabilityFilterInterface $applicabilityFilter)
    {
        $this->applicabilityFilters[] = $applicabilityFilter;
    }
=======
>>>>>>> 8dc973db
}<|MERGE_RESOLUTION|>--- conflicted
+++ resolved
@@ -34,9 +34,7 @@
     /** @var WorkflowRegistry */
     private $workflowRegistry;
 
-    /**
-     * @var WorkflowApplicabilityFilterInterface[]
-     */
+    /** @var WorkflowApplicabilityFilterInterface[] */
     private $applicabilityFilters = [];
 
     /**
@@ -170,9 +168,6 @@
     {
         //consider to refactor (e.g. remove) type check in favor of string usage only as most cases are
         $workflow = $workflow instanceof Workflow ? $workflow : $this->workflowRegistry->getWorkflow($workflow);
-<<<<<<< HEAD
-        if (!$this->isStartAllowedByRecordGroups($entity, $workflow->getDefinition()->getExclusiveRecordGroups())) {
-=======
         if (!$transition) {
             $transition = $workflow->getTransitionManager()->getDefaultStartTransition();
 
@@ -182,17 +177,12 @@
         }
 
         if (!$this->isStartAllowedByRecordGroups($entity, $workflow->getDefinition()->getRecordGroups())) {
->>>>>>> 8dc973db
             if ($throwGroupException) {
                 throw new WorkflowRecordGroupException(
                     sprintf(
                         'Workflow "%s" can not be started because it belongs to exclusive_record_group ' .
                         'with already started other workflow for this entity',
-<<<<<<< HEAD
-                        [$workflow->getName()]
-=======
                         $workflow->getName()
->>>>>>> 8dc973db
                     )
                 );
             }
@@ -219,26 +209,6 @@
      */
     public function massStartWorkflow(array $startArgumentsList)
     {
-<<<<<<< HEAD
-        $this->inTransaction(
-            function () use (&$startArgumentsList) {
-                foreach ($startArgumentsList as $startArguments) {
-                    if (!$startArguments instanceof WorkflowStartArguments) {
-                        continue;
-                    }
-
-                    $this->startWorkflow(
-                        $startArguments->getWorkflowName(),
-                        $startArguments->getEntity(),
-                        $startArguments->getTransition(),
-                        $startArguments->getData(),
-                        false
-                    );
-                }
-            },
-            WorkflowItem::class
-        );
-=======
         foreach ($startArgumentsList as $startArguments) {
             if (!$startArguments instanceof WorkflowStartArguments) {
                 continue;
@@ -252,7 +222,6 @@
                 false
             );
         }
->>>>>>> 8dc973db
     }
 
     /**
@@ -521,18 +490,13 @@
     {
         $workflowItems = $this->getWorkflowItemsByEntity($entity);
         foreach ($workflowItems as $workflowItem) {
-<<<<<<< HEAD
-            if (array_intersect($recordGroups, $workflowItem->getDefinition()->getExclusiveRecordGroups())) {
-=======
             if (array_intersect($recordGroups, $workflowItem->getDefinition()->getRecordGroups())) {
->>>>>>> 8dc973db
                 return false;
             }
         }
 
         return true;
     }
-<<<<<<< HEAD
 
     /**
      * @param WorkflowApplicabilityFilterInterface $applicabilityFilter
@@ -541,6 +505,4 @@
     {
         $this->applicabilityFilters[] = $applicabilityFilter;
     }
-=======
->>>>>>> 8dc973db
 }