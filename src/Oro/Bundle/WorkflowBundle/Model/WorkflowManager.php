<?php

namespace Oro\Bundle\WorkflowBundle\Model;

use Doctrine\Common\Collections\Collection;
use Doctrine\ORM\EntityManager;

use Oro\Bundle\EntityBundle\ORM\DoctrineHelper;
<<<<<<< HEAD

=======
>>>>>>> a5f9e6fd
use Oro\Bundle\WorkflowBundle\Entity\Repository\WorkflowItemRepository;
use Oro\Bundle\WorkflowBundle\Entity\WorkflowDefinition;
use Oro\Bundle\WorkflowBundle\Entity\WorkflowItem;
use Oro\Bundle\WorkflowBundle\Exception\WorkflowException;

class WorkflowManager
{
    /**
     * @var WorkflowRegistry
     */
    protected $workflowRegistry;

    /**
     * @var DoctrineHelper
     */
    protected $doctrineHelper;

    /**
     * @var WorkflowSystemConfigManager
     */
    protected $config;

    /**
     * @param WorkflowRegistry $workflowRegistry
     * @param DoctrineHelper $doctrineHelper
     * @param WorkflowSystemConfigManager $workflowSystemConfigManager
     */
    public function __construct(
        WorkflowRegistry $workflowRegistry,
        DoctrineHelper $doctrineHelper,
        WorkflowSystemConfigManager $workflowSystemConfigManager
    ) {
        $this->workflowRegistry = $workflowRegistry;
        $this->doctrineHelper = $doctrineHelper;
        $this->config = $workflowSystemConfigManager;
    }

    /**
     * @param string|Workflow $workflow
     * @return Collection
     */
    public function getStartTransitions($workflow)
    {
        $workflow = $this->getWorkflow($workflow);

        return $workflow->getTransitionManager()->getStartTransitions();
    }

    /**
     * Get workflow instance.
     *
     * string - workflow name
     * WorkflowItem - getWorkflowName() method will be used to get workflow
     * Workflow - will be returned by itself
     *
     * @param string|Workflow|WorkflowItem $workflowIdentifier
     * @throws WorkflowException
     * @return Workflow
     */
    public function getWorkflow($workflowIdentifier)
    {
        if (is_string($workflowIdentifier)) {
            return $this->workflowRegistry->getWorkflow($workflowIdentifier);
        }

        if ($workflowIdentifier instanceof WorkflowItem) {
            return $this->workflowRegistry->getWorkflow($workflowIdentifier->getWorkflowName());
        }

        if ($workflowIdentifier instanceof Workflow) {
            return $workflowIdentifier;
        }

        throw new WorkflowException('Can\'t find workflow by given identifier.');
    }

    /**
     * @param WorkflowItem $workflowItem
     * @return Collection|Transition[]
     */
    public function getTransitionsByWorkflowItem(WorkflowItem $workflowItem)
    {
        $workflow = $this->getWorkflow($workflowItem);

        return $workflow->getTransitionsByWorkflowItem($workflowItem);
    }

    /**
     * @param string|Transition $transition
     * @param WorkflowItem $workflowItem
     * @param Collection $errors
     * @return bool
     */
    public function isTransitionAvailable(WorkflowItem $workflowItem, $transition, Collection $errors = null)
    {
        $workflow = $this->getWorkflow($workflowItem);

        return $workflow->isTransitionAvailable($workflowItem, $transition, $errors);
    }

    /**
     * @param string|Transition $transition
     * @param string|Workflow $workflow
     * @param object $entity
     * @param array $data
     * @param Collection $errors
     * @return bool
     */
    public function isStartTransitionAvailable(
        $workflow,
        $transition,
        $entity,
        array $data = [],
        Collection $errors = null
    ) {
        $workflow = $this->getWorkflow($workflow);

        return $workflow->isStartTransitionAvailable($transition, $entity, $data, $errors);
    }

    /**
     * Perform reset of workflow item data - set $workflowItem and $workflowStep references into null
     * and remove workflow item. If active workflow definition has a start step,
     * then active workflow will be started automatically.
     *
     * @param WorkflowItem $workflowItem
     * @return WorkflowItem|null workflowItem for workflow definition with a start step, null otherwise
     * @throws \Exception
     */
    public function resetWorkflowItem(WorkflowItem $workflowItem)
    {
        $entity = $workflowItem->getEntity();

        return $this->inTransaction(
            function (EntityManager $em) use ($workflowItem, $entity) {
                $currentWorkflowName = $workflowItem->getWorkflowName();
                
                $em->remove($workflowItem);
                $em->flush();
                
                $workflow = $this->workflowRegistry->getWorkflow($currentWorkflowName);
                if ($this->isActiveWorkflow($workflow) && $workflow->getStepManager()->hasStartStep()) {
                    return $this->startWorkflow($workflow->getName(), $entity);
                }

                return null;
            },
            WorkflowItem::class
        );
    }

<<<<<<< HEAD
=======
    /**
     * @param callable $callable
     * @param string $entityClass
     * @return mixed
     * @throws \Exception
     */
>>>>>>> a5f9e6fd
    private function inTransaction(callable $callable, $entityClass)
    {
        $em = $this->doctrineHelper->getEntityManagerForClass($entityClass);
        $em->beginTransaction();
        try {
            $result = call_user_func($callable, $em);
            $em->commit();

            return $result;
        } catch (\Exception $exception) {
            $em->rollback();
            throw $exception;
        }
    }

    /**
     * @param object|string $entity
     * @return Workflow[]
     */
    public function getApplicableWorkflows($entity)
    {
        return $this->workflowRegistry->getActiveWorkflowsByEntityClass(
            $this->doctrineHelper->getEntityClass($entity)
        );
    }

    /**
     * @param object|string $entity
     * @return bool
     */
    public function hasApplicableWorkflows($entity)
    {
        return count($this->getApplicableWorkflows($entity)) !== 0;
    }

    /**
     * @param string $workflow
     * @param object $entity
     * @param string|Transition|null $transition
     * @param array $data
     * @return WorkflowItem
     * @throws \Exception
     */
    public function startWorkflow($workflow, $entity, $transition = null, array $data = [])
    {
        $workflow = $this->getWorkflow($workflow);

        return $this->inTransaction(
            function (EntityManager $em) use ($workflow, $entity, $transition, &$data) {
                $workflowItem = $workflow->start($entity, $data, $transition);
                $em->persist($workflowItem);
                $em->flush();

                return $workflowItem;
            },
            WorkflowItem::class
        );
    }

    /**
     * Start several workflows in one transaction
     *
     * Input data format:
     * array(
     *      array(
     *          'workflow'   => <workflow identifier: string|Workflow>,
     *          'entity'     => <entity used in workflow: object>,
     *          'transition' => <start transition name: string>,     // optional
     *          'data'       => <additional workflow data : array>,  // optional
     *      ),
     *      ...
     * )
     *
     * @param array $data
     * @throws \Exception
     */
    public function massStartWorkflow(array $data)
    {
        $this->inTransaction(
            function (EntityManager $em) use (&$data) {
                foreach ($data as $row) {
                    if (empty($row['workflow']) || empty($row['entity'])) {
                        continue;
                    }

                    $workflow = $this->getWorkflow($row['workflow']);
                    $entity = $row['entity'];
                    $transition = !empty($row['transition']) ? $row['transition'] : null;
<<<<<<< HEAD
                    $data = !empty($row['data']) ? $row['data'] : [];

                    $workflowItem = $workflow->start($entity, $data, $transition);
=======
                    $rowData = !empty($row['data']) ? $row['data'] : [];

                    $workflowItem = $workflow->start($entity, $rowData, $transition);
>>>>>>> a5f9e6fd
                    $em->persist($workflowItem);
                }

                $em->flush();
            },
            WorkflowItem::class
        );
    }

    /**
     * Perform workflow item transition.
     *
     * @param WorkflowItem $workflowItem
     * @param string|Transition $transition
     * @throws \Exception
     */
    public function transit(WorkflowItem $workflowItem, $transition)
    {
        $workflow = $this->getWorkflow($workflowItem);

        $this->inTransaction(
            function (EntityManager $em) use ($workflow, $workflowItem, $transition) {
                $workflow->transit($workflowItem, $transition);
                $workflowItem->setUpdated(); // transition might not change workflow item
                $em->flush();
            },
            WorkflowItem::class
        );
    }

    /**
     * Transit several workflow items in one transaction
     *
     * Input data format:
     * array(
     *      array(
     *          'workflowItem' => <workflow item entity: WorkflowItem>,
     *          'transition'   => <transition name: string|Transition>
     *      ),
     *      ...
     * )
     *
     * @param array $data
     * @throws \Exception
     */
    public function massTransit(array $data)
    {
        $this->inTransaction(
            function (EntityManager $em) use (&$data) {
                foreach ($data as $row) {
                    if (empty($row['workflowItem']) || !$row['workflowItem'] instanceof WorkflowItem
                        || empty($row['transition'])
                    ) {
                        continue;
                    }
<<<<<<< HEAD

                    /** @var WorkflowItem $workflowItem */
                    $workflowItem = $row['workflowItem'];
                    $workflow = $this->getWorkflow($workflowItem);
                    $transition = $row['transition'];

=======

                    /** @var WorkflowItem $workflowItem */
                    $workflowItem = $row['workflowItem'];
                    $workflow = $this->getWorkflow($workflowItem);
                    $transition = $row['transition'];

>>>>>>> a5f9e6fd
                    $workflow->transit($workflowItem, $transition);
                    $workflowItem->setUpdated(); // transition might not change workflow item
                }
                $em->flush();
            },
            WorkflowItem::class
        );
    }

    /**
     * @param string $entityClass
     * @return null|Workflow
     * @deprecated use getApplicableWorkflows
     */
    public function getApplicableWorkflowByEntityClass($entityClass)
    {
        throw new \RuntimeException(
            'No single workflow supported for an entity. ' .
            'See \Oro\Bundle\WorkflowBundle\Model\WorkflowManager::getApplicableWorkflowsByEntityClass'
        );
    }

    /**
     * @param string $entityClass
     * @return bool
     * @deprecated use hasApplicableWorkflows
     */
    public function hasApplicableWorkflowsByEntityClass($entityClass)
    {
        return $this->workflowRegistry->hasActiveWorkflowsByEntityClass($entityClass);
    }

    /**
     * @param object $entity
     * @param string $workflowName
     * @return null|WorkflowItem
     */
    public function getWorkflowItem($entity, $workflowName)
    {
        $entityIdentifier = $this->doctrineHelper->getSingleEntityIdentifier($entity);
        if (false === filter_var($entityIdentifier, FILTER_VALIDATE_INT)) {
            return null;
        }

        return $this->getWorkflowItemRepository()->findOneByEntityMetadata(
            $this->doctrineHelper->getEntityClass($entity),
            $entityIdentifier,
            $workflowName
        );
    }

    /**
     * @return WorkflowItemRepository
     */
    protected function getWorkflowItemRepository()
    {
        return $this->doctrineHelper->getEntityRepository(WorkflowItem::class);
    }

    /**
     * @param object $entity
     * @return bool
     */
    public function hasWorkflowItemsByEntity($entity)
    {
        return count($this->getWorkflowItemsByEntity($entity)) > 0;
    }

    /**
     * @param object $entity
     * @return WorkflowItem[]
     */
    public function getWorkflowItemsByEntity($entity)
    {
        $entityIdentifier = $this->doctrineHelper->getSingleEntityIdentifier($entity);
        if (false === filter_var($entityIdentifier, FILTER_VALIDATE_INT)) {
            return [];
        }

        $entityClass = $this->doctrineHelper->getEntityClass($entity);

        return $this->getWorkflowItemRepository()->findAllByEntityMetadata($entityClass, $entityIdentifier);
    }

    /**
     * @param string|Workflow|WorkflowItem|WorkflowDefinition $workflowIdentifier
     */
    public function activateWorkflow($workflowIdentifier)
    {
        $definition = $workflowIdentifier instanceof WorkflowDefinition
            ? $workflowIdentifier
            : $this->getWorkflow($workflowIdentifier)->getDefinition();
        
        $this->config->setWorkflowActive($definition);
    }

    /**
     * @param string|WorkflowDefinition $workflowIdentifier
     */
    public function deactivateWorkflow($workflowIdentifier)
    {
        $definition = $workflowIdentifier instanceof WorkflowDefinition
            ? $workflowIdentifier
            : $this->getWorkflow($workflowIdentifier)->getDefinition();

        $this->config->setWorkflowInactive($definition);
    }

    /**
     * @param string|Workflow|WorkflowItem|WorkflowDefinition $workflowIdentifier
     * @return bool
     */
    public function isActiveWorkflow($workflowIdentifier)
    {
        $definition = $workflowIdentifier instanceof WorkflowDefinition
            ? $workflowIdentifier
            : $this->getWorkflow($workflowIdentifier)->getDefinition();

        return $this->config->isActiveWorkflow($definition);
    }

    /**
     * @param WorkflowDefinition $workflowDefinition
     */
    public function resetWorkflowData(WorkflowDefinition $workflowDefinition)
    {
        $this->getWorkflowItemRepository()->resetWorkflowData($workflowDefinition);
    }

    /**
     * Check that entity workflow item is equal to the active workflow item.
     *
     * @param object $entity
     * @param WorkflowItem $currentWorkflowItem
     * @return bool
     */
    public function isResetAllowed($entity, WorkflowItem $currentWorkflowItem)
    {
        $activeWorkflows = $this->getApplicableWorkflows($entity);

        if (!count($activeWorkflows)) {
            return false;
        }

        if ($currentWorkflowItem) {
            foreach ($activeWorkflows as $activeWorkflow) {
                if ($activeWorkflow->getName() === $currentWorkflowItem->getWorkflowName()) {
                    return false;
                }
            }
        }

        return true;
    }
}<|MERGE_RESOLUTION|>--- conflicted
+++ resolved
@@ -6,10 +6,7 @@
 use Doctrine\ORM\EntityManager;
 
 use Oro\Bundle\EntityBundle\ORM\DoctrineHelper;
-<<<<<<< HEAD
-
-=======
->>>>>>> a5f9e6fd
+
 use Oro\Bundle\WorkflowBundle\Entity\Repository\WorkflowItemRepository;
 use Oro\Bundle\WorkflowBundle\Entity\WorkflowDefinition;
 use Oro\Bundle\WorkflowBundle\Entity\WorkflowItem;
@@ -161,15 +158,12 @@
         );
     }
 
-<<<<<<< HEAD
-=======
     /**
      * @param callable $callable
      * @param string $entityClass
      * @return mixed
      * @throws \Exception
      */
->>>>>>> a5f9e6fd
     private function inTransaction(callable $callable, $entityClass)
     {
         $em = $this->doctrineHelper->getEntityManagerForClass($entityClass);
@@ -258,15 +252,9 @@
                     $workflow = $this->getWorkflow($row['workflow']);
                     $entity = $row['entity'];
                     $transition = !empty($row['transition']) ? $row['transition'] : null;
-<<<<<<< HEAD
-                    $data = !empty($row['data']) ? $row['data'] : [];
-
-                    $workflowItem = $workflow->start($entity, $data, $transition);
-=======
                     $rowData = !empty($row['data']) ? $row['data'] : [];
 
                     $workflowItem = $workflow->start($entity, $rowData, $transition);
->>>>>>> a5f9e6fd
                     $em->persist($workflowItem);
                 }
 
@@ -322,21 +310,12 @@
                     ) {
                         continue;
                     }
-<<<<<<< HEAD
 
                     /** @var WorkflowItem $workflowItem */
                     $workflowItem = $row['workflowItem'];
                     $workflow = $this->getWorkflow($workflowItem);
                     $transition = $row['transition'];
 
-=======
-
-                    /** @var WorkflowItem $workflowItem */
-                    $workflowItem = $row['workflowItem'];
-                    $workflow = $this->getWorkflow($workflowItem);
-                    $transition = $row['transition'];
-
->>>>>>> a5f9e6fd
                     $workflow->transit($workflowItem, $transition);
                     $workflowItem->setUpdated(); // transition might not change workflow item
                 }
