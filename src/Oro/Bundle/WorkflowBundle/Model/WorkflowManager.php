<?php

namespace Oro\Bundle\WorkflowBundle\Model;

use Doctrine\Common\Persistence\ManagerRegistry;
use Doctrine\Common\Collections\Collection;
use Doctrine\ORM\EntityManager;

use Symfony\Component\EventDispatcher\EventDispatcherInterface;

use Oro\Bundle\EntityBundle\ORM\DoctrineHelper;
use Oro\Bundle\EntityConfigBundle\Config\ConfigInterface;
use Oro\Bundle\EntityConfigBundle\Config\ConfigManager;
use Oro\Bundle\WorkflowBundle\Entity\WorkflowDefinition;
use Oro\Bundle\WorkflowBundle\Entity\WorkflowItem;
use Oro\Bundle\WorkflowBundle\Entity\Repository\WorkflowItemRepository;
use Oro\Bundle\WorkflowBundle\Event\WorkflowChangesEvent;
use Oro\Bundle\WorkflowBundle\Event\WorkflowEvents;
use Oro\Bundle\WorkflowBundle\Exception\WorkflowException;

class WorkflowManager
{
    /**
     * @var ManagerRegistry
     */
    protected $registry;

    /**
     * @var WorkflowRegistry
     */
    protected $workflowRegistry;

    /**
     * @var DoctrineHelper
     */
    protected $doctrineHelper;

    /**
     * @var ConfigManager
     */
    protected $configManager;

    /**
     * @var EventDispatcherInterface
     */
    protected $eventDispatcher;

    /**
     * @param ManagerRegistry $registry
     * @param WorkflowRegistry $workflowRegistry
     * @param DoctrineHelper $doctrineHelper
     * @param ConfigManager $configManager
     * @param EventDispatcherInterface $eventDispatcher
     */
    public function __construct(
        ManagerRegistry $registry,
        WorkflowRegistry $workflowRegistry,
        DoctrineHelper $doctrineHelper,
        ConfigManager $configManager,
        EventDispatcherInterface $eventDispatcher
    ) {
        $this->registry = $registry;
        $this->workflowRegistry = $workflowRegistry;
        $this->doctrineHelper = $doctrineHelper;
        $this->configManager = $configManager;
        $this->eventDispatcher = $eventDispatcher;
    }

    /**
     * @param string|Workflow $workflow
     * @return Collection
     */
    public function getStartTransitions($workflow)
    {
        $workflow = $this->getWorkflow($workflow);

        return $workflow->getTransitionManager()->getStartTransitions();
    }

    /**
     * @param WorkflowItem $workflowItem
     * @return Collection|Transition[]
     */
    public function getTransitionsByWorkflowItem(WorkflowItem $workflowItem)
    {
        $workflow = $this->getWorkflow($workflowItem);

        return $workflow->getTransitionsByWorkflowItem($workflowItem);
    }

    /**
     * @param string|Transition $transition
     * @param WorkflowItem $workflowItem
     * @param Collection $errors
     * @return bool
     */
    public function isTransitionAvailable(WorkflowItem $workflowItem, $transition, Collection $errors = null)
    {
        $workflow = $this->getWorkflow($workflowItem);

        return $workflow->isTransitionAvailable($workflowItem, $transition, $errors);
    }

    /**
     * @param string|Transition $transition
     * @param string|Workflow $workflow
     * @param object $entity
     * @param array $data
     * @param Collection $errors
     * @return bool
     */
    public function isStartTransitionAvailable(
        $workflow,
        $transition,
        $entity,
        array $data = [],
        Collection $errors = null
    ) {
        $workflow = $this->getWorkflow($workflow);

        return $workflow->isStartTransitionAvailable($transition, $entity, $data, $errors);
    }

    /**
     * Perform reset of workflow item data - set $workflowItem and $workflowStep references into null
     * and remove workflow item. If active workflow definition has a start step,
     * then active workflow will be started automatically.
     *
     * @param WorkflowItem $workflowItem
     * @return WorkflowItem|null workflowItem for workflow definition with a start step, null otherwise
     * @throws \Exception
     */
    public function resetWorkflowItem(WorkflowItem $workflowItem)
    {
        $activeWorkflowItem = null;
        $entity = $workflowItem->getEntity();

        /** @var EntityManager $em */
        $em = $this->registry->getManagerForClass('OroWorkflowBundle:WorkflowItem');
        $em->beginTransaction();

        try {
            $currentWorkflowName = $workflowItem->getWorkflowName();
            $this->getWorkflow($workflowItem)->resetWorkflowData($entity);
            $em->remove($workflowItem);
            $em->flush();
            //todo fix in BAP-10808 or BAP-10809
            $activeWorkflows = $this->getApplicableWorkflows($entity);
            foreach ($activeWorkflows as $activeWorkflow) {
                if ($activeWorkflow->getName() === $currentWorkflowName) {
                    if ($activeWorkflow->getStepManager()->hasStartStep()) {
                        $activeWorkflowItem = $this->startWorkflow($activeWorkflow->getName(), $entity);
                    }
                    break;
                }
            }

            $em->commit();
        } catch (\Exception $e) {
            $em->rollback();
            throw $e;
        }

        return $activeWorkflowItem;
    }

    /**
     * @param string $workflow
     * @param object $entity
     * @param string|Transition|null $transition
     * @param array $data
     * @return WorkflowItem
     * @throws \Exception
     */
    public function startWorkflow($workflow, $entity, $transition = null, array $data = [])
    {
        $workflow = $this->getWorkflow($workflow);

        /** @var EntityManager $em */
        $em = $this->registry->getManager();
        $em->beginTransaction();
        try {
            $workflowItem = $workflow->start($entity, $data, $transition);
            $em->persist($workflowItem);
            $em->flush();
            $em->commit();
        } catch (\Exception $e) {
            $em->rollback();
            throw $e;
        }

        return $workflowItem;
    }

    /**
     * Start several workflows in one transaction
     *
     * Input data format:
     * array(
     *      array(
     *          'workflow'   => <workflow identifier: string|Workflow>,
     *          'entity'     => <entity used in workflow: object>,
     *          'transition' => <start transition name: string>,     // optional
     *          'data'       => <additional workflow data : array>,  // optional
     *      ),
     *      ...
     * )
     *
     * @param array $data
     * @throws \Exception
     */
    public function massStartWorkflow(array $data)
    {
        /** @var EntityManager $em */
        $em = $this->registry->getManager();
        $em->beginTransaction();
        try {
            foreach ($data as $row) {
                if (empty($row['workflow']) || empty($row['entity'])) {
                    continue;
                }

                $workflow = $this->getWorkflow($row['workflow']);
                $entity = $row['entity'];
                $transition = !empty($row['transition']) ? $row['transition'] : null;
                $data = !empty($row['data']) ? $row['data'] : [];

                $workflowItem = $workflow->start($entity, $data, $transition);
                $em->persist($workflowItem);
            }

            $em->flush();
            $em->commit();
        } catch (\Exception $e) {
            $em->rollback();
            throw $e;
        }
    }

    /**
     * Perform workflow item transition.
     *
     * @param WorkflowItem $workflowItem
     * @param string|Transition $transition
     * @throws \Exception
     */
    public function transit(WorkflowItem $workflowItem, $transition)
    {
        $workflow = $this->getWorkflow($workflowItem);
        /** @var EntityManager $em */
        $em = $this->registry->getManager();
        $em->beginTransaction();
        try {
            $workflow->transit($workflowItem, $transition);
            $workflowItem->setUpdated(); // transition might not change workflow item
            $em->flush();
            $em->commit();
        } catch (\Exception $e) {
            $em->rollback();
            throw $e;
        }
    }

    /**
     * Transit several workflow items in one transaction
     *
     * Input data format:
     * array(
     *      array(
     *          'workflowItem' => <workflow item entity: WorkflowItem>,
     *          'transition'   => <transition name: string|Transition>
     *      ),
     *      ...
     * )
     *
     * @param array $data
     * @throws \Exception
     */
    public function massTransit(array $data)
    {
        /** @var EntityManager $em */
        $em = $this->registry->getManager();
        $em->beginTransaction();
        try {
            foreach ($data as $row) {
                if (empty($row['workflowItem']) || !$row['workflowItem'] instanceof WorkflowItem
                    || empty($row['transition'])
                ) {
                    continue;
                }

                /** @var WorkflowItem $workflowItem */
                $workflowItem = $row['workflowItem'];
                $workflow = $this->getWorkflow($workflowItem);
                $transition = $row['transition'];

                $workflow->transit($workflowItem, $transition);
                $workflowItem->setUpdated(); // transition might not change workflow item
            }

            $em->flush();
            $em->commit();
        } catch (\Exception $e) {
            $em->rollback();
            throw $e;
        }
    }

    /**
     * @param object $entity
     * @return Workflow
     */
    public function getApplicableWorkflow($entity)
    {
        return $this->getApplicableWorkflowByEntityClass(
            $this->doctrineHelper->getEntityClass($entity)
        );
    }

    /**
     * @param object $entity
     * @return Workflow[]
     */
    public function getApplicableWorkflows($entity)
    {
        return $this->getApplicableWorkflowsByEntityClass(
            $this->doctrineHelper->getEntityClass($entity)
        );
    }

    /**
     * @param string $entityClass
     * @return null|Workflow
     * @deprecated use getApplicableWorkflowsByEntityClass
     */
    public function getApplicableWorkflowByEntityClass($entityClass)
    {
        throw new \RuntimeException(
            'No single workflow supported for an entity. ' .
            'See \Oro\Bundle\WorkflowBundle\Model\WorkflowManager::getApplicableWorkflowsByEntityClass'
        );
    }

    /**
     * @param string $entityClass
     * @return null|Workflow
     */
    public function getApplicableWorkflowsByEntityClass($entityClass)
    {
        return $this->workflowRegistry->getActiveWorkflowsByEntityClass($entityClass);
    }

    /**
     * @param string $entityClass
     * @return bool
     * @deprecated
     */
    public function hasApplicableWorkflowByEntityClass($entityClass)
    {
        return $this->workflowRegistry->hasActiveWorkflowByEntityClass($entityClass);
    }

    /**
     * @param string $entityClass
     * @return bool
     */
    public function hasApplicableWorkflowsByEntityClass($entityClass)
    {
        return $this->workflowRegistry->hasActiveWorkflowsByEntityClass($entityClass);
    }

    /**
     * @param object $entity
     * @return WorkflowItem|null
     */
    public function getWorkflowItemByEntity($entity)
    {
        $entityIdentifier = $this->doctrineHelper->getSingleEntityIdentifier($entity);
        if (false === filter_var($entityIdentifier, FILTER_VALIDATE_INT)) {
            return null;
        }

        $entityClass = $this->doctrineHelper->getEntityClass($entity);

        return $this->getWorkflowItemRepository()->findByEntityMetadata($entityClass, $entityIdentifier);
    }

    /**
     * @param object $entity
<<<<<<< HEAD
     * @return bool
     */
    public function hasWorkflowItemsByEntity($entity)
    {
        return count($this->getWorkflowItemsByEntity($entity)) > 0;
    }

    /**
     * @param object $entity
     * @return Workflow[]
=======
     * @return WorkflowItem[]
>>>>>>> fbd86b38
     */
    public function getWorkflowItemsByEntity($entity)
    {
        $entityIdentifier = $this->doctrineHelper->getSingleEntityIdentifier($entity);
        if (false === filter_var($entityIdentifier, FILTER_VALIDATE_INT)) {
            return null;
        }

        $entityClass = $this->doctrineHelper->getEntityClass($entity);

        return $this->getWorkflowItemRepository()->findAllByEntityMetadata($entityClass, $entityIdentifier);
    }

    /**
     * Get workflow instance.
     *
     * string - workflow name
     * WorkflowItem - getWorkflowName() method will be used to get workflow
     * Workflow - will be returned by itself
     *
     * @param string|Workflow|WorkflowItem $workflowIdentifier
     * @throws WorkflowException
     * @return Workflow
     */
    public function getWorkflow($workflowIdentifier)
    {
        if (is_string($workflowIdentifier)) {
            return $this->workflowRegistry->getWorkflow($workflowIdentifier);
        }

        if ($workflowIdentifier instanceof WorkflowItem) {
            return $this->workflowRegistry->getWorkflow($workflowIdentifier->getWorkflowName());
        }

        if ($workflowIdentifier instanceof Workflow) {
            return $workflowIdentifier;
        }

        throw new WorkflowException('Can\'t find workflow by given identifier.');
    }

    /**
     * @param string|Workflow|WorkflowItem|WorkflowDefinition $workflowIdentifier
     */
    public function activateWorkflow($workflowIdentifier)
    {
        $definition = $workflowIdentifier instanceof WorkflowDefinition
            ? $workflowIdentifier
            : $this->getWorkflow($workflowIdentifier)->getDefinition();

        $entityClass = $definition->getRelatedEntity();
        $workflowName = $definition->getName();

        $this->setActiveWorkflow($entityClass, $workflowName);

        $this->eventDispatcher->dispatch(WorkflowEvents::WORKFLOW_ACTIVATED, new WorkflowChangesEvent($definition));
    }

    /**
     * @param string|WorkflowDefinition $workflowIdentifier
     */
    public function deactivateWorkflow($workflowIdentifier)
    {
        $definition = $workflowIdentifier instanceof WorkflowDefinition
            ? $workflowIdentifier
            : $this->getWorkflow($workflowIdentifier)->getDefinition();

        $entityConfig = $this->getEntityConfig($definition->getRelatedEntity());
        $entityConfig->set(
            'active_workflows',
            array_diff($entityConfig->get('active_workflows', false, []), [$definition->getName()])
        );
        $this->persistEntityConfig($entityConfig);

        if ($definition) {
            $this->eventDispatcher->dispatch(
                WorkflowEvents::WORKFLOW_DEACTIVATED,
                new WorkflowChangesEvent($definition)
            );
        }
    }

    /**
     * @param WorkflowDefinition $workflowDefinition
     */
    public function resetWorkflowData(WorkflowDefinition $workflowDefinition)
    {
        $this->getWorkflowItemRepository()->resetWorkflowData($workflowDefinition);
    }

    /**
     * @param string|Workflow|WorkflowItem|WorkflowDefinition $workflowIdentifier
     */
    public function isActiveWorkflow($workflowIdentifier)
    {
        $definition = $workflowIdentifier instanceof WorkflowDefinition
            ? $workflowIdentifier
            : $this->getWorkflow($workflowIdentifier)->getDefinition();

        $entityConfig = $this->getEntityConfig($definition->getRelatedEntity());
        $activeWorkflows = (array)$entityConfig->get('active_workflow');

        return in_array($definition->getName(), $activeWorkflows, true);
    }

    /**
     * @param string $entityClass
     * @param string|null $workflowName
     */
    protected function setActiveWorkflow($entityClass, $workflowName)
    {
        $entityConfig = $this->getEntityConfig($entityClass);

        $entityConfig->set(
            'active_workflows',
            array_merge($entityConfig->get('active_workflows', false, []), [$workflowName])
        );

        $this->persistEntityConfig($entityConfig);
    }

    /**
     * @param $entityClass
     * @return ConfigInterface
     * @throws WorkflowException
     */
    protected function getEntityConfig($entityClass)
    {
        $workflowConfigProvider = $this->configManager->getProvider('workflow');
        if ($workflowConfigProvider->hasConfig($entityClass)) {
            return $workflowConfigProvider->getConfig($entityClass);
        }

        throw new WorkflowException(sprintf('Entity %s is not configurable', $entityClass));
    }

    /**
     * Check that entity workflow item is equal to the active workflow item.
     *
     * @param object $entity
     * @param WorkflowItem $currentWorkflowItem
     * @return bool
     */
    public function isResetAllowed($entity, WorkflowItem $currentWorkflowItem)
    {
        $activeWorkflows = $this->getApplicableWorkflows($entity);

        if (!count($activeWorkflows)) {
            return false;
        }

        if ($currentWorkflowItem) {
            foreach ($activeWorkflows as $activeWorkflow) {
                if ($activeWorkflow->getName() === $currentWorkflowItem->getWorkflowName()) {
                    return false;
                }
            }
        }

        return true;
    }

    /**
     * @param ConfigInterface $entityConfig
     */
    protected function persistEntityConfig(ConfigInterface $entityConfig)
    {
        $this->configManager->persist($entityConfig);
        $this->configManager->flush();
    }

    /**
     * @return WorkflowItemRepository
     */
    protected function getWorkflowItemRepository()
    {
        return $this->registry->getRepository('OroWorkflowBundle:WorkflowItem');
    }
}<|MERGE_RESOLUTION|>--- conflicted
+++ resolved
@@ -387,7 +387,6 @@
 
     /**
      * @param object $entity
-<<<<<<< HEAD
      * @return bool
      */
     public function hasWorkflowItemsByEntity($entity)
@@ -398,9 +397,7 @@
     /**
      * @param object $entity
      * @return Workflow[]
-=======
      * @return WorkflowItem[]
->>>>>>> fbd86b38
      */
     public function getWorkflowItemsByEntity($entity)
     {
