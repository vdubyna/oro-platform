<?php

namespace Oro\Bundle\WorkflowBundle\Model;

use Doctrine\Common\Collections\Collection;
use Doctrine\ORM\EntityManager;

use Symfony\Component\EventDispatcher\EventDispatcherInterface;

use Oro\Bundle\EntityBundle\ORM\DoctrineHelper;
use Oro\Bundle\WorkflowBundle\Exception\WorkflowRecordGroupException;
use Oro\Bundle\WorkflowBundle\Entity\Repository\WorkflowItemRepository;
use Oro\Bundle\WorkflowBundle\Entity\WorkflowDefinition;
use Oro\Bundle\WorkflowBundle\Entity\WorkflowItem;
use Oro\Bundle\WorkflowBundle\Event\WorkflowChangesEvent;
use Oro\Bundle\WorkflowBundle\Event\WorkflowEvents;
use Oro\Bundle\WorkflowBundle\Exception\WorkflowException;

/**
 * @SuppressWarnings(PHPMD.TooManyPublicMethods)
 */
class WorkflowManager
{
    /** @var DoctrineHelper */
    protected $doctrineHelper;

    /** @var EventDispatcherInterface */
    private $eventDispatcher;

    /** @var WorkflowEntityConnector */
    private $entityConnector;

    /** @var WorkflowRegistry */
    private $workflowRegistry;

    /**
     * @param WorkflowRegistry $workflowRegistry
     * @param DoctrineHelper $doctrineHelper
     * @param EventDispatcherInterface $eventDispatcher
     * @param WorkflowEntityConnector $entityConnector
     */
    public function __construct(
        WorkflowRegistry $workflowRegistry,
        DoctrineHelper $doctrineHelper,
        EventDispatcherInterface $eventDispatcher,
        WorkflowEntityConnector $entityConnector
    ) {
        $this->workflowRegistry = $workflowRegistry;
        $this->doctrineHelper = $doctrineHelper;
        $this->eventDispatcher = $eventDispatcher;
        $this->entityConnector = $entityConnector;
    }

    /**
     * @param string|Workflow|WorkflowItem $workflowIdentifier
     * @return Workflow
     * @throws WorkflowException
     */
    public function getWorkflow($workflowIdentifier)
    {
        if (is_string($workflowIdentifier)) {
            return $this->workflowRegistry->getWorkflow($workflowIdentifier);
        }

        if ($workflowIdentifier instanceof WorkflowItem) {
            return $this->workflowRegistry->getWorkflow($workflowIdentifier->getWorkflowName());
        }

        if ($workflowIdentifier instanceof Workflow) {
            return $workflowIdentifier;
        }

        throw new WorkflowException('Can\'t find workflow by given identifier.');
    }

    /**
     * @param WorkflowItem $workflowItem
     * @return Collection|Transition[]
     */
    public function getTransitionsByWorkflowItem(WorkflowItem $workflowItem)
    {
        $workflow = $this->workflowRegistry->getWorkflow($workflowItem->getWorkflowName());

        return $workflow->getTransitionsByWorkflowItem($workflowItem);
    }

    /**
     * @param string|Transition $transition
     * @param WorkflowItem $workflowItem
     * @param Collection $errors
     * @return bool
     */
    public function isTransitionAvailable(WorkflowItem $workflowItem, $transition, Collection $errors = null)
    {
        $workflow = $this->workflowRegistry->getWorkflow($workflowItem->getWorkflowName());

        return $workflow->isTransitionAvailable($workflowItem, $transition, $errors);
    }

    /**
     * @param string|Workflow $workflow
     * @param string|Transition $transition
     * @param object $entity
     * @param array $data
     * @param Collection $errors
     * @return bool
     */
    public function isStartTransitionAvailable(
        $workflow,
        $transition,
        $entity,
        array $data = [],
        Collection $errors = null
    ) {
        //consider to refactor (e.g. remove) type check in favor of string usage only as most cases are
        //any way. if developer has Workflow instance already it is possible to get decision from it directly as below
        $workflow = $workflow instanceof Workflow ? $workflow : $this->workflowRegistry->getWorkflow($workflow);

        return $workflow->isStartTransitionAvailable($transition, $entity, $data, $errors);
    }

    /**
     * Perform reset of workflow item data - set $workflowItem and $workflowStep references into null
     * and remove workflow item. If active workflow definition has a start step,
     * then active workflow will be started automatically.
     *
     * @param WorkflowItem $workflowItem
     * @return WorkflowItem|null workflowItem for workflow definition with a start step, null otherwise
     * @throws \Exception
     */
    public function resetWorkflowItem(WorkflowItem $workflowItem)
    {
        $entity = $workflowItem->getEntity();

        return $this->inTransaction(
            function (EntityManager $em) use ($workflowItem, $entity) {
                $currentWorkflowName = $workflowItem->getWorkflowName();

                $em->remove($workflowItem);
                $em->flush();

                $workflow = $this->workflowRegistry->getWorkflow($currentWorkflowName);
                if ($workflow->isActive() && $workflow->getStepManager()->hasStartStep()) {
                    return $this->startWorkflow($currentWorkflowName, $entity);
                }

                return null;
            },
            WorkflowItem::class
        );
    }

    /**
     * @param string $workflow
     * @param object $entity
     * @param string|Transition|null $transition
     * @param array $data
     * @param bool $throwGroupException
     * @return WorkflowItem
     * @throws \Exception
     * @throws WorkflowRecordGroupException
     */
    public function startWorkflow($workflow, $entity, $transition = null, array $data = [], $throwGroupException = true)
    {
        //consider to refactor (e.g. remove) type check in favor of string usage only as most cases are
        $workflow = $workflow instanceof Workflow ? $workflow : $this->workflowRegistry->getWorkflow($workflow);
<<<<<<< HEAD
        if (!$this->isStartAllowedByRecordGroups($entity, $workflow->getDefinition()->getExclusiveRecordGroups())) {
=======
        if (!$transition) {
            $transition = $workflow->getTransitionManager()->getDefaultStartTransition();

            if (!$workflow->isStartTransitionAvailable($transition, $entity)) {
                return;
            }
        }

        if (!$this->isStartAllowedByRecordGroups($entity, $workflow->getDefinition()->getRecordGroups())) {
>>>>>>> 2f953794
            if ($throwGroupException) {
                throw new WorkflowRecordGroupException(
                    sprintf(
                        'Workflow "%s" can not be started because it belongs to exclusive_record_group ' .
                        'with already started other workflow for this entity',
                        $workflow->getName()
                    )
                );
            }

            return null;
        }

        return $this->inTransaction(
            function (EntityManager $em) use ($workflow, $entity, $transition, &$data) {
                $workflowItem = $workflow->start($entity, $data, $transition);
                $em->persist($workflowItem);
                $em->flush();

                return $workflowItem;
            },
            WorkflowItem::class
        );
    }

    /**
     * Start several workflows
     *
     * @param array|WorkflowStartArguments[] $startArgumentsList instances of WorkflowStartArguments
     */
    public function massStartWorkflow(array $startArgumentsList)
    {
        foreach ($startArgumentsList as $startArguments) {
            if (!$startArguments instanceof WorkflowStartArguments) {
                continue;
            }

            $this->startWorkflow(
                $startArguments->getWorkflowName(),
                $startArguments->getEntity(),
                $startArguments->getTransition(),
                $startArguments->getData(),
                false
            );
        }
    }

    /**
     * Perform workflow item transition.
     *
     * @param WorkflowItem $workflowItem
     * @param string|Transition $transition
     */
    public function transit(WorkflowItem $workflowItem, $transition)
    {
        $workflow = $this->workflowRegistry->getWorkflow($workflowItem->getWorkflowName());

        $this->transitWorkflow($workflow, $workflowItem, $transition);
    }

    /**
     * @param Workflow $workflow
     * @param WorkflowItem $workflowItem
     * @param $transition
     */
    private function transitWorkflow(Workflow $workflow, WorkflowItem $workflowItem, $transition)
    {
        $this->inTransaction(
            function (EntityManager $em) use ($workflow, $workflowItem, $transition) {
                $workflow->transit($workflowItem, $transition);
                $workflowItem->setUpdated(); // transition might not change workflow item
                $em->flush();
            },
            WorkflowItem::class
        );
    }

    /**
     * Tries to transit workflow and checks weather given transition is allowed.
     * Returns true on success - false otherwise.
     * @param WorkflowItem $workflowItem
     * @param $transition
     * @return bool
     */
    public function transitIfAllowed(WorkflowItem $workflowItem, $transition)
    {
        $workflow = $this->workflowRegistry->getWorkflow($workflowItem->getWorkflowName());

        if (!$workflow->isTransitionAllowed($workflowItem, $transition)) {
            return false;
        }

        $this->transitWorkflow($workflow, $workflowItem, $transition);

        return true;
    }

    /**
     * Transit several workflow items in one transaction
     *
     * Input data format:
     * array(
     *      array(
     *          'workflowItem' => <workflow item entity: WorkflowItem>,
     *          'transition'   => <transition name: string|Transition>
     *      ),
     *      ...
     * )
     *
     * @param array $data
     * @throws \Exception
     */
    public function massTransit(array $data)
    {
        $this->inTransaction(
            function (EntityManager $em) use (&$data) {
                foreach ($data as $row) {
                    if (empty($row['workflowItem']) || !$row['workflowItem'] instanceof WorkflowItem
                        || empty($row['transition'])
                    ) {
                        continue;
                    }

                    /** @var WorkflowItem $workflowItem */
                    $workflowItem = $row['workflowItem'];
                    $workflow = $this->workflowRegistry->getWorkflow($workflowItem->getWorkflowName());
                    $transition = $row['transition'];

                    $workflow->transit($workflowItem, $transition);
                    $workflowItem->setUpdated(); // transition might not change workflow item
                }
                $em->flush();
            },
            WorkflowItem::class
        );
    }

    /**
     * @param callable $callable
     * @param string $entityClass
     * @return mixed
     * @throws \Exception
     */
    private function inTransaction(callable $callable, $entityClass)
    {
        $em = $this->doctrineHelper->getEntityManagerForClass($entityClass);
        $em->beginTransaction();
        try {
            $result = call_user_func($callable, $em);
            $em->commit();

            return $result;
        } catch (\Exception $exception) {
            $em->rollback();
            throw $exception;
        }
    }

    /**
     * @param object|string $entity
     * @return Workflow[]
     * @throws \InvalidArgumentException
     */
    public function getApplicableWorkflows($entity)
    {
        if (!is_object($entity)) {
            throw new \InvalidArgumentException(
                'Instance of entity object is required to getApplicableWorkflows as an argument.'
            );
        }

        $existingRecordsInGroups = [];

        foreach ($this->getWorkflowItemsByEntity($entity) as $workflowItem) {
            $groups = $workflowItem->getDefinition()->getExclusiveRecordGroups(); //todo think about getDefinition fetch
            if (count($groups) !== 0) {
                $name = $workflowItem->getWorkflowName();
                foreach ($groups as $group) {
                    $existingRecordsInGroups[$group] = $name;
                }
            }
        }

        return $this->workflowRegistry
            ->getActiveWorkflowsByEntityClass($this->doctrineHelper->getEntityClass($entity))
            ->filter(
                function (Workflow $workflow) use (&$existingRecordsInGroups) {
                    $workflowRecordGroups = $workflow->getDefinition()->getExclusiveRecordGroups();
                    foreach ($workflowRecordGroups as $workflowRecordGroup) {
                        if (!array_key_exists($workflowRecordGroup, $existingRecordsInGroups)) {
                            continue;
                        }

                        if ($existingRecordsInGroups[$workflowRecordGroup] !== $workflow->getName()) {
                            return false;
                        }
                    }

                    return true;
                }
            )
            ->toArray();
    }

    /**
     * @param object|string $entity
     * @return bool
     */
    public function hasApplicableWorkflows($entity)
    {
        return count($this->getApplicableWorkflows($entity)) !== 0;
    }

    /**
     * @param object $entity
     * @param string $workflowName
     * @return null|WorkflowItem
     */
    public function getWorkflowItem($entity, $workflowName)
    {
        if (!$this->entityConnector->isApplicableEntity($entity)) {
            return null;
        }

        return $this->getWorkflowItemRepository()->findOneByEntityMetadata(
            $this->doctrineHelper->getEntityClass($entity),
            $this->doctrineHelper->getSingleEntityIdentifier($entity),
            $workflowName
        );
    }

    /**
     * @param object $entity
     * @return bool
     */
    public function hasWorkflowItemsByEntity($entity)
    {
        return count($this->getWorkflowItemsByEntity($entity)) > 0;
    }

    /**
     * @param object $entity
     * @return WorkflowItem[]
     */
    public function getWorkflowItemsByEntity($entity)
    {
        if (!$this->entityConnector->isApplicableEntity($entity)) {
            return [];
        }

        return $this->getWorkflowItemRepository()->findAllByEntityMetadata(
            $this->doctrineHelper->getEntityClass($entity),
            $this->doctrineHelper->getSingleEntityIdentifier($entity)
        );
    }

    /**
     * Ensures that workflow is currently active
     * @param string $workflowName
     * @return bool weather workflow was changed his state
     */
    public function activateWorkflow($workflowName)
    {
        return $this->setWorkflowStatus($workflowName, true);
    }

    /**
     * Ensures that workflow is currently inactive
     * @param string $workflowName
     * @return bool weather workflow was changed his state
     */
    public function deactivateWorkflow($workflowName)
    {
        return $this->setWorkflowStatus($workflowName, false);
    }

    /**
     * @param string $workflowName
     * @param bool $isActive
     * @return bool weather workflow was changed his state
     */
    private function setWorkflowStatus($workflowName, $isActive)
    {
        $definition = $this->workflowRegistry->getWorkflow($workflowName)->getDefinition();

        if ((bool)$isActive !== $definition->isActive()) {
            $definition->setActive($isActive);
            $this->doctrineHelper->getEntityManager(WorkflowDefinition::class)->flush($definition);
            $this->eventDispatcher->dispatch(
                $isActive ? WorkflowEvents::WORKFLOW_ACTIVATED : WorkflowEvents::WORKFLOW_DEACTIVATED,
                new WorkflowChangesEvent($definition)
            );

            return true;
        }

        return false;
    }

    /**
     * @param string $workflowName
     * @return bool
     */
    public function isActiveWorkflow($workflowName)
    {
        $definition = $this->workflowRegistry->getWorkflow($workflowName)->getDefinition();

        return $definition->isActive();
    }

    /**
     * @param string $workflowName
     */
    public function resetWorkflowData($workflowName)
    {
        $this->getWorkflowItemRepository()->resetWorkflowData($workflowName);
    }

    /**
     * @return WorkflowItemRepository
     */
    protected function getWorkflowItemRepository()
    {
        return $this->doctrineHelper->getEntityRepository(WorkflowItem::class);
    }

    /**
     * @param object $entity
     * @param array $recordGroups
     * @return bool
     */
    protected function isStartAllowedByRecordGroups($entity, array $recordGroups)
    {
        $workflowItems = $this->getWorkflowItemsByEntity($entity);
        foreach ($workflowItems as $workflowItem) {
            if (array_intersect($recordGroups, $workflowItem->getDefinition()->getExclusiveRecordGroups())) {
                return false;
            }
        }

        return true;
    }
}<|MERGE_RESOLUTION|>--- conflicted
+++ resolved
@@ -164,9 +164,6 @@
     {
         //consider to refactor (e.g. remove) type check in favor of string usage only as most cases are
         $workflow = $workflow instanceof Workflow ? $workflow : $this->workflowRegistry->getWorkflow($workflow);
-<<<<<<< HEAD
-        if (!$this->isStartAllowedByRecordGroups($entity, $workflow->getDefinition()->getExclusiveRecordGroups())) {
-=======
         if (!$transition) {
             $transition = $workflow->getTransitionManager()->getDefaultStartTransition();
 
@@ -175,8 +172,7 @@
             }
         }
 
-        if (!$this->isStartAllowedByRecordGroups($entity, $workflow->getDefinition()->getRecordGroups())) {
->>>>>>> 2f953794
+        if (!$this->isStartAllowedByRecordGroups($entity, $workflow->getDefinition()->getExclusiveRecordGroups())) {
             if ($throwGroupException) {
                 throw new WorkflowRecordGroupException(
                     sprintf(
