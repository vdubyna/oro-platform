--- conflicted
+++ resolved
@@ -464,14 +464,7 @@
      */
     public function resetWorkflowData(WorkflowDefinition $workflowDefinition)
     {
-<<<<<<< HEAD
-        $this->getWorkflowItemRepository()->resetWorkflowData(
-            $workflowDefinition->getRelatedEntity(),
-            [$workflowDefinition->getName()]
-        );
-=======
         $this->getWorkflowItemRepository()->resetWorkflowData($workflowDefinition);
->>>>>>> 40dee3ca
     }
 
     /**
