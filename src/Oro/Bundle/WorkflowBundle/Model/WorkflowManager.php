--- conflicted
+++ resolved
@@ -545,24 +545,15 @@
     protected function isStartAllowedForEntity(Workflow $workflow, $entity)
     {
         $entityId = $this->doctrineHelper->getSingleEntityIdentifier($entity);
-<<<<<<< HEAD
-        if ($entityId && array_key_exists($workflow->getName(), self::$startedWorkflows)) {
-            foreach (self::$startedWorkflows[$workflow->getName()] as $startedEntity) {
-=======
         if ($entityId && array_key_exists($workflow->getName(), $this->startedWorkflows)) {
             foreach ($this->startedWorkflows[$workflow->getName()] as $startedEntity) {
->>>>>>> 8fc29a78
                 $startedEntityId = $this->doctrineHelper->getSingleEntityIdentifier($startedEntity);
                 if ($startedEntityId && ($startedEntityId === $entityId)) {
                     return false;
                 }
             }
         }
-<<<<<<< HEAD
-        self::$startedWorkflows[$workflow->getName()][] = $entity;
-=======
         $this->startedWorkflows[$workflow->getName()][] = $entity;
->>>>>>> 8fc29a78
 
         return true;
     }
