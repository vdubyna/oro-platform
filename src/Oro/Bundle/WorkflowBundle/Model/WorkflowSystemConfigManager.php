<?php

namespace Oro\Bundle\WorkflowBundle\Model;

use Doctrine\Common\Util\ClassUtils;
use Symfony\Component\EventDispatcher\EventDispatcherInterface;

use Oro\Bundle\EntityConfigBundle\Config\ConfigInterface;
use Oro\Bundle\EntityConfigBundle\Config\ConfigManager;
use Oro\Bundle\WorkflowBundle\Entity\WorkflowDefinition;
use Oro\Bundle\WorkflowBundle\Event\WorkflowChangesEvent;
use Oro\Bundle\WorkflowBundle\Event\WorkflowEvents;
use Oro\Bundle\WorkflowBundle\Exception\WorkflowActivationException;

class WorkflowSystemConfigManager
{
    const CONFIG_PROVIDER_NAME = 'workflow';
    const CONFIG_KEY = 'active_workflows';

    /** @var ConfigManager */
    private $configManager;

    /** @var EventDispatcherInterface */
    private $eventDispatcher;

    /**
     * @param ConfigManager $configManager
     * @param EventDispatcherInterface $eventDispatcher
     */
    public function __construct(
        ConfigManager $configManager,
        EventDispatcherInterface $eventDispatcher
    ) {
        $this->configManager = $configManager;
        $this->eventDispatcher = $eventDispatcher;
    }

    /**
     * @param WorkflowDefinition $definition
     * @return bool
     * @throws WorkflowActivationException
     */
    public function isActiveWorkflow(WorkflowDefinition $definition)
    {
        return in_array(
            $definition->getName(),
            (array)$this->getEntityConfig($definition->getRelatedEntity())->get(self::CONFIG_KEY),
            true
        );
    }

    /**
     * @param object|string $entity An instance of entity or its class name
     * @return string[]
     */
    public function getActiveWorkflowNamesByEntity($entity)
    {
        $class = is_object($entity) ? ClassUtils::getClass($entity) : ClassUtils::getRealClass($entity);

        try {
            return $this->getEntityConfig($class)->get(self::CONFIG_KEY, false, []);
        } catch (WorkflowActivationException $e) {
            return [];
        }
    }

    /**
     * @param WorkflowDefinition $definition
     * @throws WorkflowActivationException
     */
    public function setWorkflowActive(WorkflowDefinition $definition)
    {
        $this->setWorkflowState($definition, true);
    }

    /**
     * @param WorkflowDefinition $definition
     * @throws WorkflowActivationException
     */
    public function setWorkflowInactive(WorkflowDefinition $definition)
    {
        $this->setWorkflowState($definition, false);
    }

    /**
     * @param ConfigInterface $entityConfig
     */
    private function persistEntityConfig(ConfigInterface $entityConfig)
    {
        $this->configManager->persist($entityConfig);
        $this->configManager->flush();
    }

    /**
     * @param $entityClass
     * @return ConfigInterface
     * @throws WorkflowActivationException
     */
    private function getEntityConfig($entityClass)
    {
        $workflowConfigProvider = $this->configManager->getProvider(self::CONFIG_PROVIDER_NAME);
        if ($workflowConfigProvider->hasConfig($entityClass)) {
            return $workflowConfigProvider->getConfig($entityClass);
        }

        throw new WorkflowActivationException(sprintf('Entity %s is not configurable', $entityClass));
    }

    /**
     * @param WorkflowDefinition $definition
     * @param bool $isActive
     * @return ConfigInterface
     * @throws WorkflowActivationException
     */
    private function setWorkflowState(WorkflowDefinition $definition, $isActive)
    {
        $entityConfig = $this->getEntityConfig($definition->getRelatedEntity());

        $configValue = $entityConfig->get(self::CONFIG_KEY, false, []);

        $workflowName = $definition->getName();

        if ($isActive) {
            if (in_array($workflowName, $configValue, true)) {
                throw new WorkflowActivationException(
                    sprintf('Can not activate workflow `%s` again. Already activated.', $workflowName)
                );
            }
        } else {
            if (!in_array($workflowName, $configValue, true)) {
                throw new WorkflowActivationException(
                    sprintf('Can not deactivate workflow `%s`. It is currently not active.', $workflowName)
                );
            }
        }

        $newConfigValue = $isActive
<<<<<<< HEAD
            ? array_merge($configValue, [$definition->getName()])
            : array_diff($configValue, [$definition->getName()]);
=======
            ? array_merge($configValue, [$workflowName])
            : array_diff($configValue, [$workflowName]);

>>>>>>> 0eaad898
        $entityConfig->set(self::CONFIG_KEY, array_values(array_unique($newConfigValue)));

        $this->persistEntityConfig($entityConfig);
        $event = $isActive ? WorkflowEvents::WORKFLOW_ACTIVATED : WorkflowEvents::WORKFLOW_DEACTIVATED;

        $this->eventDispatcher->dispatch($event, new WorkflowChangesEvent($definition));
    }
}<|MERGE_RESOLUTION|>--- conflicted
+++ resolved
@@ -135,14 +135,9 @@
         }
 
         $newConfigValue = $isActive
-<<<<<<< HEAD
-            ? array_merge($configValue, [$definition->getName()])
-            : array_diff($configValue, [$definition->getName()]);
-=======
             ? array_merge($configValue, [$workflowName])
             : array_diff($configValue, [$workflowName]);
 
->>>>>>> 0eaad898
         $entityConfig->set(self::CONFIG_KEY, array_values(array_unique($newConfigValue)));
 
         $this->persistEntityConfig($entityConfig);
