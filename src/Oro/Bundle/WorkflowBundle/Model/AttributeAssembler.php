--- conflicted
+++ resolved
@@ -193,11 +193,7 @@
 
         $attributeType = $attribute->getType();
         if ('object' === $attributeType || 'entity' === $attributeType) {
-<<<<<<< HEAD
-            $this->assertAttributeHasClassOption($attribute);
-=======
             $this->assertParameterHasClassOption($attribute);
->>>>>>> e9fe9377
         } else {
             $this->assertParameterHasNoOptions($attribute, ['class']);
         }
