--- conflicted
+++ resolved
@@ -61,52 +61,6 @@
     {
         return $this->attributes->get($attributeName);
     }
-<<<<<<< HEAD
-
-    /**
-     * Get attributes with option "managed_entity"
-     *
-     * @return Collection|Attribute[]
-     */
-    public function getManagedEntityAttributes()
-    {
-        return $this->getAttributes()->filter(
-            function (Attribute $attribute) {
-                return $attribute->getType() == 'entity' && $attribute->getOption('managed_entity');
-            }
-        );
-    }
-
-    /**
-     * Get list of attributes that require binding
-     *
-     * @return Collection|Attribute[]
-     */
-    public function getBindEntityAttributes()
-    {
-        return $this->getAttributes()->filter(
-            function (Attribute $attribute) {
-                return $attribute->getType() == 'entity' && $attribute->getOption('bind');
-            }
-        );
-    }
-
-    /**
-     * Get list of attributes names that require binding
-     *
-     * @return array
-     */
-    public function getBindEntityAttributeNames()
-    {
-        $result = array();
-
-        /** @var Attribute $attribute  */
-        foreach ($this->getBindEntityAttributes() as $attribute) {
-            $result[] = $attribute->getName();
-        }
-
-        return $result;
-    }
 
     /**
      * @return Attribute
@@ -133,6 +87,4 @@
 
         return $this->attributes->get(self::ATTRIBUTE_STEP);
     }
-=======
->>>>>>> b7d43b31
 }