<?php

namespace Oro\Bundle\WorkflowBundle\Model;

use Oro\Bundle\WorkflowBundle\Configuration\WorkflowConfiguration;
use Oro\Bundle\WorkflowBundle\Entity\AbstractTransitionTrigger;
<<<<<<< HEAD
use Oro\Bundle\WorkflowBundle\Entity\TransitionCronTrigger;
use Oro\Bundle\WorkflowBundle\Entity\TransitionEventTrigger;
=======
>>>>>>> d67e8f47
use Oro\Bundle\WorkflowBundle\Entity\WorkflowDefinition;
use Oro\Bundle\WorkflowBundle\Exception\AssemblerException;
use Oro\Bundle\WorkflowBundle\Model\TransitionTrigger\TransitionTriggerAssemblerInterface;

class WorkflowTransitionTriggersAssembler
{
    /** @var TransitionTriggerAssemblerInterface[] */
    private $assemblers = [];

    /**
     * @param WorkflowDefinition $workflowDefinition
     * @return AbstractTransitionTrigger[]
     * @throws AssemblerException
     */
    public function assembleTriggers(WorkflowDefinition $workflowDefinition)
    {
        $configuration = $workflowDefinition->getConfiguration();

        /**@var array $transitions */
        $transitions = array_key_exists(WorkflowConfiguration::NODE_TRANSITIONS, $configuration) ?
            $configuration[WorkflowConfiguration::NODE_TRANSITIONS] : [];

        $triggers = [];

        foreach ($transitions as $transitionName => $transition) {
            /**
             * @var array $transition
             * @var array $triggersOptions
             */
            $triggersOptions = array_key_exists(WorkflowConfiguration::NODE_TRANSITION_TRIGGERS, $transition) ?
                $transition[WorkflowConfiguration::NODE_TRANSITION_TRIGGERS] : [];

            foreach ($triggersOptions as $options) {
                $triggers[] = $this->assemble($options, $transitionName, $workflowDefinition);
            }
        }

        return $triggers;
    }

    /**
     * @param array $options
     * @param string $transitionName
     * @param WorkflowDefinition $workflowDefinition
     * @return AbstractTransitionTrigger
     * @throws AssemblerException
     */
    private function assemble(array $options, $transitionName, WorkflowDefinition $workflowDefinition)
    {
        foreach ($this->assemblers as $assembler) {
            if ($assembler->canAssemble($options)) {
                return $assembler->assemble($options, $transitionName, $workflowDefinition);
            }
        }

<<<<<<< HEAD
        /**@var AbstractTransitionTrigger $trigger */
        $trigger = !empty($options['event'])
            ? $this->createEventTrigger($options, $workflowDefinition)
            : $this->createCronTrigger($options);

        return $trigger
            ->setWorkflowDefinition($workflowDefinition)
            ->setTransitionName($transitionName)
            ->setQueued($this->getOption($options, 'queued', true));
    }

    /**
     * @param array $options
     * @param WorkflowDefinition $workflowDefinition
     * @return TransitionEventTrigger
     */
    private function createEventTrigger(array $options, WorkflowDefinition $workflowDefinition)
    {
        $trigger = new TransitionEventTrigger();

        $trigger->setEntityClass(
            !empty($options['entity_class']) ? $options['entity_class'] : $workflowDefinition->getRelatedEntity()
        );

        $trigger
            ->setEvent($options['event'])
            ->setField($this->getOption($options, 'field', null))
            ->setRelation($this->getOption($options, 'relation', null))
            ->setRequire($this->getOption($options, 'require', null));

        return $trigger;
    }

    /**
     * @param array $options
     * @return TransitionCronTrigger
     */
    private function createCronTrigger(array $options)
    {
        $trigger = new TransitionCronTrigger();

        return $trigger
            ->setCron($options['cron'])
            ->setFilter($this->getOption($options, 'filter', null))
            ->setQueued($this->getOption($options, 'queued', true));
=======
        throw new AssemblerException(
            sprintf(
                'Can\'t assemble trigger for %s workflow in transition %s by given options: %s',
                $workflowDefinition->getName(),
                $transitionName,
                var_export($options, 1)
            )
        );
>>>>>>> d67e8f47
    }

    /**
     * @param TransitionTriggerAssemblerInterface $assembler
     */
    public function registerAssembler(TransitionTriggerAssemblerInterface $assembler)
    {
        $this->assemblers[] = $assembler;
    }
}<|MERGE_RESOLUTION|>--- conflicted
+++ resolved
@@ -4,11 +4,6 @@
 
 use Oro\Bundle\WorkflowBundle\Configuration\WorkflowConfiguration;
 use Oro\Bundle\WorkflowBundle\Entity\AbstractTransitionTrigger;
-<<<<<<< HEAD
-use Oro\Bundle\WorkflowBundle\Entity\TransitionCronTrigger;
-use Oro\Bundle\WorkflowBundle\Entity\TransitionEventTrigger;
-=======
->>>>>>> d67e8f47
 use Oro\Bundle\WorkflowBundle\Entity\WorkflowDefinition;
 use Oro\Bundle\WorkflowBundle\Exception\AssemblerException;
 use Oro\Bundle\WorkflowBundle\Model\TransitionTrigger\TransitionTriggerAssemblerInterface;
@@ -64,53 +59,6 @@
             }
         }
 
-<<<<<<< HEAD
-        /**@var AbstractTransitionTrigger $trigger */
-        $trigger = !empty($options['event'])
-            ? $this->createEventTrigger($options, $workflowDefinition)
-            : $this->createCronTrigger($options);
-
-        return $trigger
-            ->setWorkflowDefinition($workflowDefinition)
-            ->setTransitionName($transitionName)
-            ->setQueued($this->getOption($options, 'queued', true));
-    }
-
-    /**
-     * @param array $options
-     * @param WorkflowDefinition $workflowDefinition
-     * @return TransitionEventTrigger
-     */
-    private function createEventTrigger(array $options, WorkflowDefinition $workflowDefinition)
-    {
-        $trigger = new TransitionEventTrigger();
-
-        $trigger->setEntityClass(
-            !empty($options['entity_class']) ? $options['entity_class'] : $workflowDefinition->getRelatedEntity()
-        );
-
-        $trigger
-            ->setEvent($options['event'])
-            ->setField($this->getOption($options, 'field', null))
-            ->setRelation($this->getOption($options, 'relation', null))
-            ->setRequire($this->getOption($options, 'require', null));
-
-        return $trigger;
-    }
-
-    /**
-     * @param array $options
-     * @return TransitionCronTrigger
-     */
-    private function createCronTrigger(array $options)
-    {
-        $trigger = new TransitionCronTrigger();
-
-        return $trigger
-            ->setCron($options['cron'])
-            ->setFilter($this->getOption($options, 'filter', null))
-            ->setQueued($this->getOption($options, 'queued', true));
-=======
         throw new AssemblerException(
             sprintf(
                 'Can\'t assemble trigger for %s workflow in transition %s by given options: %s',
@@ -119,7 +67,6 @@
                 var_export($options, 1)
             )
         );
->>>>>>> d67e8f47
     }
 
     /**
