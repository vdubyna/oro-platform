--- conflicted
+++ resolved
@@ -585,12 +585,9 @@
     }
 
     /**
-<<<<<<< HEAD
-=======
      * Returns an array of variables. The class has an internal cache. Calling the method
      * with $refresh parameter true will ignore cache, and assemble variables again
      *
->>>>>>> e9fe9377
      * @param bool $refresh
      *
      * @return Collection|Variable[]
