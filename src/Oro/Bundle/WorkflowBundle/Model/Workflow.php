<?php

namespace Oro\Bundle\WorkflowBundle\Model;

use Doctrine\Common\Collections\Collection;
use Doctrine\Common\Collections\ArrayCollection;

use Oro\Bundle\ActionBundle\Model\Attribute;
use Oro\Bundle\ActionBundle\Model\AttributeManager as BaseAttributeManager;

use Oro\Bundle\EntityBundle\ORM\DoctrineHelper;

use Oro\Bundle\WorkflowBundle\Acl\AclManager;
use Oro\Bundle\WorkflowBundle\Configuration\WorkflowConfiguration;
use Oro\Bundle\WorkflowBundle\Entity\Repository\WorkflowItemRepository;
use Oro\Bundle\WorkflowBundle\Entity\WorkflowDefinition;
use Oro\Bundle\WorkflowBundle\Entity\WorkflowItem;
use Oro\Bundle\WorkflowBundle\Entity\WorkflowTransitionRecord;
use Oro\Bundle\WorkflowBundle\Exception\ForbiddenTransitionException;
use Oro\Bundle\WorkflowBundle\Exception\UnknownStepException;
use Oro\Bundle\WorkflowBundle\Exception\InvalidTransitionException;
use Oro\Bundle\WorkflowBundle\Exception\WorkflowException;
use Oro\Bundle\WorkflowBundle\Restriction\RestrictionManager;

/**
 * @SuppressWarnings(PHPMD.ExcessiveClassComplexity)
 */
class Workflow
{
    /**
     * @var DoctrineHelper
     */
    protected $doctrineHelper;

    /**
     * @var AclManager
     */
    protected $aclManager;

    /**
     * @var RestrictionManager
     */
    protected $restrictionManager;

    /**
     * @var StepManager
     */
    protected $stepManager;

    /**
     * @var BaseAttributeManager
     */
    protected $attributeManager;

    /**
     * @var TransitionManager
     */
    protected $transitionManager;

    /**
     * @var VariableManager
     */
    protected $variableManager;

    /**
     * @var Collection
     */
    protected $errors;

    /**
     * @var WorkflowDefinition
     */
    protected $definition;

    /**
     * @var Collection
     */
    protected $restrictions;

    /**
     * @var Collection
     */
    protected $variables;

    /**
     * @param DoctrineHelper $doctrineHelper
     * @param AclManager $aclManager
     * @param RestrictionManager $restrictionManager
     * @param StepManager|null $stepManager
     * @param BaseAttributeManager|null $attributeManager
     * @param TransitionManager|null $transitionManager
     * @param VariableManager|null $variableManager
     */
    public function __construct(
        DoctrineHelper $doctrineHelper,
        AclManager $aclManager,
        RestrictionManager $restrictionManager,
        StepManager $stepManager = null,
        BaseAttributeManager $attributeManager = null,
        TransitionManager $transitionManager = null,
        VariableManager $variableManager = null
    ) {
        $this->doctrineHelper = $doctrineHelper;
        $this->aclManager = $aclManager;
        $this->restrictionManager = $restrictionManager;
        $this->stepManager = $stepManager ? $stepManager : new StepManager();
        $this->attributeManager = $attributeManager ? $attributeManager : new BaseAttributeManager();
        $this->transitionManager = $transitionManager ? $transitionManager : new TransitionManager();
        $this->variableManager = $variableManager ? $variableManager : new VariableManager();
    }

    /**
     * Get name.
     *
     * @return string
     */
    public function getName()
    {
        return $this->definition->getName();
    }

    /**
     * Get label.
     *
     * @return string
     */
    public function getLabel()
    {
        return $this->definition->getLabel();
    }

    /**
     * @return bool
     */
    public function isActive()
    {
        return $this->definition->isActive();
    }

    /**
     * @return StepManager
     */
    public function getStepManager()
    {
        return $this->stepManager;
    }

    /**
     * @return BaseAttributeManager
     */
    public function getAttributeManager()
    {
        return $this->attributeManager;
    }

    /**
     * @return TransitionManager
     */
    public function getTransitionManager()
    {
        return $this->transitionManager;
    }

    /**
     * @return VariableManager
     */
    public function getVariableManager()
    {
        return $this->variableManager;
    }

    /**
     * Start workflow.
     *
     * @param object $entity
     * @param array $data
     * @param string|Transition $startTransition
     *
     * @return WorkflowItem
     */
    public function start($entity, array $data = [], $startTransition = null)
    {
        if (null === $startTransition) {
            $startTransition = TransitionManager::DEFAULT_START_TRANSITION_NAME;
        }

        $workflowItem = $this->createWorkflowItem($entity, $data);
        $this->transit($workflowItem, $startTransition);

        // transition started without related entity, workflow item must be created for specified entity
        if (!$this->doctrineHelper->getSingleEntityIdentifier($entity)) {
            $currentEntity = $workflowItem->getData()->get($this->getDefinition()->getEntityAttributeName());
            $entityClass = $this->doctrineHelper->getEntityClass($currentEntity);
            $entityId = $this->doctrineHelper->getSingleEntityIdentifier($currentEntity);

            // find existing workflow item, if transition autostarted inside transit, data will be updated
            if (null === ($currentItem = $this->findWorkflowItem($entityClass, $entityId))) {
                $currentItem = $this->createWorkflowItem($currentEntity, $data);
            }

            return $currentItem->merge($workflowItem);
        }

        return $workflowItem;
    }

    /**
     * Check if transition allowed for workflow item.
     *
     * @param WorkflowItem $workflowItem
     * @param string|Transition $transition
     * @param Collection $errors
     * @param bool $fireExceptions
     *
     * @return bool
     * @throws InvalidTransitionException
     */
    public function isTransitionAllowed(
        WorkflowItem $workflowItem,
        $transition,
        Collection $errors = null,
        $fireExceptions = false
    ) {
        // get current transition
        try {
            $transition = $this->transitionManager->extractTransition($transition);
        } catch (InvalidTransitionException $e) {
            if ($fireExceptions) {
                throw $e;
            } else {
                return false;
            }
        }

        $transitionIsValid = $this->checkTransitionValid($transition, $workflowItem, $fireExceptions);

        return $transitionIsValid && $transition->isAllowed($workflowItem, $errors);
    }

    /**
     * Checks whether transition is valid in context of workflow item state.
     *
     * Transition is considered invalid when workflow item is new and transition is not "start".
     * Also transition is considered invalid when current step doesn't contain such allowed transition.
     *
     * @param Transition $transition
     * @param WorkflowItem $workflowItem
     * @param bool $fireExceptions
     *
     * @return bool
     * @throws InvalidTransitionException
     */
    protected function checkTransitionValid(Transition $transition, WorkflowItem $workflowItem, $fireExceptions)
    {
        // get current step
        $currentStep = null;
        if ($workflowItem->getCurrentStep() && $currentStepName = $workflowItem->getCurrentStep()->getName()) {
            $currentStep = $this->stepManager->getStep($currentStepName);
        }

        // if there is no current step - consider transition as a start transition
        if (!$currentStep) {
            if (!$transition->isStart()) {
                if ($fireExceptions) {
                    throw InvalidTransitionException::notStartTransition(
                        $workflowItem->getWorkflowName(),
                        $transition->getName()
                    );
                }

                return false;
            }
        } elseif (!$currentStep->isAllowedTransition($transition->getName())) {
            // if transition is not allowed for current step
            if ($fireExceptions) {
                throw InvalidTransitionException::stepHasNoAllowedTransition(
                    $workflowItem->getWorkflowName(),
                    $currentStep->getName(),
                    $transition->getName()
                );
            }

            return false;
        }

        return true;
    }

    /**
     * Transit workflow item.
     *
     * @param WorkflowItem $workflowItem
     * @param string|Transition $transition
     *
     * @throws ForbiddenTransitionException
     * @throws InvalidTransitionException
     */
    public function transit(WorkflowItem $workflowItem, $transition)
    {
        $transition = $this->transitionManager->extractTransition($transition);

        $this->checkTransitionValid($transition, $workflowItem, true);

        $transitionRecord = $this->createTransitionRecord($workflowItem, $transition);
        $transition->transit($workflowItem);
        $workflowItem->addTransitionRecord($transitionRecord);

        $this->aclManager->updateAclIdentities($workflowItem);
        $this->restrictionManager->updateEntityRestrictions($workflowItem);
    }

    /**
     * @param string $entityClass
     * @param int|string $entityId
     * @return null|WorkflowItem
     */
    protected function findWorkflowItem($entityClass, $entityId)
    {
        if (null === $entityId) {
            return null;
        }

        /** @var WorkflowItemRepository $repo */
        $repo = $this->doctrineHelper->getEntityRepositoryForClass(WorkflowItem::class);

        return $repo->findOneByEntityMetadata($entityClass, $entityId, $this->getName());
    }

    /**
     * Create workflow item.
     *
     * @param object $entity
     * @param array $data
     *
     * @return WorkflowItem
     */
    public function createWorkflowItem($entity, array $data = [])
    {
        $entityAttributeName = $this->attributeManager->getEntityAttribute()->getName();

        $entityClass = $this->doctrineHelper->getEntityClass($entity);
        $entityId = $this->doctrineHelper->getSingleEntityIdentifier($entity);
        $workflowItem = $this->findWorkflowItem($entityClass, $entityId);

        if (!$workflowItem) {
            $workflowItem = new WorkflowItem();
            $workflowItem
                ->setWorkflowName($this->getName())
                ->setEntityClass($entityClass)
                ->setEntityId($entityId)
                ->setEntity($entity);
        }

        if (array_key_exists($entityAttributeName, $data)) {
            unset($data[$entityAttributeName]);
        }

        $workflowItem->getData()
            ->set($entityAttributeName, $entity)
            ->setFieldsMapping($this->getAttributesMapping())
            ->add($data);
        $workflowItem->setDefinition($this->getDefinition());

        // populate WorkflowData with variables
        if ($variables = $this->getVariables()) {
            $workflowItem->getData()->add($variables->toArray());
        }

        return $workflowItem;
    }

    /**
     * @param string $entityId
     * @return null|WorkflowItem
     */
    public function getWorkflowItemByEntityId($entityId)
    {
        return $this->findWorkflowItem($this->getDefinition()->getRelatedEntity(), $entityId);
    }

    /**
     * Get attribute names mapped to property paths if any.
     *
     * @return array
     */
    public function getAttributesMapping()
    {
        $mapping = [];
        /** @var Attribute $attribute */
        foreach ($this->attributeManager->getAttributes() as $attribute) {
            if ($attribute->getPropertyPath()) {
                $mapping[$attribute->getName()] = $attribute->getPropertyPath();
            }
        }

        return $mapping;
    }

    /**
     * @param WorkflowItem $workflowItem
     * @param Transition $transition
     *
     * @return WorkflowTransitionRecord
     * @throws WorkflowException
     */
    protected function createTransitionRecord(WorkflowItem $workflowItem, Transition $transition)
    {
        $transitionName = $transition->getName();
        $stepFrom = $workflowItem->getCurrentStep();

        $stepName = $transition->getStepTo()->getName();
        $stepTo = $this->getDefinition()->getStepByName($stepName);
        if (!$stepTo) {
            throw new WorkflowException(
                sprintf('Workflow "%s" does not have step entity "%s"', $this->getName(), $stepName)
            );
        }

        $transitionRecord = new WorkflowTransitionRecord();
        $transitionRecord
            ->setTransitionName($transitionName)
            ->setStepFrom($stepFrom)
            ->setStepTo($stepTo);

        return $transitionRecord;
    }

    /**
     * Check that start transition is available to show.
     *
     * @param string|Transition $transition
     * @param object $entity
     * @param array $data
     * @param Collection $errors
     *
     * @return bool
     */
    public function isStartTransitionAvailable($transition, $entity, array $data = [], Collection $errors = null)
    {
        $workflowItem = $this->createWorkflowItem($entity, $data);

        return $this->isTransitionAvailable($workflowItem, $transition, $errors);
    }

    /**
     * Check that transition is available to show.
     *
     * @param WorkflowItem $workflowItem
     * @param string|Transition $transition
     * @param Collection $errors
     *
     * @return bool
     */
    public function isTransitionAvailable(WorkflowItem $workflowItem, $transition, Collection $errors = null)
    {
        $transition = $this->transitionManager->extractTransition($transition);

        return $transition->isAvailable($workflowItem, $errors);
    }

    /**
     * Get transitions for existing workflow item.
     *
     * @param WorkflowItem $workflowItem
     *
     * @return Collection|Transition[]
     * @throws UnknownStepException
     */
    public function getTransitionsByWorkflowItem(WorkflowItem $workflowItem)
    {
        $currentStepName = $workflowItem->getCurrentStep()->getName();
        $currentStep = $this->stepManager->getStep($currentStepName);
        if (!$currentStep) {
            throw new UnknownStepException($currentStepName);
        }

        $transitions = new ArrayCollection();
        $transitionNames = $currentStep->getAllowedTransitions();
        foreach ($transitionNames as $transitionName) {
            $transition = $this->transitionManager->extractTransition($transitionName);
            $transitions->add($transition);
        }

        return $transitions;
    }

    /**
     * Get passed latest steps from step with minimum order to step with maximum order.
     *
     * @param WorkflowItem $workflowItem
     *
     * @return Collection|Step[]
     */
    public function getPassedStepsByWorkflowItem(WorkflowItem $workflowItem)
    {
        $transitionRecords = $workflowItem->getTransitionRecords();
        $passedSteps = [];
        if ($transitionRecords) {
            $minStepIdx = count($transitionRecords) - 1;
            $minStep = $this->stepManager->getStep($transitionRecords[$minStepIdx]->getStepTo()->getName());
            $steps = [$minStep];
            $minStepIdx--;
            while ($minStepIdx > -1) {
                $step = $this->stepManager->getStep($transitionRecords[$minStepIdx]->getStepTo()->getName());
                if ($step->getOrder() <= $minStep->getOrder() && $step->getName() != $minStep->getName()) {
                    $minStepIdx--;
                    $minStep = $step;
                    $steps[] = $step;
                } elseif ($step->getName() == $minStep->getName()) {
                    $minStepIdx--;
                } else {
                    break;
                }
            }
            $passedSteps = array_reverse($steps);
        }

        return new ArrayCollection($passedSteps);
    }

    /**
     * @return WorkflowDefinition
     */
    public function getDefinition()
    {
        return $this->definition;
    }

    /**
     * @param WorkflowDefinition $definition
     *
     * @return Workflow
     */
    public function setDefinition(WorkflowDefinition $definition)
    {
        $this->definition = $definition;

        return $this;
    }

    /**
     * @return Collection
     */
    public function getRestrictions()
    {
        return $this->restrictions;
    }

    /**
     * @param Collection $restrictions
     *
     * @return Workflow
     */
    public function setRestrictions($restrictions)
    {
        $this->restrictions = $restrictions;

        return $this;
    }

    /**
     * @return array[]
     */
    public function getInitEntities()
    {
        return $this->getConfigurationOption(WorkflowConfiguration::NODE_INIT_ENTITIES, []);
    }

    /**
     * @return array[]
     */
    public function getInitRoutes()
    {
        return $this->getConfigurationOption(WorkflowConfiguration::NODE_INIT_ROUTES, []);
    }

    /**
     * @return array[]
     */
    public function getInitDatagrids()
    {
        return $this->getConfigurationOption(WorkflowConfiguration::NODE_INIT_DATAGRIDS, []);
    }

    /**
<<<<<<< HEAD
     * @return Collection|Variable[]
     */
    public function getVariables()
    {
        if (!$this->variables) {
=======
     * @param bool $refresh
     *
     * @return Collection|Variable[]
     */
    public function getVariables($refresh = false)
    {
        if ($refresh || !$this->variables) {
>>>>>>> a68c21a8
            $manager = $this->getVariableManager();
            $definition = $this->getDefinition();

            if (null !== $assembler = $manager->getVariableAssembler()) {
                $this->variables = $assembler->assemble(
                    $this,
                    $definition->getConfiguration()
                );
            }
        }

        return $this->variables;
    }

    /**
     * @param string $nodeName
     * @param mixed|null $default
     *
     * @return mixed
     */
    private function getConfigurationOption($nodeName, $default = null)
    {
        $configuration = $this->getDefinition()->getConfiguration();

        return isset($configuration[$nodeName]) ? $configuration[$nodeName] : $default;
    }
}<|MERGE_RESOLUTION|>--- conflicted
+++ resolved
@@ -583,21 +583,13 @@
     }
 
     /**
-<<<<<<< HEAD
+     * @param bool $refresh
+     *
      * @return Collection|Variable[]
      */
-    public function getVariables()
-    {
-        if (!$this->variables) {
-=======
-     * @param bool $refresh
-     *
-     * @return Collection|Variable[]
-     */
     public function getVariables($refresh = false)
     {
         if ($refresh || !$this->variables) {
->>>>>>> a68c21a8
             $manager = $this->getVariableManager();
             $definition = $this->getDefinition();
 
