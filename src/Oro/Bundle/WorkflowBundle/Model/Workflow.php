<?php

namespace Oro\Bundle\WorkflowBundle\Model;

use Doctrine\Common\Collections\Collection;
use Doctrine\Common\Collections\ArrayCollection;

use Oro\Bundle\ActionBundle\Model\Attribute;
use Oro\Bundle\ActionBundle\Model\AttributeManager as BaseAttributeManager;

use Oro\Bundle\EntityBundle\ORM\DoctrineHelper;

use Oro\Bundle\WorkflowBundle\Acl\AclManager;
use Oro\Bundle\WorkflowBundle\Configuration\WorkflowConfiguration;
use Oro\Bundle\WorkflowBundle\Entity\Repository\WorkflowItemRepository;
use Oro\Bundle\WorkflowBundle\Entity\WorkflowDefinition;
use Oro\Bundle\WorkflowBundle\Entity\WorkflowItem;
use Oro\Bundle\WorkflowBundle\Entity\WorkflowTransitionRecord;
use Oro\Bundle\WorkflowBundle\Exception\ForbiddenTransitionException;
use Oro\Bundle\WorkflowBundle\Exception\UnknownStepException;
use Oro\Bundle\WorkflowBundle\Exception\InvalidTransitionException;
use Oro\Bundle\WorkflowBundle\Exception\WorkflowException;
use Oro\Bundle\WorkflowBundle\Restriction\RestrictionManager;

/**
 * @SuppressWarnings(PHPMD.ExcessiveClassComplexity)
 */
class Workflow
{
    /**
     * @var DoctrineHelper
     */
    protected $doctrineHelper;

    /**
     * @var AclManager
     */
    protected $aclManager;

    /**
     * @var RestrictionManager
     */
    protected $restrictionManager;

    /**
     * @var StepManager
     */
    protected $stepManager;

    /**
     * @var BaseAttributeManager
     */
    protected $attributeManager;

    /**
     * @var TransitionManager
     */
    protected $transitionManager;

    /**
     * @var Collection
     */
    protected $errors;

    /**
     * @var WorkflowDefinition
     */
    protected $definition;

    /**
     * @var Collection
     */
    protected $restrictions;

    /**
     * @param DoctrineHelper $doctrineHelper
     * @param AclManager $aclManager
     * @param RestrictionManager $restrictionManager
     * @param StepManager|null $stepManager
     * @param BaseAttributeManager|null $attributeManager
     * @param TransitionManager|null $transitionManager
     */
    public function __construct(
        DoctrineHelper $doctrineHelper,
        AclManager $aclManager,
        RestrictionManager $restrictionManager,
        StepManager $stepManager = null,
        BaseAttributeManager $attributeManager = null,
        TransitionManager $transitionManager = null
    ) {
        $this->doctrineHelper = $doctrineHelper;
        $this->aclManager = $aclManager;
        $this->restrictionManager = $restrictionManager;
        $this->stepManager = $stepManager ? $stepManager : new StepManager();
        $this->attributeManager = $attributeManager ? $attributeManager : new BaseAttributeManager();
        $this->transitionManager = $transitionManager ? $transitionManager : new TransitionManager();
    }

    /**
     * Get name.
     *
     * @return string
     */
    public function getName()
    {
        return $this->definition->getName();
    }

    /**
     * Get label.
     *
     * @return string
     */
    public function getLabel()
    {
        return $this->definition->getLabel();
    }

    /**
     * @return bool
     */
    public function isActive()
    {
        return $this->definition->isActive();
    }

    /**
     * @return StepManager
     */
    public function getStepManager()
    {
        return $this->stepManager;
    }

    /**
     * @return BaseAttributeManager
     */
    public function getAttributeManager()
    {
        return $this->attributeManager;
    }

    /**
     * @return TransitionManager
     */
    public function getTransitionManager()
    {
        return $this->transitionManager;
    }

    /**
     * Start workflow.
     *
     * @param object $entity
     * @param array $data
     * @param string|Transition $startTransition
     *
     * @return WorkflowItem
     */
    public function start($entity, array $data = [], $startTransition = null)
    {
        if (null === $startTransition) {
            $startTransition = TransitionManager::DEFAULT_START_TRANSITION_NAME;
        }

        $workflowItem = $this->createWorkflowItem($entity, $data);
        $this->transit($workflowItem, $startTransition);

        // transition started without related entity, workflow item must be created for specified entity
        if (!$this->doctrineHelper->getSingleEntityIdentifier($entity)) {
            $currentEntity = $workflowItem->getData()->get($this->getDefinition()->getEntityAttributeName());
            $entityClass = $this->doctrineHelper->getEntityClass($currentEntity);
            $entityId = $this->doctrineHelper->getSingleEntityIdentifier($currentEntity);

            // find existing workflow item, if transition autostarted inside transit, data will be updated
            if (null === ($currentItem = $this->findWorkflowItem($entityClass, $entityId))) {
                $currentItem = $this->createWorkflowItem($currentEntity, $data);
            }

            return $currentItem->merge($workflowItem);
        }

        return $workflowItem;
    }

    /**
     * Check if transition allowed for workflow item.
     *
     * @param WorkflowItem $workflowItem
     * @param string|Transition $transition
     * @param Collection $errors
     * @param bool $fireExceptions
     *
     * @return bool
     * @throws InvalidTransitionException
     */
    public function isTransitionAllowed(
        WorkflowItem $workflowItem,
        $transition,
        Collection $errors = null,
        $fireExceptions = false
    ) {
        // get current transition
        try {
            $transition = $this->transitionManager->extractTransition($transition);
        } catch (InvalidTransitionException $e) {
            if ($fireExceptions) {
                throw $e;
            } else {
                return false;
            }
        }

        $transitionIsValid = $this->checkTransitionValid($transition, $workflowItem, $fireExceptions);

        return $transitionIsValid && $transition->isAllowed($workflowItem, $errors);
    }

    /**
     * Checks whether transition is valid in context of workflow item state.
     *
     * Transition is considered invalid when workflow item is new and transition is not "start".
     * Also transition is considered invalid when current step doesn't contain such allowed transition.
     *
     * @param Transition $transition
     * @param WorkflowItem $workflowItem
     * @param bool $fireExceptions
     *
     * @return bool
     * @throws InvalidTransitionException
     */
    protected function checkTransitionValid(Transition $transition, WorkflowItem $workflowItem, $fireExceptions)
    {
        // get current step
        $currentStep = null;
        if ($workflowItem->getCurrentStep() && $currentStepName = $workflowItem->getCurrentStep()->getName()) {
            $currentStep = $this->stepManager->getStep($currentStepName);
        }

        // if there is no current step - consider transition as a start transition
        if (!$currentStep) {
            if (!$transition->isStart()) {
                if ($fireExceptions) {
                    throw InvalidTransitionException::notStartTransition(
                        $workflowItem->getWorkflowName(),
                        $transition->getName()
                    );
                }

                return false;
            }
        } elseif (!$currentStep->isAllowedTransition($transition->getName())) {
            // if transition is not allowed for current step
            if ($fireExceptions) {
                throw InvalidTransitionException::stepHasNoAllowedTransition(
                    $workflowItem->getWorkflowName(),
                    $currentStep->getName(),
                    $transition->getName()
                );
            }

            return false;
        }

        return true;
    }

    /**
     * Transit workflow item.
     *
     * @param WorkflowItem $workflowItem
     * @param string|Transition $transition
     *
     * @throws ForbiddenTransitionException
     * @throws InvalidTransitionException
     */
    public function transit(WorkflowItem $workflowItem, $transition)
    {
        $transition = $this->transitionManager->extractTransition($transition);

        $this->checkTransitionValid($transition, $workflowItem, true);

        $transitionRecord = $this->createTransitionRecord($workflowItem, $transition);
        $transition->transit($workflowItem);
        $workflowItem->addTransitionRecord($transitionRecord);

        $this->aclManager->updateAclIdentities($workflowItem);
        $this->restrictionManager->updateEntityRestrictions($workflowItem);
    }

    /**
     * @param string $entityClass
     * @param int|string $entityId
     * @return null|WorkflowItem
     */
    protected function findWorkflowItem($entityClass, $entityId)
    {
        if (null === $entityId) {
            return null;
        }

        /** @var WorkflowItemRepository $repo */
        $repo = $this->doctrineHelper->getEntityRepositoryForClass(WorkflowItem::class);

        return $repo->findOneByEntityMetadata($entityClass, $entityId, $this->getName());
    }

    /**
     * Create workflow item.
     *
     * @param object $entity
     * @param array $data
     *
     * @return WorkflowItem
     */
    public function createWorkflowItem($entity, array $data = [])
    {
        $entityAttributeName = $this->attributeManager->getEntityAttribute()->getName();

        $entityClass = $this->doctrineHelper->getEntityClass($entity);
        $entityId = $this->doctrineHelper->getSingleEntityIdentifier($entity);
        $workflowItem = $this->findWorkflowItem($entityClass, $entityId);

        if (!$workflowItem) {
            $workflowItem = new WorkflowItem();
            $workflowItem
                ->setWorkflowName($this->getName())
                ->setEntityClass($entityClass)
                ->setEntityId($entityId)
                ->setEntity($entity);
        }

        if (array_key_exists($entityAttributeName, $data)) {
            unset($data[$entityAttributeName]);
        }

        $workflowItem->getData()
            ->set($entityAttributeName, $entity)
            ->setFieldsMapping($this->getAttributesMapping())
            ->add($data);
        $workflowItem->setDefinition($this->getDefinition());

        return $workflowItem;
    }

    /**
     * @param string $entityId
     * @return null|WorkflowItem
     */
    public function getWorkflowItemByEntityId($entityId)
    {
<<<<<<< HEAD
        /** @var WorkflowItemRepository $repo */
        $repository = $this->doctrineHelper->getEntityRepositoryForClass(WorkflowItem::class);
        return $repository->findOneByEntityMetadata(
            $this->getDefinition()->getRelatedEntity(),
            $entityId,
            $this->getName()
        );
=======
        return $this->findWorkflowItem($this->getDefinition()->getRelatedEntity(), $entityId);
>>>>>>> 74f49c96
    }

    /**
     * Get attribute names mapped to property paths if any.
     *
     * @return array
     */
    public function getAttributesMapping()
    {
        $mapping = [];
        /** @var Attribute $attribute */
        foreach ($this->attributeManager->getAttributes() as $attribute) {
            if ($attribute->getPropertyPath()) {
                $mapping[$attribute->getName()] = $attribute->getPropertyPath();
            }
        }

        return $mapping;
    }

    /**
     * @param WorkflowItem $workflowItem
     * @param Transition $transition
     *
     * @return WorkflowTransitionRecord
     * @throws WorkflowException
     */
    protected function createTransitionRecord(WorkflowItem $workflowItem, Transition $transition)
    {
        $transitionName = $transition->getName();
        $stepFrom = $workflowItem->getCurrentStep();

        $stepName = $transition->getStepTo()->getName();
        $stepTo = $this->getDefinition()->getStepByName($stepName);
        if (!$stepTo) {
            throw new WorkflowException(
                sprintf('Workflow "%s" does not have step entity "%s"', $this->getName(), $stepName)
            );
        }

        $transitionRecord = new WorkflowTransitionRecord();
        $transitionRecord
            ->setTransitionName($transitionName)
            ->setStepFrom($stepFrom)
            ->setStepTo($stepTo);

        return $transitionRecord;
    }

    /**
     * Check that start transition is available to show.
     *
     * @param string|Transition $transition
     * @param object $entity
     * @param array $data
     * @param Collection $errors
     *
     * @return bool
     */
    public function isStartTransitionAvailable($transition, $entity, array $data = [], Collection $errors = null)
    {
        $workflowItem = $this->createWorkflowItem($entity, $data);

        return $this->isTransitionAvailable($workflowItem, $transition, $errors);
    }

    /**
     * Check that transition is available to show.
     *
     * @param WorkflowItem $workflowItem
     * @param string|Transition $transition
     * @param Collection $errors
     *
     * @return bool
     */
    public function isTransitionAvailable(WorkflowItem $workflowItem, $transition, Collection $errors = null)
    {
        $transition = $this->transitionManager->extractTransition($transition);

        return $transition->isAvailable($workflowItem, $errors);
    }

    /**
     * Get transitions for existing workflow item.
     *
     * @param WorkflowItem $workflowItem
     *
     * @return Collection|Transition[]
     * @throws UnknownStepException
     */
    public function getTransitionsByWorkflowItem(WorkflowItem $workflowItem)
    {
        $currentStepName = $workflowItem->getCurrentStep()->getName();
        $currentStep = $this->stepManager->getStep($currentStepName);
        if (!$currentStep) {
            throw new UnknownStepException($currentStepName);
        }

        $transitions = new ArrayCollection();
        $transitionNames = $currentStep->getAllowedTransitions();
        foreach ($transitionNames as $transitionName) {
            $transition = $this->transitionManager->extractTransition($transitionName);
            $transitions->add($transition);
        }

        return $transitions;
    }

    /**
     * Get passed latest steps from step with minimum order to step with maximum order.
     *
     * @param WorkflowItem $workflowItem
     *
     * @return Collection|Step[]
     */
    public function getPassedStepsByWorkflowItem(WorkflowItem $workflowItem)
    {
        $transitionRecords = $workflowItem->getTransitionRecords();
        $passedSteps = [];
        if ($transitionRecords) {
            $minStepIdx = count($transitionRecords) - 1;
            $minStep = $this->stepManager->getStep($transitionRecords[$minStepIdx]->getStepTo()->getName());
            $steps = [$minStep];
            $minStepIdx--;
            while ($minStepIdx > -1) {
                $step = $this->stepManager->getStep($transitionRecords[$minStepIdx]->getStepTo()->getName());
                if ($step->getOrder() <= $minStep->getOrder() && $step->getName() != $minStep->getName()) {
                    $minStepIdx--;
                    $minStep = $step;
                    $steps[] = $step;
                } elseif ($step->getName() == $minStep->getName()) {
                    $minStepIdx--;
                } else {
                    break;
                }
            }
            $passedSteps = array_reverse($steps);
        }

        return new ArrayCollection($passedSteps);
    }

    /**
     * @return WorkflowDefinition
     */
    public function getDefinition()
    {
        return $this->definition;
    }

    /**
     * @param WorkflowDefinition $definition
     *
     * @return Workflow
     */
    public function setDefinition(WorkflowDefinition $definition)
    {
        $this->definition = $definition;

        return $this;
    }

    /**
     * @return Collection
     */
    public function getRestrictions()
    {
        return $this->restrictions;
    }

    /**
     * @param Collection $restrictions
     *
     * @return Workflow
     */
    public function setRestrictions($restrictions)
    {
        $this->restrictions = $restrictions;

        return $this;
    }

    /**
     * @return array[]
     */
    public function getInitEntities()
    {
        return $this->getConfigurationOption(WorkflowConfiguration::NODE_INIT_ENTITIES, []);
    }

    /**
     * @return array[]
     */
    public function getInitRoutes()
    {
        return $this->getConfigurationOption(WorkflowConfiguration::NODE_INIT_ROUTES, []);
    }

    /**
     * @return array[]
     */
    public function getInitDatagrids()
    {
        return $this->getConfigurationOption(WorkflowConfiguration::NODE_INIT_DATAGRIDS, []);
    }

    /**
     * @param string $nodeName
     * @param mixed|null $default
     *
     * @return mixed
     */
    private function getConfigurationOption($nodeName, $default = null)
    {
        $configuration = $this->getDefinition()->getConfiguration();

        return isset($configuration[$nodeName]) ? $configuration[$nodeName] : $default;
    }
}<|MERGE_RESOLUTION|>--- conflicted
+++ resolved
@@ -349,17 +349,7 @@
      */
     public function getWorkflowItemByEntityId($entityId)
     {
-<<<<<<< HEAD
-        /** @var WorkflowItemRepository $repo */
-        $repository = $this->doctrineHelper->getEntityRepositoryForClass(WorkflowItem::class);
-        return $repository->findOneByEntityMetadata(
-            $this->getDefinition()->getRelatedEntity(),
-            $entityId,
-            $this->getName()
-        );
-=======
         return $this->findWorkflowItem($this->getDefinition()->getRelatedEntity(), $entityId);
->>>>>>> 74f49c96
     }
 
     /**
