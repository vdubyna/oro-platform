<?php

namespace Oro\Bundle\WorkflowBundle\Model\Action;

use Oro\Component\Action\Action\CreateObject as BaseCreateObject;

/**
 * @deprecated since 1.10. Use {@see Oro\Component\Action\Action\CreateObject} instead
 */
class CreateObject extends BaseCreateObject
{
<<<<<<< HEAD
    const OPTION_KEY_ATTRIBUTE = 'attribute';
    const OPTION_KEY_ARGUMENTS = 'arguments';
    const OPTION_KEY_CLASS     = 'class';
    const OPTION_KEY_DATA      = 'data';

    /**
     * @var array
     */
    protected $options;

    /**
     * {@inheritdoc}
     */
    protected function executeAction($context)
    {
        $object = $this->createObject($context);
        $this->contextAccessor->setValue($context, $this->options[self::OPTION_KEY_ATTRIBUTE], $object);
    }

    /**
     * {@inheritdoc}
     */
    public function initialize(array $options)
    {
        if (empty($options[self::OPTION_KEY_CLASS])) {
            throw new InvalidParameterException('Class name parameter is required');
        }

        if (empty($options[self::OPTION_KEY_ATTRIBUTE])) {
            throw new InvalidParameterException('Attribute name parameter is required');
        }
        if (!$options[self::OPTION_KEY_ATTRIBUTE] instanceof PropertyPathInterface) {
            throw new InvalidParameterException('Attribute must be valid property definition.');
        }

        if (!empty($options[self::OPTION_KEY_DATA]) && !is_array($options[self::OPTION_KEY_DATA])) {
            throw new InvalidParameterException('Object data must be an array.');
        }

        if (!empty($options[self::OPTION_KEY_ARGUMENTS]) && !is_array($options[self::OPTION_KEY_ARGUMENTS])) {
            throw new InvalidParameterException('Object constructor arguments must be an array.');
        }

        $this->options = $options;

        return $this;
    }

    /**
     * @param mixed $context
     * @return object
     */
    protected function createObject($context)
    {
        $objectClassName = $this->getObjectClassName($context);

        $arguments = $this->getConstructorArguments($context);
        if ($arguments) {
            $reflection = new \ReflectionClass($objectClassName);
            $object = $reflection->newInstanceArgs($arguments);
        } else {
            $object = new $objectClassName();
        }

        $objectData = $this->getObjectData();
        if ($objectData) {
            $this->assignObjectData($context, $object, $objectData);
        }

        return $object;
    }

    /**
     * @param mixed $context
     * @param object $entity
     * @param array $parameters
     */
    protected function assignObjectData($context, $entity, array $parameters)
    {
        foreach ($parameters as $parameterName => $valuePath) {
            $parameterValue = $this->contextAccessor->getValue($context, $valuePath);
            $this->contextAccessor->setValue($entity, $parameterName, $parameterValue);
        }
    }

    /**
     * @param mixed $context
     *
     * @return string
     */
    protected function getObjectClassName($context)
    {
        $class = $this->options[self::OPTION_KEY_CLASS];

        return $this->contextAccessor->getValue($context, $class);
    }

    /**
     * @return array
     */
    protected function getObjectData()
    {
        return $this->getOption($this->options, self::OPTION_KEY_DATA, []);
    }

    /**
     * @param mixed $context
     * @return array
     */
    protected function getConstructorArguments($context)
    {
        $arguments = $this->getOption($this->options, self::OPTION_KEY_ARGUMENTS, []);
        $arguments = $this->resolveArguments($context, $arguments);

        return $arguments;
    }

    /**
     * @param mixed $context
     * @param array $arguments
     * @return array
     */
    protected function resolveArguments($context, array $arguments)
    {
        foreach ($arguments as &$argument) {
            if (is_array($argument)) {
                $argument = $this->resolveArguments($context, $argument);
            } else {
                $argument = $this->contextAccessor->getValue($context, $argument);
            }
        }

        return $arguments;
    }
=======
>>>>>>> 5af104de
}<|MERGE_RESOLUTION|>--- conflicted
+++ resolved
@@ -9,141 +9,4 @@
  */
 class CreateObject extends BaseCreateObject
 {
-<<<<<<< HEAD
-    const OPTION_KEY_ATTRIBUTE = 'attribute';
-    const OPTION_KEY_ARGUMENTS = 'arguments';
-    const OPTION_KEY_CLASS     = 'class';
-    const OPTION_KEY_DATA      = 'data';
-
-    /**
-     * @var array
-     */
-    protected $options;
-
-    /**
-     * {@inheritdoc}
-     */
-    protected function executeAction($context)
-    {
-        $object = $this->createObject($context);
-        $this->contextAccessor->setValue($context, $this->options[self::OPTION_KEY_ATTRIBUTE], $object);
-    }
-
-    /**
-     * {@inheritdoc}
-     */
-    public function initialize(array $options)
-    {
-        if (empty($options[self::OPTION_KEY_CLASS])) {
-            throw new InvalidParameterException('Class name parameter is required');
-        }
-
-        if (empty($options[self::OPTION_KEY_ATTRIBUTE])) {
-            throw new InvalidParameterException('Attribute name parameter is required');
-        }
-        if (!$options[self::OPTION_KEY_ATTRIBUTE] instanceof PropertyPathInterface) {
-            throw new InvalidParameterException('Attribute must be valid property definition.');
-        }
-
-        if (!empty($options[self::OPTION_KEY_DATA]) && !is_array($options[self::OPTION_KEY_DATA])) {
-            throw new InvalidParameterException('Object data must be an array.');
-        }
-
-        if (!empty($options[self::OPTION_KEY_ARGUMENTS]) && !is_array($options[self::OPTION_KEY_ARGUMENTS])) {
-            throw new InvalidParameterException('Object constructor arguments must be an array.');
-        }
-
-        $this->options = $options;
-
-        return $this;
-    }
-
-    /**
-     * @param mixed $context
-     * @return object
-     */
-    protected function createObject($context)
-    {
-        $objectClassName = $this->getObjectClassName($context);
-
-        $arguments = $this->getConstructorArguments($context);
-        if ($arguments) {
-            $reflection = new \ReflectionClass($objectClassName);
-            $object = $reflection->newInstanceArgs($arguments);
-        } else {
-            $object = new $objectClassName();
-        }
-
-        $objectData = $this->getObjectData();
-        if ($objectData) {
-            $this->assignObjectData($context, $object, $objectData);
-        }
-
-        return $object;
-    }
-
-    /**
-     * @param mixed $context
-     * @param object $entity
-     * @param array $parameters
-     */
-    protected function assignObjectData($context, $entity, array $parameters)
-    {
-        foreach ($parameters as $parameterName => $valuePath) {
-            $parameterValue = $this->contextAccessor->getValue($context, $valuePath);
-            $this->contextAccessor->setValue($entity, $parameterName, $parameterValue);
-        }
-    }
-
-    /**
-     * @param mixed $context
-     *
-     * @return string
-     */
-    protected function getObjectClassName($context)
-    {
-        $class = $this->options[self::OPTION_KEY_CLASS];
-
-        return $this->contextAccessor->getValue($context, $class);
-    }
-
-    /**
-     * @return array
-     */
-    protected function getObjectData()
-    {
-        return $this->getOption($this->options, self::OPTION_KEY_DATA, []);
-    }
-
-    /**
-     * @param mixed $context
-     * @return array
-     */
-    protected function getConstructorArguments($context)
-    {
-        $arguments = $this->getOption($this->options, self::OPTION_KEY_ARGUMENTS, []);
-        $arguments = $this->resolveArguments($context, $arguments);
-
-        return $arguments;
-    }
-
-    /**
-     * @param mixed $context
-     * @param array $arguments
-     * @return array
-     */
-    protected function resolveArguments($context, array $arguments)
-    {
-        foreach ($arguments as &$argument) {
-            if (is_array($argument)) {
-                $argument = $this->resolveArguments($context, $argument);
-            } else {
-                $argument = $this->contextAccessor->getValue($context, $argument);
-            }
-        }
-
-        return $arguments;
-    }
-=======
->>>>>>> 5af104de
 }