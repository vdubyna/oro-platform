--- conflicted
+++ resolved
@@ -2,7 +2,6 @@
 
 namespace Oro\Bundle\OrganizationBundle\Form\Extension;
 
-use Oro\Bundle\EntityConfigBundle\Tools\ConfigHelper;
 use Symfony\Component\Form\AbstractTypeExtension;
 use Symfony\Component\Form\FormBuilderInterface;
 use Symfony\Component\Form\FormError;
@@ -27,6 +26,8 @@
 use Oro\Bundle\SecurityBundle\Owner\Metadata\OwnershipMetadataProvider;
 use Oro\Bundle\SecurityBundle\Owner\Metadata\OwnershipMetadata;
 use Oro\Bundle\SecurityBundle\Owner\OwnerTreeProvider;
+
+use Oro\Bundle\EntityConfigBundle\Tools\ConfigHelper;
 
 use Oro\Bundle\UserBundle\Entity\User;
 
@@ -309,18 +310,13 @@
             $formBuilder = $builder instanceof FormInterface ? $builder->getConfig() : $builder;
             $isRequired = $formBuilder->getOption('required');
 
-<<<<<<< HEAD
             $options = [
-                'label'              => $this->fieldLabel,
-=======
-            $options = array(
                 'label'              => ConfigHelper::getTranslationKey(
                     'entity',
                     'label',
                     $dataClass,
                     $this->fieldName
                 ),
->>>>>>> 0407beaf
                 'required'           => true,
                 'constraints'        => $isRequired ? [new NotBlank()] : [],
                 'autocomplete_alias' => 'acl_users',
