<?php

namespace Oro\Bundle\OrganizationBundle\Migrations\Schema;

use Doctrine\DBAL\Schema\Schema;
use Oro\Bundle\MigrationBundle\Migration\Installation;
use Oro\Bundle\MigrationBundle\Migration\QueryBag;

/**
 * @SuppressWarnings(PHPMD.TooManyMethods)
 * @SuppressWarnings(PHPMD.ExcessiveClassLength)
 */
class OroOrganizationBundleInstaller implements Installation
{
    /**
     * {@inheritdoc}
     */
    public function getMigrationVersion()
    {
        return 'v1_2';
    }

    /**
     * {@inheritdoc}
     */
    public function up(Schema $schema, QueryBag $queries)
    {
        /** Tables generation **/
        $this->createOroBusinessUnitTable($schema);
        $this->createOroOrganizationTable($schema);

        /** Foreign keys generation **/
        $this->addOroBusinessUnitForeignKeys($schema);
    }

    /**
     * Create oro_business_unit table
     *
     * @param Schema $schema
     */
    protected function createOroBusinessUnitTable(Schema $schema)
    {
        $table = $schema->createTable('oro_business_unit');
        $table->addColumn('id', 'integer', ['autoincrement' => true]);
        $table->addColumn('organization_id', 'integer', ['notnull' => false]);
        $table->addColumn('business_unit_owner_id', 'integer', ['notnull' => false]);
        $table->addColumn('name', 'string', ['length' => 255]);
        $table->addColumn('phone', 'string', ['notnull' => false, 'length' => 100]);
        $table->addColumn('website', 'string', ['notnull' => false, 'length' => 255]);
        $table->addColumn('email', 'string', ['notnull' => false, 'length' => 255]);
        $table->addColumn('fax', 'string', ['notnull' => false, 'length' => 255]);
        $table->addColumn('created_at', 'datetime', ['comment' => '(DC2Type:datetime)']);
        $table->addColumn('updated_at', 'datetime', ['comment' => '(DC2Type:datetime)']);
        $table->addIndex(['business_unit_owner_id'], 'idx_c033b2d559294170', []);
        $table->setPrimaryKey(['id']);
        $table->addIndex(['organization_id'], 'idx_c033b2d532c8a3de', []);
    }

    /**
     * Create oro_organization table
     *
     * @param Schema $schema
     */
    protected function createOroOrganizationTable(Schema $schema)
    {
        $table = $schema->createTable('oro_organization');
        $table->addColumn('id', 'integer', ['autoincrement' => true]);
        $table->addColumn('name', 'string', ['length' => 255]);
        $table->addColumn('description', 'text', ['notnull' => false]);
        $table->addColumn('created_at', 'datetime', ['notnull' => false, 'comment' => '(DC2Type:datetime)']);
        $table->addColumn('updated_at', 'datetime', ['notnull' => false, 'comment' => '(DC2Type:datetime)']);
        $table->addColumn('enabled', 'boolean', ['default' => '1']);
        $table->addUniqueIndex(['name'], 'uniq_bb42b65d5e237e06');
        $table->setPrimaryKey(['id']);
    }

<<<<<<< HEAD
        OroOrganizationBundleV1_2::updateOrganizationTable($schema);
=======
    /**
     * Add oro_business_unit foreign keys.
     *
     * @param Schema $schema
     */
    protected function addOroBusinessUnitForeignKeys(Schema $schema)
    {
        $table = $schema->getTable('oro_business_unit');
        $table->addForeignKeyConstraint(
            $schema->getTable('oro_organization'),
            ['organization_id'],
            ['id'],
            ['onUpdate' => null, 'onDelete' => 'CASCADE']
        );
        $table->addForeignKeyConstraint(
            $schema->getTable('oro_business_unit'),
            ['business_unit_owner_id'],
            ['id'],
            ['onUpdate' => null, 'onDelete' => 'SET NULL']
        );
>>>>>>> a3b3d384
    }
}<|MERGE_RESOLUTION|>--- conflicted
+++ resolved
@@ -74,9 +74,6 @@
         $table->setPrimaryKey(['id']);
     }
 
-<<<<<<< HEAD
-        OroOrganizationBundleV1_2::updateOrganizationTable($schema);
-=======
     /**
      * Add oro_business_unit foreign keys.
      *
@@ -97,6 +94,5 @@
             ['id'],
             ['onUpdate' => null, 'onDelete' => 'SET NULL']
         );
->>>>>>> a3b3d384
     }
 }