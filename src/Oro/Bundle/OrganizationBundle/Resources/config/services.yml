--- conflicted
+++ resolved
@@ -194,14 +194,13 @@
         tags:
               - { name: validator.constraint_validator, alias: organization_unique }
 
-<<<<<<< HEAD
     oro_organization.provider.filter.busines_unit_choice_tree:
         class: %oro_organization.provider.filter.busines_unit_choice_tree.class%
         arguments:
             - @doctrine
             - @oro_security.security_facade
             - @oro_security.acl_helper
-=======
+
     oro_organization.autocomplete.business_unit.search_handler:
         class: %oro_organization.autocomplete.business_unit.search_handler.class%
         parent: oro_form.autocomplete.search_handler
@@ -209,5 +208,4 @@
             - %oro_organization.business_unit.entity.class%
             - ["name"]
         tags:
-            - { name: oro_form.autocomplete.search_handler, alias: business_units, acl_resource: oro_business_unit_view }
->>>>>>> 3f202b09
+            - { name: oro_form.autocomplete.search_handler, alias: business_units, acl_resource: oro_business_unit_view }