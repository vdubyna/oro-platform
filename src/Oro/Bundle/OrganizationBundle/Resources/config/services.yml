parameters:
    oro_organization.business_unit.entity.class:               Oro\Bundle\OrganizationBundle\Entity\BusinessUnit
    oro_organization.business_unit.manager.class:              Oro\Bundle\OrganizationBundle\Entity\Manager\BusinessUnitManager
    oro_organization.organization.manager.class:               Oro\Bundle\OrganizationBundle\Entity\Manager\OrganizationManager
    oro_organization.organization.entity.class:                Oro\Bundle\OrganizationBundle\Entity\Organization

    oro_organization.business_unit.manager.api.class:          Oro\Bundle\SoapBundle\Entity\Manager\ApiEntityManager
    oro_organization.organization.manager.api.class:           Oro\Bundle\SoapBundle\Entity\Manager\ApiEntityManager

    oro_organization.twig.get_owner.class:                     Oro\Bundle\OrganizationBundle\Twig\OwnerTypeExtension
    oro_organization.twig.business_units.class:                Oro\Bundle\OrganizationBundle\Twig\BusinessUnitExtension

    oro_organization.form.listener.class:                      Oro\Bundle\OrganizationBundle\Event\FormListener
    oro_organization.entity_ownership.listener.class:          Oro\Bundle\OrganizationBundle\Event\RecordOwnerDataListener
    oro_organization.business_unit.listener.class:             Oro\Bundle\OrganizationBundle\Event\BusinessUnitListener
    oro_organization.import_strategy.listener.class:           Oro\Bundle\OrganizationBundle\Event\ImportStrategyListener

    oro_organization.provider.business_units.class:            Oro\Bundle\OrganizationBundle\Provider\BusinessUnitGridService

    oro_organization.owner_deletion_manager.class:             Oro\Bundle\OrganizationBundle\Ownership\OwnerDeletionManager
    oro_organization.owner_assignment_checker.default.class:   Oro\Bundle\OrganizationBundle\Ownership\OwnerAssignmentChecker

    oro_organization.entity_config_dumper.extension.class:     Oro\Bundle\OrganizationBundle\Tools\OwnershipEntityConfigDumperExtension

    oro_organization.event.business_unit_grid_listener.class:  Oro\Bundle\OrganizationBundle\Event\BusinessUnitGridListener

    oro_organization.autocomplete.organization_search_handler.class: Oro\Bundle\OrganizationBundle\Autocomplete\OrganizationSearchHandler

    oro_organization.provider.phone.business_unit.class:       Oro\Bundle\OrganizationBundle\Provider\BusinessUnitPhoneProvider

    oro_organization.orm.validator.oranization_unique.class:   Oro\Bundle\OrganizationBundle\Validator\Constraints\OrganizationUniqueEntityValidator
    oro_organization.provider.filter.busines_unit_choice_tree.class: Oro\Bundle\OrganizationBundle\Provider\Filter\ChoiceTreeBusinessUnitProvider

    oro_organization.autocomplete.business_unit.search_handler.class:  Oro\Bundle\FormBundle\Autocomplete\SearchHandler
    oro_organization.provider.busines_unit_acl.class: Oro\Bundle\OrganizationBundle\Provider\BusinessUnitAclProvider

services:
    #
    # Business Unit API
    #
    oro_organization.business_unit.manager.api:
        class: %oro_organization.business_unit.manager.api.class%
        parent: oro_soap.manager.entity_manager.abstract
        arguments:
            - %oro_organization.business_unit.entity.class%
            - '@doctrine.orm.entity_manager'

    oro_organization.business_unit_manager:
        class: %oro_organization.business_unit.manager.class%
        arguments:
            - '@doctrine.orm.entity_manager'
            - '@oro_security.security_facade'
            - '@oro_security.acl_helper'

    oro_organization.organization_manager:
        class: %oro_organization.organization.manager.class%
        arguments:
            - '@doctrine.orm.entity_manager'

    #
    # Organization API
    #
    oro_organization.organization.manager.api:
        class: %oro_organization.organization.manager.api.class%
        parent: oro_soap.manager.entity_manager.abstract
        arguments:
            - %oro_organization.organization.entity.class%
            - '@doctrine.orm.entity_manager'
    #
    # Ownership
    #
    oro_organization.form.type.ownership_type:
        class: %oro_organization.form.type.ownership_type.class%
        tags:
            - { name: form.type, alias: oro_type_choice_ownership_type }

    oro_organization.owner_assignment_checker.default:
        class: %oro_organization.owner_assignment_checker.default.class%
        public: false

    oro_organization.owner_deletion_manager:
        class: %oro_organization.owner_deletion_manager.class%
        arguments:
            - '@oro_organization.owner_assignment_checker.default'
            - '@oro_entity_config.provider.ownership'
            - '@oro_security.owner.ownership_metadata_provider'
            - '@doctrine.orm.entity_manager'
            - '@oro_security.acl.object_id_accessor'
        lazy: true
    #
    # Twig
    #
    oro_organization.twig.get_owner:
        class: %oro_organization.twig.get_owner.class%
        arguments:
            - '@oro_entity_config.provider.ownership'
            - '@oro_security.owner.entity_owner_accessor'
        tags:
            - { name: twig.extension }

    oro_organization.twig.business_units:
        class: %oro_organization.twig.business_units.class%
        arguments:
            - '@oro_organization.business_unit_manager'
        tags:
            - { name: twig.extension }

    oro_organization.link.security_context:
        tags:
            - { name: oro_service_link,  service: security.context }

    #
    # Listeners / Subscribers
    #
    oro_organization.entity_ownership.listener:
        class: %oro_organization.entity_ownership.listener.class%
        arguments: ["@oro_organization.link.security_context", "@oro_entity_config.provider.ownership"]
        tags:
             - { name: doctrine.event_listener, event: prePersist }

    oro_organization.listener.config_listener:
        class: Oro\Bundle\OrganizationBundle\Event\EntityConfigListener
        tags:
            - { name: kernel.event_listener, event: oro.entity_config.pre_flush, method: preFlush, priority: 100 }

    oro_organization.import_strategy.listener:
        class: %oro_organization.import_strategy.listener.class%
        arguments:
            - '@doctrine'
            - '@oro_security.security_facade.link'
            - '@oro_security.owner.ownership_metadata_provider.link'
        tags:
            - { name: kernel.event_listener, event: oro_importexport.strategy.process_after, method: onProcessAfter }
            - { name: doctrine.event_listener, event: onClear }

    #
    # DataGrid
    #
    oro_organization.provider.business_units_grid:
        class: %oro_organization.provider.business_units.class%
        arguments:
            - '@doctrine.orm.entity_manager'
    #
    # Entity config dumper extension
    #
    oro_organization.entity_config_dumper.extension:
        class: %oro_organization.entity_config_dumper.extension.class%
        arguments:
            - '@oro_entity_config.config_manager'
            - '@oro_entity_extend.relation_builder'
            - '@oro_security.owner.ownership_metadata_provider'
        tags:
            - { name: oro_entity_extend.entity_config_dumper_extension }

    oro_organization.event.business_unit_grid_listener:
        class: %oro_organization.event.business_unit_grid_listener.class%
        arguments:
            - '@oro_entity_config.link.security_context'
            - '@oro_security.ownership_tree_provider'
            - "@?security.acl.voter.basic_permissions"
        tags:
            - { name: kernel.event_listener, event: oro_datagrid.datagrid.build.before.business-unit-grid, method: onBuildBefore }

    # Autocomplete user organizations search handler
    oro_organization.autocomplete.organization_search_handler:
        class: %oro_organization.autocomplete.organization_search_handler.class%
        arguments:
            - %oro_organization.organization.entity.class%
            - ["id", "name"]
            - ["name"]
            - '@doctrine'
            - '@oro_entity_config.link.security_context'
        tags:
            - { name: oro_form.autocomplete.search_handler, alias: user_organizations }
        lazy: true

    oro_organization.provider.phone.business_unit:
        class: %oro_organization.provider.phone.business_unit.class%
        tags:
            - { name: oro_address.phone_provider, class: %oro_organization.business_unit.entity.class% }

    oro_organization.orm.validator.organization_unique:
        class: %oro_organization.orm.validator.oranization_unique.class%
        arguments:
            - '@doctrine'
            - '@oro_security.owner.ownership_metadata_provider'
            - '@oro_entity.doctrine_helper'
        tags:
              - { name: validator.constraint_validator, alias: organization_unique }

    oro_organization.provider.filter.busines_unit_choice_tree:
        class: %oro_organization.provider.filter.busines_unit_choice_tree.class%
        arguments:
            - '@doctrine'
            - '@oro_security.security_facade'
            - '@oro_security.acl_helper'
            - '@oro_security.ownership_tree_provider.chain'

    oro_organization.autocomplete.business_unit.search_handler:
        class: %oro_organization.autocomplete.business_unit.search_handler.class%
        parent: oro_form.autocomplete.search_handler
        arguments:
            - %oro_organization.business_unit.entity.class%
            - ["name"]
        tags:
            - { name: oro_form.autocomplete.search_handler, alias: business_units, acl_resource: oro_business_unit_view }

    oro_organization.business_unit.handler.delete:
        class: Oro\Bundle\OrganizationBundle\Handler\BusinessUnitDeleteHandler
        parent: oro_soap.handler.delete.abstract

    oro_organization.organization.handler.delete:
        class: Oro\Bundle\OrganizationBundle\Handler\OrganizationDeleteHandler
        parent: oro_soap.handler.delete.abstract

<<<<<<< HEAD
    oro_organization.validator.owner:
        class: Oro\Bundle\OrganizationBundle\Validator\Constraints\OwnerValidator
        arguments:
           - '@doctrine'
           - '@oro_organization.business_unit_manager'
           - '@oro_security.owner.ownership_metadata_provider'
           - '@oro_security.owner.entity_owner_accessor'
           - '@oro_security.security_facade'
           - '@oro_security.ownership_tree_provider'
           - '@?security.acl.voter.basic_permissions'
        tags:
            - { name: validator.constraint_validator, alias: owner_validator }
=======
    oro_organization.provider.busines_unit_acl:
        class: %oro_organization.provider.busines_unit_acl.class%
        arguments:
            - '@oro_security.security_facade'
            - '@?security.acl.voter.basic_permissions'
            - '@oro_security.ownership_tree_provider'
>>>>>>> f3868ad0
<|MERGE_RESOLUTION|>--- conflicted
+++ resolved
@@ -213,7 +213,6 @@
         class: Oro\Bundle\OrganizationBundle\Handler\OrganizationDeleteHandler
         parent: oro_soap.handler.delete.abstract
 
-<<<<<<< HEAD
     oro_organization.validator.owner:
         class: Oro\Bundle\OrganizationBundle\Validator\Constraints\OwnerValidator
         arguments:
@@ -226,11 +225,10 @@
            - '@?security.acl.voter.basic_permissions'
         tags:
             - { name: validator.constraint_validator, alias: owner_validator }
-=======
+
     oro_organization.provider.busines_unit_acl:
         class: %oro_organization.provider.busines_unit_acl.class%
         arguments:
             - '@oro_security.security_facade'
             - '@?security.acl.voter.basic_permissions'
-            - '@oro_security.ownership_tree_provider'
->>>>>>> f3868ad0
+            - '@oro_security.ownership_tree_provider'