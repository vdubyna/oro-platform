--- conflicted
+++ resolved
@@ -22,7 +22,7 @@
 
     oro_organization.form.type.business_unit:
         class:                        %oro_organization.type.business_unit.class%
-        arguments: [@oro_organization.form.ownership.listener]
+        arguments: ["@oro_organization.form.ownership.listener"]
         tags:
             - { name: form.type, alias: oro_business_unit }
 
@@ -66,13 +66,21 @@
         tags:
             - { name: form.type, alias: oro_type_choice_ownership_type }
 
-<<<<<<< HEAD
-    oro_organization.form.type.form_type:
-        class:                        %oro_organization.type.form_type.class%
-        tags:
-            - { name: form.type_extension, alias: form }
-=======
     oro_organization.form.ownership.listener:
         class: Oro\Bundle\OrganizationBundle\Form\EventListener\AddOwnershipFieldListener
         arguments: [@security.context, "@oro_entity.config.acl_config_provider"]
->>>>>>> d583ae0c
+    
+    oro_organization.form.type.form_type:
+        class:                        %oro_organization.type.form_type.class%
+        arguments: [@security.context, "@oro_entity.config.acl_config_provider"]
+        tags:
+            - { name: form.type_extension, alias: form }
+
+    # Autocomplete search handler
+    oro_organization.autocomplete.business_unit.search_handler:
+        parent: oro_form.autocomplete.search_handler
+        arguments:
+            - %oro_organization.business_unit.entity.class%
+            - ["name"]
+        tags:
+            - { name: oro_form.autocomplete.search_handler, alias: business_unit, acl_resource: oro_user_user_list }