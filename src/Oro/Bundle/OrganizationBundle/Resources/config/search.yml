Oro\Bundle\OrganizationBundle\Entity\Organization:
    alias:                          oro_organization
    search_template:                OroOrganizationBundle:Search:organizationResult.html.twig
    title_fields:                   [name]
    fields:
        -
            name:                   name
            target_type:            text
            target_fields:          [name]

Oro\Bundle\OrganizationBundle\Entity\BusinessUnit:
    alias:                          oro_business_unit
<<<<<<< HEAD
    search_template:                OroOrganizationBundle:Search:organizationResult.html.twig
    title_fields:                   [name]
    fields:
        -
            name:                   id
            target_type:            integer
            target_fields:          [id]
        -
            name:                   name
            target_type:            text
            target_fields:          [name]

Oro\Bundle\OrganizationBundle\Entity\BusinessUnit:
    alias:                          business_unit
=======
>>>>>>> f2a9617d
    search_template:                OroOrganizationBundle:Search:businessUnitResult.html.twig
    title_fields:                   [name]
    fields:
        -
            name:                   id
            target_type:            integer
            target_fields:          [id]
        -
            name:                   name
            target_type:            text
            target_fields:          [name]<|MERGE_RESOLUTION|>--- conflicted
+++ resolved
@@ -10,23 +10,6 @@
 
 Oro\Bundle\OrganizationBundle\Entity\BusinessUnit:
     alias:                          oro_business_unit
-<<<<<<< HEAD
-    search_template:                OroOrganizationBundle:Search:organizationResult.html.twig
-    title_fields:                   [name]
-    fields:
-        -
-            name:                   id
-            target_type:            integer
-            target_fields:          [id]
-        -
-            name:                   name
-            target_type:            text
-            target_fields:          [name]
-
-Oro\Bundle\OrganizationBundle\Entity\BusinessUnit:
-    alias:                          business_unit
-=======
->>>>>>> f2a9617d
     search_template:                OroOrganizationBundle:Search:businessUnitResult.html.twig
     title_fields:                   [name]
     fields:
