--- conflicted
+++ resolved
@@ -18,23 +18,6 @@
             target_type:            integer
             target_fields:          [id]
         -
-<<<<<<< HEAD
-            name:                   name
-            target_type:            text
-            target_fields:          [name]
-
-Oro\Bundle\OrganizationBundle\Entity\BusinessUnit:
-    alias:                          business_unit
-    search_template:                OroOrganizationBundle:Search:businessUnitResult.html.twig
-    title_fields:                   [name]
-    fields:
-        -
-            name:                   id
-            target_type:            integer
-            target_fields:          [id]
-        -
-=======
->>>>>>> fa708f36
             name:                   name
             target_type:            text
             target_fields:          [name]