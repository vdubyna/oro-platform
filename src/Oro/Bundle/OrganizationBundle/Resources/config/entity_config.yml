oro_entity_config:
    ownership:
        entity:
            items:
                owner_type:
<<<<<<< HEAD
                    constraints:
                        - NotBlank:         ~
=======
                    options:
                        required_property:
                            config_id:
                                scope:      extend
                            code:           owner
                            value:          System
>>>>>>> 46415fc2
                    grid:
                        type:               options
                        label:              'Ownership Type'
                        filter_type:        oro_grid_orm_choice
                        required:           true
                        sortable:           true
                        filterable:         true
                        show_filter:        true
                        choices:            oro_organization.method.get_ownership_type
                    form:
                        type:               oro_type_choice_ownership_type
                        options:
                            block:          other
                            required:       true
                            label:          'Ownership Type'<|MERGE_RESOLUTION|>--- conflicted
+++ resolved
@@ -3,17 +3,14 @@
         entity:
             items:
                 owner_type:
-<<<<<<< HEAD
-                    constraints:
-                        - NotBlank:         ~
-=======
                     options:
                         required_property:
                             config_id:
                                 scope:      extend
                             code:           owner
                             value:          System
->>>>>>> 46415fc2
+                    constraints:
+                        - NotBlank:         ~
                     grid:
                         type:               options
                         label:              'Ownership Type'
@@ -28,4 +25,4 @@
                         options:
                             block:          other
                             required:       true
-                            label:          'Ownership Type'+                            label:          'Ownership Type'
