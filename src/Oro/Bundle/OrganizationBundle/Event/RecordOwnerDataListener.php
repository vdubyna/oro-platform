<?php

namespace Oro\Bundle\OrganizationBundle\Event;

use Doctrine\ORM\Event\LifecycleEventArgs;

use Symfony\Component\Security\Core\SecurityContextInterface;
use Symfony\Component\DependencyInjection\ContainerInterface;

use Oro\Bundle\EntityConfigBundle\Provider\ConfigProvider;
use Oro\Bundle\OrganizationBundle\Form\Type\OwnershipType;

class RecordOwnerDataListener
{
    /**
     * TODO: Refactor direct field name useage after extened entities are implemented
     */
    const OWNER_FIELD_NAME = 'owner';

    /**
     * @var SecurityContextInterface
     */
    protected $securityContext;

    /**
     * @var ContainerInterface
     */
    protected $container;

    /**
     * @var ConfigProvider
     */
    protected $configProvider;

    /**
     * @param ContainerInterface $container
     * @param ConfigProvider $configProvider
     */
    public function __construct(ContainerInterface $container, ConfigProvider $configProvider)
    {
        $this->container      = $container;
        $this->configProvider = $configProvider;
    }

    /**
     * @return SecurityContextInterface
     */
    protected function getSecurityContext()
    {
        if (!$this->securityContext) {
            $this->securityContext = $this->container->get('security.context');
        }

        return $this->securityContext;
    }

    /**
     * Handle prePersist.
     *
     * @param LifecycleEventArgs $args
     * @throws \LogicException when getOwner method isn't implemented for entity with ownership type
     */
    public function prePersist(LifecycleEventArgs $args)
    {
        $token = $this->getSecurityContext()->getToken();
        if (!$token) {
            return;
        }
        $user = $token->getUser();
        if (!$user) {
            return;
        }
        $entity = $args->getEntity();
<<<<<<< HEAD
        if ($this->configProvider->isConfigurable(get_class($entity))) {
            $config = $this->configProvider->getConfig(get_class($entity));
            $ownerType = $config->get('owner_type');
            if ($ownerType && $ownerType !== OwnershipType::OWNER_TYPE_NONE) {
=======
        if ($this->configProvider->hasConfig(get_class($entity))) {
            $config = $this->configProvider->getConfig(get_class($entity));
            if ($config->has('owner_type') && $config->get('owner_type') != OwnershipType::OWNER_TYPE_NONE) {
>>>>>>> 46415fc2
                if (!method_exists($entity, 'getOwner')) {
                    throw new \LogicException(
                        sprintf('Method getOwner must be implemented for %s entity', get_class($entity))
                    );
                }
                if (!$entity->getOwner()) {
<<<<<<< HEAD
=======
                    $ownerType = $config->get('owner_type');
>>>>>>> 46415fc2
                    /**
                     * Automatically set current user as record owner
                     */
                    if (OwnershipType::OWNER_TYPE_USER == $ownerType
                        && method_exists($entity, 'setOwner')) {
                            $entity->setOwner($user);
                    }
                }
            }
        }
    }
}<|MERGE_RESOLUTION|>--- conflicted
+++ resolved
@@ -71,26 +71,16 @@
             return;
         }
         $entity = $args->getEntity();
-<<<<<<< HEAD
         if ($this->configProvider->isConfigurable(get_class($entity))) {
             $config = $this->configProvider->getConfig(get_class($entity));
             $ownerType = $config->get('owner_type');
             if ($ownerType && $ownerType !== OwnershipType::OWNER_TYPE_NONE) {
-=======
-        if ($this->configProvider->hasConfig(get_class($entity))) {
-            $config = $this->configProvider->getConfig(get_class($entity));
-            if ($config->has('owner_type') && $config->get('owner_type') != OwnershipType::OWNER_TYPE_NONE) {
->>>>>>> 46415fc2
                 if (!method_exists($entity, 'getOwner')) {
                     throw new \LogicException(
                         sprintf('Method getOwner must be implemented for %s entity', get_class($entity))
                     );
                 }
                 if (!$entity->getOwner()) {
-<<<<<<< HEAD
-=======
-                    $ownerType = $config->get('owner_type');
->>>>>>> 46415fc2
                     /**
                      * Automatically set current user as record owner
                      */
