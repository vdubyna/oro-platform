--- conflicted
+++ resolved
@@ -72,20 +72,13 @@
                     $organization->getId()
                 );
             }
-<<<<<<< HEAD
-            if ($resultBuIds) {
-=======
             if (count($resultBuIds)) {
->>>>>>> 189e2531
                 $where = array_merge(
                     $where,
                     ['u.id in (' . implode(', ', $resultBuIds) . ')']
                 );
             } else {
-<<<<<<< HEAD
                 // There are no records to show, make query to return empty result
-=======
->>>>>>> 189e2531
                 $where = array_merge($where, ['1 = 0']);
             }
         }
