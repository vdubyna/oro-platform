--- conflicted
+++ resolved
@@ -2,13 +2,12 @@
 
 namespace Oro\Bundle\OrganizationBundle\Tools;
 
+use Oro\Bundle\EntityConfigBundle\Config\ConfigInterface;
 use Oro\Bundle\EntityConfigBundle\Config\ConfigManager;
-
 use Oro\Bundle\EntityExtendBundle\EntityConfig\ExtendScope;
 use Oro\Bundle\EntityExtendBundle\Tools\DumperExtensions\AbstractEntityConfigDumperExtension;
 use Oro\Bundle\EntityExtendBundle\Tools\ExtendConfigDumper;
 use Oro\Bundle\EntityExtendBundle\Tools\RelationBuilder;
-
 use Oro\Bundle\OrganizationBundle\Form\Type\OwnershipType;
 use Oro\Bundle\SecurityBundle\Owner\Metadata\OwnershipMetadataProvider;
 
@@ -49,42 +48,7 @@
     /**
      * {@inheritdoc}
      */
-<<<<<<< HEAD
-    public function preUpdate(array &$extendConfigs)
-    {
-        $targetEntityConfigs = $this->getTargetEntityConfigs();
-        foreach ($targetEntityConfigs as $targetEntityConfig) {
-            $ownerType = $targetEntityConfig->get('owner_type');
-            $this->createOwnerRelation(
-                $this->getOwnerTargetEntity($ownerType),
-                $targetEntityConfig->getId()->getClassName(),
-                $targetEntityConfig->get('owner_field_name')
-            );
-
-            if (in_array($ownerType, [OwnershipType::OWNER_TYPE_USER, OwnershipType::OWNER_TYPE_BUSINESS_UNIT])) {
-                $targetEntityConfig->set('organization_field_name', 'organization');
-                $targetEntityConfig->set('organization_column_name', 'organization_id');
-
-                $this->configManager->persist($targetEntityConfig);
-
-                $this->createOwnerRelation(
-                    $this->getOwnerTargetEntity(OwnershipType::OWNER_TYPE_ORGANIZATION),
-                    $targetEntityConfig->getId()->getClassName(),
-                    'organization'
-                );
-            }
-        }
-    }
-
-    /**
-     * Gets the list of configs for entities which can be the target of the association
-     *
-     * @return ConfigInterface[]
-     */
-    protected function getTargetEntityConfigs()
-=======
     public function preUpdate()
->>>>>>> 605bbc3d
     {
         $ownershipConfigProvider = $this->configManager->getProvider('ownership');
         $extendConfigProvider    = $this->configManager->getProvider('extend');
@@ -106,28 +70,52 @@
                 continue;
             }
 
-            $this->relationBuilder->addManyToOneRelation(
+            $this->createOwnerRelation(
                 $entityConfig,
-                $this->getOwnerTargetEntity($ownerType),
-                $ownershipConfig->get('owner_field_name'),
-                'id',
-                [
-                    'entity'    => [
-                        'label'       => 'oro.custom_entity.owner.label',
-                        'description' => 'oro.custom_entity.owner.description',
-                    ],
-                    'view'      => [
-                        'is_displayable' => false
-                    ],
-                    'form'      => [
-                        'is_enabled' => false
-                    ],
-                    'dataaudit' => [
-                        'auditable' => true
-                    ]
+                $this->getOwnerTargetEntityClassName($ownerType),
+                $ownershipConfig->get('owner_field_name')
+            );
+
+            if (in_array($ownerType, [OwnershipType::OWNER_TYPE_USER, OwnershipType::OWNER_TYPE_BUSINESS_UNIT])
+                && $ownershipConfig->has('organization_field_name')
+            ) {
+                $this->createOwnerRelation(
+                    $entityConfig,
+                    $this->getOwnerTargetEntityClassName($ownerType),
+                    $ownershipConfig->get('organization_field_name')
+                );
+            }
+        }
+    }
+
+    /**
+     * @param ConfigInterface $entityConfig
+     * @param string          $targetEntityClassName
+     * @param string          $relationName
+     */
+    protected function createOwnerRelation(ConfigInterface $entityConfig, $targetEntityClassName, $relationName)
+    {
+        $this->relationBuilder->addManyToOneRelation(
+            $entityConfig,
+            $targetEntityClassName,
+            $relationName,
+            'id',
+            [
+                'entity'    => [
+                    'label'       => 'oro.custom_entity.' . $relationName . '.label',
+                    'description' => 'oro.custom_entity.' . $relationName . '.description',
+                ],
+                'view'      => [
+                    'is_displayable' => false
+                ],
+                'form'      => [
+                    'is_enabled' => false
+                ],
+                'dataaudit' => [
+                    'auditable' => true
                 ]
-            );
-        }
+            ]
+        );
     }
 
     /**
@@ -135,14 +123,14 @@
      * @return string
      * @throws \InvalidArgumentException
      */
-    protected function getOwnerTargetEntity($ownerType)
+    protected function getOwnerTargetEntityClassName($ownerType)
     {
         switch ($ownerType) {
-            case 'USER':
+            case OwnershipType::OWNER_TYPE_USER:
                 return $this->ownershipMetadataProvider->getUserClass();
-            case 'BUSINESS_UNIT':
+            case OwnershipType::OWNER_TYPE_BUSINESS_UNIT:
                 return $this->ownershipMetadataProvider->getBusinessUnitClass();
-            case 'ORGANIZATION':
+            case OwnershipType::OWNER_TYPE_ORGANIZATION:
                 return $this->ownershipMetadataProvider->getOrganizationClass();
         }
 
