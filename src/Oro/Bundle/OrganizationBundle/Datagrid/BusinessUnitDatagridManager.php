<?php

namespace Oro\Bundle\OrganizationBundle\Datagrid;

use Doctrine\ORM\QueryBuilder;
use Doctrine\ORM\EntityRepository;

use Oro\Bundle\GridBundle\Datagrid\DatagridManager;
use Oro\Bundle\GridBundle\Field\FieldDescription;
use Oro\Bundle\GridBundle\Field\FieldDescriptionCollection;
use Oro\Bundle\GridBundle\Field\FieldDescriptionInterface;
use Oro\Bundle\GridBundle\Filter\FilterInterface;
use Oro\Bundle\GridBundle\Action\ActionInterface;
use Oro\Bundle\GridBundle\Property\FixedProperty;
use Oro\Bundle\GridBundle\Property\UrlProperty;
use Oro\Bundle\GridBundle\Datagrid\ProxyQueryInterface;

class BusinessUnitDatagridManager extends DatagridManager
{
    /**
     * {@inheritDoc}
     */
    protected function getProperties()
    {
        return array(
            new UrlProperty('view_link', $this->router, 'oro_business_unit_view', array('id')),
            new UrlProperty('update_link', $this->router, 'oro_business_unit_update', array('id')),
            new UrlProperty('delete_link', $this->router, 'oro_api_delete_businessunit', array('id')),
        );
    }

    /**
     * {@inheritDoc}
     * @SuppressWarnings(PHPMD.ExcessiveMethodLength)
     */
    protected function configureFields(FieldDescriptionCollection $fieldsCollection)
    {
        $fieldName = new FieldDescription();
        $fieldName->setName('name');
        $fieldName->setOptions(
            array(
                'type'        => FieldDescriptionInterface::TYPE_TEXT,
                'label' => $this->translate('oro.business_unit.datagrid.name'),
                'field_name'  => 'name',
                'filter_type' => FilterInterface::TYPE_STRING,
                'required'    => false,
                'sortable'    => true,
                'filterable'  => true,
                'show_filter' => true,
            )
        );
        $fieldsCollection->add($fieldName);

        $fieldEmail = new FieldDescription();
        $fieldEmail->setName('email');
        $fieldEmail->setOptions(
            array(
                'type'        => FieldDescriptionInterface::TYPE_TEXT,
                'label' => $this->translate('oro.business_unit.datagrid.email'),
                'field_name'  => 'email',
                'filter_type' => FilterInterface::TYPE_STRING,
                'required'    => false,
                'sortable'    => true,
                'filterable'  => true,
                'show_filter' => true,
            )
        );
        $fieldsCollection->add($fieldEmail);

        $fieldPhone = new FieldDescription();
        $fieldPhone->setName('phone');
        $fieldPhone->setOptions(
            array(
                'type'        => FieldDescriptionInterface::TYPE_TEXT,
                'label' => $this->translate('oro.business_unit.datagrid.phone'),
                'field_name'  => 'phone',
                'filter_type' => FilterInterface::TYPE_STRING,
                'required'    => false,
                'sortable'    => true,
                'filterable'  => true,
                'show_filter' => true,
            )
        );
        $fieldsCollection->add($fieldPhone);

        $parent = new FieldDescription();
        $parent->setName('owner');
        $parent->setOptions(
            array(
                'type'        => FieldDescriptionInterface::TYPE_TEXT,
                'label' => $this->translate('oro.business_unit.datagrid.owner'),
                'field_name'  => 'ownerName',
                'expression'  => 'owner',
                'filter_type' => FilterInterface::TYPE_ENTITY,
                'required'    => false,
                'sortable'    => true,
                'filterable'  => true,
                'show_filter' => true,
                // entity filter options
                'class'           => 'OroOrganizationBundle:BusinessUnit',
                'property'        => 'name',
                'filter_by_where' => true,
            )
        );
        $fieldsCollection->add($parent);

        $organization = new FieldDescription();
        $organization->setName('organization');
        $organization->setOptions(
            array(
                'type'        => FieldDescriptionInterface::TYPE_TEXT,
                'label' => $this->translate('oro.business_unit.datagrid.organization'),
                'field_name'  => 'organizationName',
                'expression'  => 'organization',
                'filter_type' => FilterInterface::TYPE_ENTITY,
                'required'    => false,
                'sortable'    => true,
                'filterable'  => true,
                'show_filter' => true,
                // entity filter options
                'class'           => 'OroOrganizationBundle:Organization',
                'property'        => 'name',
                'filter_by_where' => true,
            )
        );
        $fieldsCollection->add($organization);

        $fieldCreated = new FieldDescription();
        $fieldCreated->setName('created_at');
        $fieldCreated->setOptions(
            array(
                'type'        => FieldDescriptionInterface::TYPE_DATETIME,
                'label' => $this->translate('oro.business_unit.datagrid.created_at'),
                'field_name'  => 'createdAt',
                'filter_type' => FilterInterface::TYPE_DATETIME,
                'required'    => false,
                'sortable'    => true,
                'filterable'  => true,
                'show_filter' => true,
            )
        );
        $fieldsCollection->add($fieldCreated);
    }

    /**
     * {@inheritDoc}
     */
    protected function prepareQuery(ProxyQueryInterface $query)
    {
        $entityAlias = $query->getRootAlias();
        $query->addSelect('organization.name as organizationName', true);
        $query->addSelect('owner.name as ownerName', true);
        /** @var $query QueryBuilder */
        $query->leftJoin($entityAlias . '.organization', 'organization');
<<<<<<< HEAD
        $query->leftJoin($entityAlias . '.businessUnitOwner', 'owner');
=======
        $query->leftJoin($entityAlias . '.owner', 'owner');
>>>>>>> a61782fa
    }

    /**
     * {@inheritDoc}
     */
    protected function getRowActions()
    {
        $businessUnitClickAction = array(
            'name'         => 'rowClick',
            'type'         => ActionInterface::TYPE_REDIRECT,
            'acl_resource' => 'oro_business_unit_view',
            'options'      => array(
                'label'         => $this->translate('oro.business_unit.datagrid.view'),
                'link'          => 'view_link',
                'runOnRowClick' => true,
            )
        );

        $businessUnitViewAction = array(
            'name'         => 'view',
            'type'         => ActionInterface::TYPE_REDIRECT,
            'acl_resource' => 'oro_business_unit_view',
            'options'      => array(
                'label' => $this->translate('oro.business_unit.datagrid.view'),
                'icon'  => 'user',
                'link'  => 'view_link',
            )
        );

        $businessUnitUpdateAction = array(
            'name'         => 'edit',
            'type'         => ActionInterface::TYPE_REDIRECT,
            'acl_resource' => 'oro_business_unit_update',
            'options'      => array(
                'label' => $this->translate('oro.business_unit.datagrid.update'),
                'icon'  => 'edit',
                'link'  => 'update_link',
            )
        );

        $businessUnitDeleteAction = array(
            'name'         => 'delete',
            'type'         => ActionInterface::TYPE_DELETE,
            'acl_resource' => 'oro_business_unit_delete',
            'options'      => array(
                'label' => $this->translate('oro.business_unit.datagrid.delete'),
                'icon'  => 'trash',
                'link'  => 'delete_link',
            )
        );

        return array(
            $businessUnitClickAction,
            $businessUnitViewAction,
            $businessUnitUpdateAction,
            $businessUnitDeleteAction
        );
    }
}<|MERGE_RESOLUTION|>--- conflicted
+++ resolved
@@ -152,11 +152,7 @@
         $query->addSelect('owner.name as ownerName', true);
         /** @var $query QueryBuilder */
         $query->leftJoin($entityAlias . '.organization', 'organization');
-<<<<<<< HEAD
-        $query->leftJoin($entityAlias . '.businessUnitOwner', 'owner');
-=======
         $query->leftJoin($entityAlias . '.owner', 'owner');
->>>>>>> a61782fa
     }
 
     /**
