<?php

namespace Oro\Bundle\OrganizationBundle\Tests\Functional;

use Symfony\Component\DomCrawler\Form;

use Oro\Bundle\TestFrameworkBundle\Test\WebTestCase;

/**
 * @outputBuffering enabled
 * @dbIsolation
 */
class ControllersTest extends WebTestCase
{

    protected function setUp()
    {
        $this->initClient(
            array(),
            array_merge($this->generateBasicAuthHeader(), array('HTTP_X-CSRF-Header' => 1))
        );
    }

    public function testIndex()
    {
        $this->client->request('GET', $this->getUrl('oro_business_unit_index'));
        $result = $this->client->getResponse();
        $this->assertHtmlResponseStatusCodeEquals($result, 200);
    }

    /**
     * @return array
     */
    protected function getUser()
    {
        $request = array(
            "user" => array (
                "username" => 'user_' . mt_rand(),
                "email" => 'test_'  . mt_rand() . '@test.com',
                "enabled" => '1',
                "plainPassword" => '1231231q',
                "firstName" => "firstName",
                "lastName" => "lastName",
                "roles" => array("3"),
                "owner" => "1"
            )
        );
        $this->client->request('POST', $this->getUrl('oro_api_post_user'), $request);

        $result = $this->getJsonResponseContent($this->client->getResponse(), 201);
        $result['request'] = $request;

        return $result;
    }

    public function testCreate()
    {
        $user = $this->getUser();
        $crawler = $this->client->request('GET', $this->getUrl('oro_business_unit_create'));
        /** @var Form $form */
        $form = $crawler->selectButton('Save and Close')->form();
        $form['oro_business_unit_form[name]'] = 'testBU';
        $form['oro_business_unit_form[organization]'] = 1;
        $form['oro_business_unit_form[appendUsers]'] = $user['id'];
        $form['oro_business_unit_form[email]'] = 'test@test.com';
        $form['oro_business_unit_form[phone]'] = '123-123-123';
        $form['oro_business_unit_form[fax]'] = '321-321-321';
        $form['oro_business_unit_form[owner]'] = 1;

        $this->client->followRedirects(true);
        $crawler = $this->client->submit($form);

        $result = $this->client->getResponse();
        $this->assertHtmlResponseStatusCodeEquals($result, 200);
        $this->assertContains("Business Unit saved", $crawler->html());

        return $user;
    }

    /**
     * @depends testCreate
     * @return string
     */
    public function testUpdate()
    {
        $response = $this->client->requestGrid(
            'business-unit-grid',
            array('business-unit-grid[_filter][name][value]' => 'testBU')
        );

        $result = $this->getJsonResponseContent($response, 200);
        $result = reset($result['data']);

        $crawler = $this->client->request(
            'GET',
            $this->getUrl('oro_business_unit_update', array('id' => $result['id']))
        );
        /** @var Form $form */
        $form = $crawler->selectButton('Save and Close')->form();
        $form['oro_business_unit_form[name]'] = 'testBU_Updated';
        $form['oro_business_unit_form[owner]'] = 1;

        $this->client->followRedirects(true);
        $crawler = $this->client->submit($form);

        $result = $this->client->getResponse();

        $this->assertHtmlResponseStatusCodeEquals($result, 200);
        $this->assertContains("Business Unit saved", $crawler->html());

        $response = $this->client->requestGrid(
            'business-unit-grid',
            array('business-unit-grid[_filter][name][value]' => 'testBU_Updated')
        );

        $result = $this->getJsonResponseContent($response, 200);
        $result = reset($result['data']);

        return $result['id'];
    }

    /**
     * @depends testUpdate
     * @param string $id
     */
    public function testView($id)
    {

        $crawler = $this->client->request(
            'GET',
            $this->getUrl('oro_business_unit_view', array('id' => $id))
        );

        $result = $this->client->getResponse();
<<<<<<< HEAD
        ToolsAPI::assertJsonResponse($result, 200, 'text/html; charset=UTF-8');
        $this->assertContains("testBU_Updated - Business Units - User Management - System", $crawler->html());
=======
        $this->assertHtmlResponseStatusCodeEquals($result, 200);
        $this->assertContains("testBU_Updated - Business Units - Users Management - System", $crawler->html());
>>>>>>> 5bc9ba3c
    }

    /**
     * @depends testUpdate
     * @depends testCreate
     * @param string $id
     * @param array $user
     */
    public function testViewUsers($id, $user)
    {
        $response = $this->client->requestGrid(
            'bu-view-users-grid',
            array('bu-view-users-grid[business_unit_id]' => $id)
        );

        $result = $this->getJsonResponseContent($response, 200);
        $result = reset($result['data']);

        $this->assertEquals($user['request']['user']['username'], $result['username']);
    }
}<|MERGE_RESOLUTION|>--- conflicted
+++ resolved
@@ -132,13 +132,8 @@
         );
 
         $result = $this->client->getResponse();
-<<<<<<< HEAD
-        ToolsAPI::assertJsonResponse($result, 200, 'text/html; charset=UTF-8');
+        $this->assertHtmlResponseStatusCodeEquals($result, 200);
         $this->assertContains("testBU_Updated - Business Units - User Management - System", $crawler->html());
-=======
-        $this->assertHtmlResponseStatusCodeEquals($result, 200);
-        $this->assertContains("testBU_Updated - Business Units - Users Management - System", $crawler->html());
->>>>>>> 5bc9ba3c
     }
 
     /**
