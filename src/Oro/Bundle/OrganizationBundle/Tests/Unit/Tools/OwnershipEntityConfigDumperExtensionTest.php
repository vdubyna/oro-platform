<?php

namespace Oro\Bundle\OrganizationBundle\Tests\Unit\Tools;

use Oro\Bundle\EntityConfigBundle\Config\Config;
use Oro\Bundle\EntityConfigBundle\Config\Id\EntityConfigId;
use Oro\Bundle\EntityConfigBundle\Exception\RuntimeException;
use Oro\Bundle\EntityExtendBundle\EntityConfig\ExtendScope;
use Oro\Bundle\EntityExtendBundle\Tools\ExtendConfigDumper;
use Oro\Bundle\OrganizationBundle\Tools\OwnershipEntityConfigDumperExtension;

class OwnershipEntityConfigDumperExtensionTest extends \PHPUnit_Framework_TestCase
{
    /** @var \PHPUnit_Framework_MockObject_MockObject */
    protected $configManager;

    /** @var \PHPUnit_Framework_MockObject_MockObject */
    protected $relationBuilder;

    /** @var \PHPUnit_Framework_MockObject_MockObject */
    protected $ownershipMetadataProvider;

    /** @var OwnershipEntityConfigDumperExtension */
    protected $extension;

    public function setUp()
    {
        $this->configManager = $this->getMockBuilder('Oro\Bundle\EntityConfigBundle\Config\ConfigManager')
            ->disableOriginalConstructor()
            ->getMock();
        $this->relationBuilder = $this->getMockBuilder('Oro\Bundle\EntityExtendBundle\Tools\RelationBuilder')
            ->disableOriginalConstructor()
            ->getMock();
        $this->ownershipMetadataProvider =
            $this->getMockBuilder('Oro\Bundle\SecurityBundle\Owner\Metadata\OwnershipMetadataProvider')
                ->disableOriginalConstructor()
                ->getMock();

        $this->extension = new OwnershipEntityConfigDumperExtension(
            $this->configManager,
            $this->relationBuilder,
            $this->ownershipMetadataProvider
        );
    }

<<<<<<< HEAD
    public function testSupportsPostUpdate()
    {
        $this->configManager
            ->expects($this->never())
            ->method('getProvider');

        $this->assertFalse(
            $this->extension->supports(ExtendConfigDumper::ACTION_POST_UPDATE)
        );
    }

=======
>>>>>>> 605bbc3d
    public function testSupportsPreUpdate()
    {
        $this->assertTrue(
            $this->extension->supports(ExtendConfigDumper::ACTION_PRE_UPDATE)
        );
    }

    public function testSupportsPostUpdate()
    {
        $this->assertFalse(
            $this->extension->supports(ExtendConfigDumper::ACTION_POST_UPDATE)
        );
    }

<<<<<<< HEAD
    public function testPreUpdateWithOrganizationOwnershipType()
    {
        $ownerType = 'ORGANIZATION';
        $getOwnerClassMethodName = 'getOrganizationClass';

        $config1 = new Config(new EntityConfigId('ownership', 'Test\Entity1'));
        $config1->set('owner_type', $ownerType);
        $config1->set('owner_field_name', 'owner_field');
        $config2 = new Config(new EntityConfigId('ownership', 'Test\Entity2'));
        $config2->set('owner_type', $ownerType);
        $config3 = new Config(new EntityConfigId('ownership', 'Test\Entity3'));

=======
    /**
     * @dataProvider preUpdateProvider
     * @SuppressWarnings(PHPMD.ExcessiveMethodLength)
     */
    public function testPreUpdate($ownerType, $getOwnerClassMethodName)
    {
>>>>>>> 605bbc3d
        $extendConfig1 = new Config(new EntityConfigId('extend', 'Test\Entity1'));
        $extendConfig1->set('owner', ExtendScope::OWNER_CUSTOM);
        $extendConfig1->set('state', ExtendScope::STATE_NEW);
        // should be skipped because it has empty owner_type
        $extendConfig2 = new Config(new EntityConfigId('extend', 'Test\Entity2'));
        $extendConfig2->set('owner', ExtendScope::OWNER_CUSTOM);
        $extendConfig2->set('state', ExtendScope::STATE_NEW);
        // should be skipped because it has no ownership config
        $extendConfig3 = new Config(new EntityConfigId('extend', 'Test\Entity3'));
        $extendConfig3->set('owner', ExtendScope::OWNER_CUSTOM);
        $extendConfig3->set('state', ExtendScope::STATE_NEW);
        // should be skipped because it is not new entity
        $extendConfig4 = new Config(new EntityConfigId('extend', 'Test\Entity4'));
        $extendConfig4->set('owner', ExtendScope::OWNER_CUSTOM);
        $extendConfig4->set('state', ExtendScope::STATE_UPDATE);
        // should be skipped because it is not custom entity
        $extendConfig5 = new Config(new EntityConfigId('extend', 'Test\Entity5'));
        $extendConfig5->set('owner', ExtendScope::OWNER_SYSTEM);

        $ownershipConfig1 = new Config(new EntityConfigId('ownership', 'Test\Entity1'));
        $ownershipConfig1->set('owner_type', $ownerType);
        $ownershipConfig1->set('owner_field_name', 'owner_field');
        $ownershipConfig2 = new Config(new EntityConfigId('ownership', 'Test\Entity2'));

        $extendConfigs    = [$extendConfig1, $extendConfig3, $extendConfig3, $extendConfig4, $extendConfig5];
        $ownershipConfigs = [$ownershipConfig1, $ownershipConfig2];

<<<<<<< HEAD
        $this->setTargetEntityConfigsExpectations([$config1, $config2, $config3], [$extendConfig1]);

        $this->ownershipMetadataProvider->expects($this->once())
            ->method($getOwnerClassMethodName)
            ->will($this->returnValue('Test\Owner'));

        $this->relationBuilder->expects($this->once())
            ->method('addFieldConfig')
            ->with(
                'Test\Entity1',
                'owner_field',
                'manyToOne',
                [
                    'extend'    => [
                        'owner'         => ExtendScope::OWNER_SYSTEM,
                        'state'         => ExtendScope::STATE_NEW,
                        'extend'        => true,
                        'target_entity' => 'Test\Owner',
                        'target_field'  => 'id',
                        'relation_key'  => 'manyToOne|Test\Entity1|Test\Owner|owner_field',
                    ],
                    'entity'    => [
                        'label'       => 'oro.custom_entity.owner.label',
                        'description' => 'oro.custom_entity.owner.description',
                    ],
                    'view'      => [
                        'is_displayable' => false
                    ],
                    'form'      => [
                        'is_enabled' => false
                    ],
                    'dataaudit' => [
                        'auditable' => true
                    ]
                ]
            );
        $this->relationBuilder->expects($this->once())
            ->method('addManyToOneRelation')
            ->with(
                'Test\Owner',
                'Test\Entity1',
                'owner_field',
                'manyToOne|Test\Entity1|Test\Owner|owner_field'
            );

        $extendConfigs = [];
        $this->extension->preUpdate($extendConfigs);
    }

    /**
     * @dataProvider preUpdateProvider
     * @SuppressWarnings(PHPMD.ExcessiveMethodLength)
     */
    public function testPreUpdate($ownerType, $getOwnerClassMethodName, $getOrganizationClassMethodName)
    {
        $config1 = new Config(new EntityConfigId('ownership', 'Test\Entity1'));
        $config1->set('owner_type', $ownerType);
        $config1->set('owner_field_name', 'owner_field');

        $config2 = new Config(new EntityConfigId('ownership', 'Test\Entity2'));
        $config2->set('owner_type', $ownerType);
        $config3 = new Config(new EntityConfigId('ownership', 'Test\Entity3'));

        $extendConfig1 = new Config(new EntityConfigId('extend', 'Test\Entity1'));
        $extendConfig1->set('owner', ExtendScope::OWNER_CUSTOM);

        $this->setTargetEntityConfigsExpectations([$config1, $config2, $config3], [$extendConfig1]);

        $this->ownershipMetadataProvider->expects($this->at(0))
            ->method($getOwnerClassMethodName)
            ->will($this->returnValue('Test\Owner'));

        $this->ownershipMetadataProvider->expects($this->at(1))
            ->method($getOrganizationClassMethodName)
            ->will($this->returnValue('Test\Organization'));

        $this->relationBuilder->expects($this->at(0))
            ->method('addFieldConfig')
            ->with(
                'Test\Entity1',
                'owner_field',
                'manyToOne',
                [
                    'extend'    => [
                        'owner'         => ExtendScope::OWNER_SYSTEM,
                        'state'         => ExtendScope::STATE_NEW,
                        'extend'        => true,
                        'target_entity' => 'Test\Owner',
                        'target_field'  => 'id',
                        'relation_key'  => 'manyToOne|Test\Entity1|Test\Owner|owner_field',
                    ],
                    'entity'    => [
                        'label'       => 'oro.custom_entity.owner.label',
                        'description' => 'oro.custom_entity.owner.description',
                    ],
                    'view'      => [
                        'is_displayable' => false
                    ],
                    'form'      => [
                        'is_enabled' => false
                    ],
                    'dataaudit' => [
                        'auditable' => true
                    ]
                ]
            );

        $this->relationBuilder->expects($this->at(1))
            ->method('addManyToOneRelation')
            ->with(
                'Test\Owner',
                'Test\Entity1',
                'owner_field',
                'manyToOne|Test\Entity1|Test\Owner|owner_field'
            );

        $this->relationBuilder->expects($this->at(2))
            ->method('addFieldConfig')
            ->with(
                'Test\Entity1',
                'organization',
                'manyToOne',
                [
                    'extend'    => [
                        'owner'         => ExtendScope::OWNER_SYSTEM,
                        'state'         => ExtendScope::STATE_NEW,
                        'extend'        => true,
                        'target_entity' => 'Test\Organization',
                        'target_field'  => 'id',
                        'relation_key'  => 'manyToOne|Test\Entity1|Test\Organization|organization',
                    ],
                    'entity'    => [
                        'label'       => 'oro.custom_entity.owner.label',
                        'description' => 'oro.custom_entity.owner.description',
                    ],
                    'view'      => [
                        'is_displayable' => false
                    ],
                    'form'      => [
                        'is_enabled' => false
                    ],
                    'dataaudit' => [
                        'auditable' => true
                    ]
                ]
            );

        $this->relationBuilder->expects($this->at(3))
            ->method('addManyToOneRelation')
            ->with(
                'Test\Organization',
                'Test\Entity1',
                'organization',
                'manyToOne|Test\Entity1|Test\Organization|organization'
            );

        $this->relationBuilder->expects($this->exactly(2))->method('addFieldConfig');
        $this->relationBuilder->expects($this->exactly(2))->method('addManyToOneRelation');

        $extendConfigs = [];
        $this->extension->preUpdate($extendConfigs);
    }

    public function preUpdateProvider()
    {
        return [
            ['USER', 'getUserClass', 'getOrganizationClass'],
            ['BUSINESS_UNIT', 'getBusinessUnitClass', 'getOrganizationClass'],
        ];
    }

    /**
     * @param Config[] $ownershipConfigs
     * @param Config[] $extendConfigs
     */
    protected function setTargetEntityConfigsExpectations(array $ownershipConfigs = [], array $extendConfigs = [])
    {
        $ownershipConfigProvider = $this->getMockBuilder('Oro\Bundle\EntityConfigBundle\Provider\ConfigProvider')
=======
        $extendConfigProvider = $this->getMockBuilder('Oro\Bundle\EntityConfigBundle\Provider\ConfigProvider')
>>>>>>> 605bbc3d
            ->disableOriginalConstructor()
            ->getMock();
        $extendConfigProvider->expects($this->once())
            ->method('getConfigs')
            ->will($this->returnValue($extendConfigs));

        $ownershipConfigProvider = $this->getMockBuilder('Oro\Bundle\EntityConfigBundle\Provider\ConfigProvider')
            ->disableOriginalConstructor()
            ->getMock();
        $ownershipConfigProvider->expects($this->any())
            ->method('hasConfig')
            ->will(
                $this->returnCallback(
                    function ($className, $fieldName) use ($ownershipConfigs) {
                        foreach ($ownershipConfigs as $ownershipConfig) {
                            if ($ownershipConfig->getId()->getClassName() === $className) {
                                return true;
                            }
                        }

                        return false;
                    }
                )
            );
        $ownershipConfigProvider->expects($this->any())
            ->method('getConfig')
            ->will(
                $this->returnCallback(
                    function ($className, $fieldName) use ($ownershipConfigs) {
                        foreach ($ownershipConfigs as $ownershipConfig) {
                            if ($ownershipConfig->getId()->getClassName() === $className) {
                                return $ownershipConfig;
                            }
                        }

                        throw new RuntimeException(sprintf('No config for "%s".', $className));
                    }
                )
            );

        $this->configManager->expects($this->any())
            ->method('getProvider')
            ->will(
                $this->returnValueMap(
                    [
                        ['ownership', $ownershipConfigProvider],
                        ['extend', $extendConfigProvider],
                    ]
                )
            );

        $this->ownershipMetadataProvider->expects($this->once())
            ->method($getOwnerClassMethodName)
            ->will($this->returnValue('Test\Owner'));

        $this->relationBuilder->expects($this->once())
            ->method('addManyToOneRelation')
            ->with(
                $this->identicalTo($extendConfig1),
                'Test\Owner',
                'owner_field',
                'id',
                [
                    'entity'    => [
                        'label'       => 'oro.custom_entity.owner.label',
                        'description' => 'oro.custom_entity.owner.description',
                    ],
                    'view'      => [
                        'is_displayable' => false
                    ],
                    'form'      => [
                        'is_enabled' => false
                    ],
                    'dataaudit' => [
                        'auditable' => true
                    ]
                ]
            );

        $this->extension->preUpdate();
    }

    public function preUpdateProvider()
    {
        return [
            ['USER', 'getUserClass'],
            ['BUSINESS_UNIT', 'getBusinessUnitClass'],
            ['ORGANIZATION', 'getOrganizationClass'],
        ];
    }
}<|MERGE_RESOLUTION|>--- conflicted
+++ resolved
@@ -43,55 +43,26 @@
         );
     }
 
-<<<<<<< HEAD
+    public function testSupportsPreUpdate()
+    {
+        $this->assertTrue(
+            $this->extension->supports(ExtendConfigDumper::ACTION_PRE_UPDATE)
+        );
+    }
+
     public function testSupportsPostUpdate()
     {
-        $this->configManager
-            ->expects($this->never())
-            ->method('getProvider');
-
         $this->assertFalse(
             $this->extension->supports(ExtendConfigDumper::ACTION_POST_UPDATE)
         );
     }
 
-=======
->>>>>>> 605bbc3d
-    public function testSupportsPreUpdate()
-    {
-        $this->assertTrue(
-            $this->extension->supports(ExtendConfigDumper::ACTION_PRE_UPDATE)
-        );
-    }
-
-    public function testSupportsPostUpdate()
-    {
-        $this->assertFalse(
-            $this->extension->supports(ExtendConfigDumper::ACTION_POST_UPDATE)
-        );
-    }
-
-<<<<<<< HEAD
-    public function testPreUpdateWithOrganizationOwnershipType()
-    {
-        $ownerType = 'ORGANIZATION';
-        $getOwnerClassMethodName = 'getOrganizationClass';
-
-        $config1 = new Config(new EntityConfigId('ownership', 'Test\Entity1'));
-        $config1->set('owner_type', $ownerType);
-        $config1->set('owner_field_name', 'owner_field');
-        $config2 = new Config(new EntityConfigId('ownership', 'Test\Entity2'));
-        $config2->set('owner_type', $ownerType);
-        $config3 = new Config(new EntityConfigId('ownership', 'Test\Entity3'));
-
-=======
     /**
      * @dataProvider preUpdateProvider
      * @SuppressWarnings(PHPMD.ExcessiveMethodLength)
      */
-    public function testPreUpdate($ownerType, $getOwnerClassMethodName)
-    {
->>>>>>> 605bbc3d
+    public function testPreUpdate($ownerType, $getOwnerClassMethodName, $getOwnerClassMethodNameCalls)
+    {
         $extendConfig1 = new Config(new EntityConfigId('extend', 'Test\Entity1'));
         $extendConfig1->set('owner', ExtendScope::OWNER_CUSTOM);
         $extendConfig1->set('state', ExtendScope::STATE_NEW);
@@ -114,193 +85,13 @@
         $ownershipConfig1 = new Config(new EntityConfigId('ownership', 'Test\Entity1'));
         $ownershipConfig1->set('owner_type', $ownerType);
         $ownershipConfig1->set('owner_field_name', 'owner_field');
+        $ownershipConfig1->set('organization_field_name', 'organization_field');
         $ownershipConfig2 = new Config(new EntityConfigId('ownership', 'Test\Entity2'));
 
         $extendConfigs    = [$extendConfig1, $extendConfig3, $extendConfig3, $extendConfig4, $extendConfig5];
         $ownershipConfigs = [$ownershipConfig1, $ownershipConfig2];
 
-<<<<<<< HEAD
-        $this->setTargetEntityConfigsExpectations([$config1, $config2, $config3], [$extendConfig1]);
-
-        $this->ownershipMetadataProvider->expects($this->once())
-            ->method($getOwnerClassMethodName)
-            ->will($this->returnValue('Test\Owner'));
-
-        $this->relationBuilder->expects($this->once())
-            ->method('addFieldConfig')
-            ->with(
-                'Test\Entity1',
-                'owner_field',
-                'manyToOne',
-                [
-                    'extend'    => [
-                        'owner'         => ExtendScope::OWNER_SYSTEM,
-                        'state'         => ExtendScope::STATE_NEW,
-                        'extend'        => true,
-                        'target_entity' => 'Test\Owner',
-                        'target_field'  => 'id',
-                        'relation_key'  => 'manyToOne|Test\Entity1|Test\Owner|owner_field',
-                    ],
-                    'entity'    => [
-                        'label'       => 'oro.custom_entity.owner.label',
-                        'description' => 'oro.custom_entity.owner.description',
-                    ],
-                    'view'      => [
-                        'is_displayable' => false
-                    ],
-                    'form'      => [
-                        'is_enabled' => false
-                    ],
-                    'dataaudit' => [
-                        'auditable' => true
-                    ]
-                ]
-            );
-        $this->relationBuilder->expects($this->once())
-            ->method('addManyToOneRelation')
-            ->with(
-                'Test\Owner',
-                'Test\Entity1',
-                'owner_field',
-                'manyToOne|Test\Entity1|Test\Owner|owner_field'
-            );
-
-        $extendConfigs = [];
-        $this->extension->preUpdate($extendConfigs);
-    }
-
-    /**
-     * @dataProvider preUpdateProvider
-     * @SuppressWarnings(PHPMD.ExcessiveMethodLength)
-     */
-    public function testPreUpdate($ownerType, $getOwnerClassMethodName, $getOrganizationClassMethodName)
-    {
-        $config1 = new Config(new EntityConfigId('ownership', 'Test\Entity1'));
-        $config1->set('owner_type', $ownerType);
-        $config1->set('owner_field_name', 'owner_field');
-
-        $config2 = new Config(new EntityConfigId('ownership', 'Test\Entity2'));
-        $config2->set('owner_type', $ownerType);
-        $config3 = new Config(new EntityConfigId('ownership', 'Test\Entity3'));
-
-        $extendConfig1 = new Config(new EntityConfigId('extend', 'Test\Entity1'));
-        $extendConfig1->set('owner', ExtendScope::OWNER_CUSTOM);
-
-        $this->setTargetEntityConfigsExpectations([$config1, $config2, $config3], [$extendConfig1]);
-
-        $this->ownershipMetadataProvider->expects($this->at(0))
-            ->method($getOwnerClassMethodName)
-            ->will($this->returnValue('Test\Owner'));
-
-        $this->ownershipMetadataProvider->expects($this->at(1))
-            ->method($getOrganizationClassMethodName)
-            ->will($this->returnValue('Test\Organization'));
-
-        $this->relationBuilder->expects($this->at(0))
-            ->method('addFieldConfig')
-            ->with(
-                'Test\Entity1',
-                'owner_field',
-                'manyToOne',
-                [
-                    'extend'    => [
-                        'owner'         => ExtendScope::OWNER_SYSTEM,
-                        'state'         => ExtendScope::STATE_NEW,
-                        'extend'        => true,
-                        'target_entity' => 'Test\Owner',
-                        'target_field'  => 'id',
-                        'relation_key'  => 'manyToOne|Test\Entity1|Test\Owner|owner_field',
-                    ],
-                    'entity'    => [
-                        'label'       => 'oro.custom_entity.owner.label',
-                        'description' => 'oro.custom_entity.owner.description',
-                    ],
-                    'view'      => [
-                        'is_displayable' => false
-                    ],
-                    'form'      => [
-                        'is_enabled' => false
-                    ],
-                    'dataaudit' => [
-                        'auditable' => true
-                    ]
-                ]
-            );
-
-        $this->relationBuilder->expects($this->at(1))
-            ->method('addManyToOneRelation')
-            ->with(
-                'Test\Owner',
-                'Test\Entity1',
-                'owner_field',
-                'manyToOne|Test\Entity1|Test\Owner|owner_field'
-            );
-
-        $this->relationBuilder->expects($this->at(2))
-            ->method('addFieldConfig')
-            ->with(
-                'Test\Entity1',
-                'organization',
-                'manyToOne',
-                [
-                    'extend'    => [
-                        'owner'         => ExtendScope::OWNER_SYSTEM,
-                        'state'         => ExtendScope::STATE_NEW,
-                        'extend'        => true,
-                        'target_entity' => 'Test\Organization',
-                        'target_field'  => 'id',
-                        'relation_key'  => 'manyToOne|Test\Entity1|Test\Organization|organization',
-                    ],
-                    'entity'    => [
-                        'label'       => 'oro.custom_entity.owner.label',
-                        'description' => 'oro.custom_entity.owner.description',
-                    ],
-                    'view'      => [
-                        'is_displayable' => false
-                    ],
-                    'form'      => [
-                        'is_enabled' => false
-                    ],
-                    'dataaudit' => [
-                        'auditable' => true
-                    ]
-                ]
-            );
-
-        $this->relationBuilder->expects($this->at(3))
-            ->method('addManyToOneRelation')
-            ->with(
-                'Test\Organization',
-                'Test\Entity1',
-                'organization',
-                'manyToOne|Test\Entity1|Test\Organization|organization'
-            );
-
-        $this->relationBuilder->expects($this->exactly(2))->method('addFieldConfig');
-        $this->relationBuilder->expects($this->exactly(2))->method('addManyToOneRelation');
-
-        $extendConfigs = [];
-        $this->extension->preUpdate($extendConfigs);
-    }
-
-    public function preUpdateProvider()
-    {
-        return [
-            ['USER', 'getUserClass', 'getOrganizationClass'],
-            ['BUSINESS_UNIT', 'getBusinessUnitClass', 'getOrganizationClass'],
-        ];
-    }
-
-    /**
-     * @param Config[] $ownershipConfigs
-     * @param Config[] $extendConfigs
-     */
-    protected function setTargetEntityConfigsExpectations(array $ownershipConfigs = [], array $extendConfigs = [])
-    {
-        $ownershipConfigProvider = $this->getMockBuilder('Oro\Bundle\EntityConfigBundle\Provider\ConfigProvider')
-=======
         $extendConfigProvider = $this->getMockBuilder('Oro\Bundle\EntityConfigBundle\Provider\ConfigProvider')
->>>>>>> 605bbc3d
             ->disableOriginalConstructor()
             ->getMock();
         $extendConfigProvider->expects($this->once())
@@ -352,33 +143,89 @@
                 )
             );
 
-        $this->ownershipMetadataProvider->expects($this->once())
+        $this->ownershipMetadataProvider->expects($this->exactly($getOwnerClassMethodNameCalls))
             ->method($getOwnerClassMethodName)
             ->will($this->returnValue('Test\Owner'));
 
-        $this->relationBuilder->expects($this->once())
-            ->method('addManyToOneRelation')
-            ->with(
-                $this->identicalTo($extendConfig1),
-                'Test\Owner',
-                'owner_field',
-                'id',
-                [
-                    'entity'    => [
-                        'label'       => 'oro.custom_entity.owner.label',
-                        'description' => 'oro.custom_entity.owner.description',
-                    ],
-                    'view'      => [
-                        'is_displayable' => false
-                    ],
-                    'form'      => [
-                        'is_enabled' => false
-                    ],
-                    'dataaudit' => [
-                        'auditable' => true
-                    ]
-                ]
-            );
+        $this->relationBuilder->expects($this->exactly($getOwnerClassMethodNameCalls))
+            ->method('addManyToOneRelation');
+
+
+        switch ($getOwnerClassMethodNameCalls) {
+            case 1:
+                $this->relationBuilder->expects($this->once())
+                    ->method('addManyToOneRelation')
+                    ->with(
+                        $this->identicalTo($extendConfig1),
+                        'Test\Owner',
+                        'owner_field',
+                        'id',
+                        [
+                            'entity'    => [
+                                'label'       => 'oro.custom_entity.owner_field.label',
+                                'description' => 'oro.custom_entity.owner_field.description',
+                            ],
+                            'view'      => [
+                                'is_displayable' => false
+                            ],
+                            'form'      => [
+                                'is_enabled' => false
+                            ],
+                            'dataaudit' => [
+                                'auditable' => true
+                            ]
+                        ]
+                    );
+                break;
+            case 2:
+                $this->relationBuilder->expects($this->at(0))
+                    ->method('addManyToOneRelation')
+                    ->with(
+                        $this->identicalTo($extendConfig1),
+                        'Test\Owner',
+                        'owner_field',
+                        'id',
+                        [
+                            'entity'    => [
+                                'label'       => 'oro.custom_entity.owner_field.label',
+                                'description' => 'oro.custom_entity.owner_field.description',
+                            ],
+                            'view'      => [
+                                'is_displayable' => false
+                            ],
+                            'form'      => [
+                                'is_enabled' => false
+                            ],
+                            'dataaudit' => [
+                                'auditable' => true
+                            ]
+                        ]
+                    );
+                $this->relationBuilder->expects($this->at(1))
+                    ->method('addManyToOneRelation')
+                    ->with(
+                        $this->identicalTo($extendConfig1),
+                        'Test\Owner',
+                        'organization_field',
+                        'id',
+                        [
+                            'entity'    => [
+                                'label'       => 'oro.custom_entity.organization_field.label',
+                                'description' => 'oro.custom_entity.organization_field.description',
+                            ],
+                            'view'      => [
+                                'is_displayable' => false
+                            ],
+                            'form'      => [
+                                'is_enabled' => false
+                            ],
+                            'dataaudit' => [
+                                'auditable' => true
+                            ]
+                        ]
+                    );
+                break;
+        }
 
         $this->extension->preUpdate();
     }
@@ -386,9 +233,9 @@
     public function preUpdateProvider()
     {
         return [
-            ['USER', 'getUserClass'],
-            ['BUSINESS_UNIT', 'getBusinessUnitClass'],
-            ['ORGANIZATION', 'getOrganizationClass'],
+            ['USER', 'getUserClass', 2],
+            ['BUSINESS_UNIT', 'getBusinessUnitClass', 2],
+            ['ORGANIZATION', 'getOrganizationClass', 1],
         ];
     }
 }