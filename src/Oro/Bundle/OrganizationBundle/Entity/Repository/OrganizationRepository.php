--- conflicted
+++ resolved
@@ -105,11 +105,7 @@
      *
      * @return Organization[]
      */
-<<<<<<< HEAD
-    public function getEnabledUserOrganizationsByName(User $user, $name, $useLikeExpr = true)
-=======
     public function getEnabledByUserAndName(User $user, $name, $useLikeExpr = true)
->>>>>>> 6f97c976
     {
         $qb = $this->createQueryBuilder('org');
         $organizations = $user->getOrganizations();
@@ -130,12 +126,7 @@
                 ->setParameter('orgName', $name);
         }
 
-<<<<<<< HEAD
-        return $qb->getQuery()
-            ->getResult();
-=======
         return $qb->getQuery()->getResult();
->>>>>>> 6f97c976
     }
 
     /**
