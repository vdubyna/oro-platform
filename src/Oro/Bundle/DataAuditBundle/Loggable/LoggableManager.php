--- conflicted
+++ resolved
@@ -26,12 +26,9 @@
  */
 class LoggableManager
 {
-<<<<<<< HEAD
-=======
     /**
      * @var AbstractUser[]
      */
->>>>>>> 954d58c2
     protected static $userCache = [];
 
     const ACTION_CREATE = 'create';
@@ -71,12 +68,9 @@
     protected $pendingRelatedEntities = [];
 
     /** @var array */
-<<<<<<< HEAD
     protected $updatedEntities = [];
 
     /** @var array */
-=======
->>>>>>> 954d58c2
     protected $collectionLogData = [];
 
     /** @var ConfigProvider */
