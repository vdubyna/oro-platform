{
    "name": "oro/platform",
    "description": "Business Application Platform (BAP)",
    "homepage": "https://github.com/laboro/platform.git",
    "license": "MIT",
    "require": {
        "symfony/symfony": "2.3.*",
        "doctrine/orm": ">=2.2.3,<2.4-dev",
        "doctrine/doctrine-bundle": "1.2.*",
        "doctrine/data-fixtures": "@dev",
        "doctrine/doctrine-fixtures-bundle": "@dev",
        "twig/extensions": "1.0.*@dev",
        "symfony/assetic-bundle": "2.3.*@dev",
        "symfony/swiftmailer-bundle": "2.3.*",
        "symfony/monolog-bundle": "2.3.*",
        "sensio/distribution-bundle": "2.3.*",
        "sensio/framework-extra-bundle": "2.3.*",
        "sensio/generator-bundle": "2.3.*",
        "incenteev/composer-parameter-handler": "~2.0",
        "jms/di-extra-bundle": "1.4.*@dev",
        "jms/job-queue-bundle": "dev-master",
        "jms/aop-bundle": "dev-master",
        "jms/serializer": "0.12.*@dev",
        "jms/serializer-bundle": "0.12.*@dev",
        "kriswallsmith/assetic": "1.1.*@dev",
        "knplabs/knp-menu": "v2.0.0-alpha1",
        "knplabs/knp-menu-bundle": "v2.0.0-alpha1",
        "knplabs/knp-paginator-bundle": "dev-master",
        "friendsofsymfony/rest-bundle": "0.12.*",
        "friendsofsymfony/jsrouting-bundle": "1.1.*@dev",
        "nelmio/api-doc-bundle": "dev-master",
        "ass/xmlsecurity": "dev-master",
        "besimple/soap-common": "dev-master",
        "besimple/soap-server": "dev-master",
        "besimple/soap-bundle": "dev-master",
        "ddeboer/data-import": "dev-master",
        "stof/doctrine-extensions-bundle": "dev-master",
        "escapestudios/wsse-authentication-bundle": "2.1.x-dev",
        "sonata-project/admin-bundle": "dev-master",
        "sonata-project/doctrine-orm-admin-bundle": "dev-master",
        "liip/imagine-bundle": "dev-master",
        "leafo/lessphp": "dev-master",
        "willdurand/expose-translation-bundle": "0.2.*@dev",
<<<<<<< HEAD
        "apy/jsfv-bundle": "dev-master#a27847b4e0e52212277c4759826328b3cfaa15dc",
        "genemu/form-bundle": "2.2.*"
=======
        "apy/jsfv-bundle": "dev-master",
        "genemu/form-bundle": "2.1.*"
>>>>>>> 70c931cc
    },
    "repositories": [
        {
            "type": "vcs",
            "url": "https://github.com/laboro/SonataAdminBundle.git"
        }
    ],
    "autoload": {
        "psr-0": { "Oro\\Bundle": "src/" }
    },
    "minimum-stability": "dev",
    "extra": {
        "branch-alias": {
            "dev-master": "1.0-dev"
        }
    }
}<|MERGE_RESOLUTION|>--- conflicted
+++ resolved
@@ -23,8 +23,8 @@
         "jms/serializer": "0.12.*@dev",
         "jms/serializer-bundle": "0.12.*@dev",
         "kriswallsmith/assetic": "1.1.*@dev",
-        "knplabs/knp-menu": "v2.0.0-alpha1",
-        "knplabs/knp-menu-bundle": "v2.0.0-alpha1",
+        "knplabs/knp-menu": "dev-master",
+        "knplabs/knp-menu-bundle": "dev-master",
         "knplabs/knp-paginator-bundle": "dev-master",
         "friendsofsymfony/rest-bundle": "0.12.*",
         "friendsofsymfony/jsrouting-bundle": "1.1.*@dev",
@@ -41,13 +41,8 @@
         "liip/imagine-bundle": "dev-master",
         "leafo/lessphp": "dev-master",
         "willdurand/expose-translation-bundle": "0.2.*@dev",
-<<<<<<< HEAD
-        "apy/jsfv-bundle": "dev-master#a27847b4e0e52212277c4759826328b3cfaa15dc",
+        "apy/jsfv-bundle": "dev-master",
         "genemu/form-bundle": "2.2.*"
-=======
-        "apy/jsfv-bundle": "dev-master",
-        "genemu/form-bundle": "2.1.*"
->>>>>>> 70c931cc
     },
     "repositories": [
         {
