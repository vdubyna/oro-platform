{
    "name": "oro/platform",
    "description": "Business Application Platform (BAP)",
    "homepage": "https://github.com/orocrm/platform.git",
    "license": "MIT",
    "authors": [
        {
            "name": "Oro, Inc",
            "homepage": "http://www.orocrm.com"
        }
    ],
    "require": {
        "php": ">=5.4.4",
        "ext-intl": "*",
        "ext-mbstring": "*",
        "ext-gd": "*",
        "ext-xml": "*",
        "ext-mysql": "*",
        "lib-ICU": ">=4.4",
        "symfony/symfony": "v2.3.6",
<<<<<<< HEAD
        "doctrine/orm": "2.4.*@dev",
        "doctrine/doctrine-bundle": "1.3.x-dev",
=======
        "doctrine/orm": "2.4.1",
        "doctrine/doctrine-bundle": "1.2.0",
>>>>>>> ee3c11c8
        "doctrine/data-fixtures": "1.0.0",
        "doctrine/doctrine-fixtures-bundle": "2.2.0",
        "twig/extensions": "1.0.1",
        "symfony/assetic-bundle": "2.3.0",
        "symfony/icu": "1.2.x-dev",
        "symfony/swiftmailer-bundle": "2.3.*",
        "symfony/monolog-bundle": "2.3.0",
        "sensio/distribution-bundle": "2.3.4",
        "sensio/framework-extra-bundle": "2.3.4",
        "sensio/generator-bundle": "2.3.4",
        "incenteev/composer-parameter-handler": "2.1.0",
        "jms/job-queue-bundle": "1.0.*",
        "jms/serializer": "0.14.0",
        "jms/serializer-bundle": "0.13.0",
        "kriswallsmith/assetic": "1.1.2",
        "knplabs/knp-menu": "2.0.x-dev",
        "knplabs/knp-menu-bundle": "2.0.x-dev",
        "knplabs/knp-paginator-bundle": "2.3.3",
        "friendsofsymfony/rest-bundle": "0.12.*",
        "friendsofsymfony/jsrouting-bundle": "1.5.0",
        "nelmio/api-doc-bundle": "2.4.4",
        "ass/xmlsecurity": "1.0.0",
        "besimple/soap": "0.2.2",
        "stof/doctrine-extensions-bundle": "1.1.0",
        "escapestudios/wsse-authentication-bundle": "2.3.x-dev#ac3f700a88966e6483ff84d5de2b751d7622736d",
        "liip/imagine-bundle": "0.17.*",
        "leafo/lessphp": "0.4.0",
        "willdurand/expose-translation-bundle": "1.1.*",
        "genemu/form-bundle": "2.2.1",
        "zendframework/zend-mail": "2.1.*",
        "a2lix/translation-form-bundle": "1.2",
        "mtdowling/cron-expression": "1.0.*",
        "jdare/clank-bundle": "0.1.*",
        "lexik/maintenance-bundle": "dev-master",
        "sylius/flow-bundle": "0.6.*",
        "composer/composer": "1.0.0-alpha8"
    },
    "minimum-stability": "dev",
    "prefer-stable": true,
    "extra": {
        "branch-alias": {
            "dev-master": "1.0.x-dev"
        }
    },
    "autoload": {
        "psr-0": {
              "Oro\\Bundle": "src/"
        }
    }
}<|MERGE_RESOLUTION|>--- conflicted
+++ resolved
@@ -18,13 +18,8 @@
         "ext-mysql": "*",
         "lib-ICU": ">=4.4",
         "symfony/symfony": "v2.3.6",
-<<<<<<< HEAD
-        "doctrine/orm": "2.4.*@dev",
-        "doctrine/doctrine-bundle": "1.3.x-dev",
-=======
         "doctrine/orm": "2.4.1",
         "doctrine/doctrine-bundle": "1.2.0",
->>>>>>> ee3c11c8
         "doctrine/data-fixtures": "1.0.0",
         "doctrine/doctrine-fixtures-bundle": "2.2.0",
         "twig/extensions": "1.0.1",
