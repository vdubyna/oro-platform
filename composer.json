{
    "name": "oro/platform",
    "description": "Business Application Platform (BAP)",
    "homepage": "https://github.com/oroinc/platform.git",
    "license": "MIT",
    "authors": [
        {
            "name": "Oro, Inc",
            "homepage": "http://www.orocrm.com"
        }
    ],
    "require": {
        "php": ">=7.1.26",
        "ext-intl": "*",
        "ext-mbstring": "*",
        "ext-gd": "*",
        "ext-xml": "*",
        "ext-zip": "*",
        "ext-openssl": "*",
        "psr/container": "^1.0",
        "symfony/symfony": "4.0.*",
        "symfony/security-acl": "~3.0.0",
        "twig/twig": "2.9.*",
        "doctrine/orm": "2.6.*",
        "doctrine/doctrine-bundle": "1.9.*",
        "doctrine/dbal": "2.7.*",
        "doctrine/annotations": "1.6.*",
        "doctrine/data-fixtures": "1.3.*",
        "doctrine/doctrine-fixtures-bundle": "2.4.*",
        "doctrine/collections": "1.5.*",
        "twig/extensions": "1.5.*",
        "symfony/swiftmailer-bundle": "3.1.0",
        "symfony/monolog-bundle": "3.3.*",
        "sensio/framework-extra-bundle": "3.0.27",
        "incenteev/composer-parameter-handler": "2.1.*",
        "jms/serializer": "1.12.*",
        "jms/serializer-bundle": "2.1.0",
        "knplabs/knp-menu": "2.3.*",
        "knplabs/knp-menu-bundle": "2.2.*",
        "friendsofsymfony/rest-bundle": "2.3.0",
        "friendsofsymfony/jsrouting-bundle": "2.2.*",
        "nelmio/api-doc-bundle": "2.13.3",
        "nelmio/security-bundle": "2.5.*",
        "ass/xmlsecurity": "1.1.1",
        "stof/doctrine-extensions-bundle": "1.3.*",
<<<<<<< HEAD
        "escapestudios/wsse-authentication-bundle": "2.3.*",
        "liip/imagine-bundle": "2.0.0",
=======
        "liip/imagine-bundle": "1.9.*",
>>>>>>> b56f3ba1
        "leafo/scssphp": "0.6.*",
        "zendframework/zend-mail": "2.10.0",
        "mtdowling/cron-expression": "1.2.*",
        "gos/web-socket-bundle": "1.8.12",
        "guzzle/guzzle": "3.7.*",
        "lexik/maintenance-bundle": "2.1.5",
        "composer/composer": "1.6.*",
        "akeneo/batch-bundle": "0.4.10",
        "nesbot/Carbon": "1.29.*",
        "monolog/monolog": "1.23.*",
        "ocramius/proxy-manager": "2.1.1",
        "knplabs/knp-gaufrette-bundle": "0.5.0",
        "oro/doctrine-extensions": "1.2.*",
        "tinymce/tinymce": "4.6.*",
        "ezyang/htmlpurifier": "4.10.*",
        "hwi/oauth-bundle": "0.6.*",
        "kriswallsmith/buzz": "1.0.*",
        "npm-asset/jquery": "3.4.*",
        "npm-asset/jquery-ui": "1.12.*",
        "npm-asset/backbone": "1.4.*",
        "npm-asset/underscore": "1.9.*",
        "piwik/device-detector": "3.10.*",
        "bower-asset/jsplumb": "1.7.*",
        "bower-asset/moment": "2.18.*",
        "bower-asset/moment-timezone": "0.5.*",
        "bower-asset/jstree": "3.3.*",
        "symfony/polyfill-php70":"1.*",
        "box/spout": "2.7.*",
        "bower-asset/select2": "3.4.1",
        "bower-asset/chaplin": "1.2.0",
        "bower-asset/jquery-cookie": "1.4.1",
        "bower-asset/jquery-ajax-queue": "0.0.1",
        "bower-asset/autobahnjs": "0.8.0",
        "bower-asset/when": "2.4.0",
        "bower-asset/crypto-js": "3.1.7",
        "bower-asset/jquery-mousewheel": "3.1.13",
        "bower-asset/jquery.numeric": "1.5.0",
        "npm-asset/jquery.uniform": "4.3.*",
        "npm-asset/overlayscrollbars": "1.6.*",
        "bower-asset/timepicker": "1.11.*",
        "bower-asset/datepair": "0.4.*",
        "bower-asset/lightgallery": "1.4.0",
        "bower-asset/jquery-ui-multiselect-widget": "2.0.1",
        "bower-asset/autolinker.js": "1.6.*",
        "bower-asset/font-awesome": "4.7.*",
        "npm-asset/bootstrap": "4.3.1",
        "npm-asset/popper.js": "1.14.7",
        "bower-asset/text": "2.0.*",
        "bower-asset/base64": "1.0.*",
        "bower-asset/flotr2": "dev-master",
        "bower-asset/bean": "1.0.6",
        "bower-asset/jquery-validate": "1.16.0",
        "bower-asset/jquery": "3.1.1",
        "bower-asset/backgrid": "0.3.7",
        "bower-asset/backgrid-paginator": "0.3.8",
        "bower-asset/backbone-pageable": "1.2.3",
        "bower-asset/numeral": "2.0.6",
        "bower-asset/jquery-form": "4.2.1",
        "npm-asset/requirejs": "2.3.*",
        "npm-asset/xregexp": "3.2.*",
        "robloach/component-installer": "0.2.*",
        "jms/cg": "1.2.*",
        "oro/redis-config": "4.0.*",
        "brick/math": "0.8.*",
        "bower-asset/fuse": "3.2.*",
        "phpdocumentor/reflection-docblock": "4.3.*",
        "php-http/httplug-bundle": "1.15.2"
    },
    "require-dev": {
        "behat/behat": "3.4.*",
        "behat/mink": "1.7.x-dev#6d637f7",
        "behat/mink-extension": "2.3.*",
        "behat/mink-selenium2-driver": "1.*",
        "behat/symfony2-extension": "2.1.*",
        "nelmio/alice": "3.4.*",
        "phpunit/phpunit": "6.5.*",
        "johnkary/phpunit-speedtrap": "2.0.*",
        "mybuilder/phpunit-accelerator": "2.0.*",
        "squizlabs/php_codesniffer": "3.3.*",
        "phpmd/phpmd": "2.6.*",
        "sebastian/phpcpd": "3.0.*",
        "phpunit/phpcov": "4.0.*",
        "symfony/phpunit-bridge": "3.4.*",
        "friendsofphp/php-cs-fixer": "2.12.*",
        "oro/twig-inspector": "1.0.*"
    },
    "repositories": {
        "oro": {
            "type": "composer",
            "url": "https://packagist.orocrm.com"
        },
        "asset-packagist": {
            "type": "composer",
            "url": "https://asset-packagist.orocrm.com"
        }
    },
    "minimum-stability": "dev",
    "prefer-stable": true,
    "extra": {
        "branch-alias": {
            "dev-master": "4.0-dev"
        }
    },
    "autoload": {
        "psr-4": {"": "src/"},
        "exclude-from-classmap": ["/Tests/"]
    }
}<|MERGE_RESOLUTION|>--- conflicted
+++ resolved
@@ -43,12 +43,7 @@
         "nelmio/security-bundle": "2.5.*",
         "ass/xmlsecurity": "1.1.1",
         "stof/doctrine-extensions-bundle": "1.3.*",
-<<<<<<< HEAD
-        "escapestudios/wsse-authentication-bundle": "2.3.*",
         "liip/imagine-bundle": "2.0.0",
-=======
-        "liip/imagine-bundle": "1.9.*",
->>>>>>> b56f3ba1
         "leafo/scssphp": "0.6.*",
         "zendframework/zend-mail": "2.10.0",
         "mtdowling/cron-expression": "1.2.*",
