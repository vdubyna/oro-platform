{
    "name": "oro/platform",
    "description": "Business Application Platform (BAP)",
    "homepage": "https://github.com/orocrm/platform.git",
    "license": "MIT",
    "authors": [
        {
            "name": "Oro, Inc",
            "homepage": "http://www.orocrm.com"
        }
    ],
    "repositories": [
        {
            "type": "composer",
            "url": "http://packagist.orocrm.com"
        }
    ],
    "require": {
        "php": ">=5.4.9",
        "ext-intl": "*",
        "ext-mbstring": "*",
        "ext-gd": "*",
        "ext-xml": "*",
        "symfony/symfony": "2.3.*",
        "twig/twig": "<=1.16.0",
        "doctrine/orm": "2.4.6",
        "doctrine/doctrine-bundle": "1.2.0",
        "doctrine/dbal": "2.4.*",
        "doctrine/data-fixtures": "1.0.0",
        "doctrine/doctrine-fixtures-bundle": "2.2.0",
        "twig/extensions": "1.0.1",
        "symfony/assetic-bundle": "2.3.0",
        "symfony/icu": "~1.1",
        "symfony/swiftmailer-bundle": "2.3.*",
        "symfony/monolog-bundle": "2.3.0",
        "sensio/distribution-bundle": "2.3.4",
        "sensio/framework-extra-bundle": "2.3.4",
        "sensio/generator-bundle": "2.3.5",
        "incenteev/composer-parameter-handler": "2.1.0",
        "jms/job-queue-bundle": "1.1.*",
        "jms/serializer": "0.14.0",
        "jms/serializer-bundle": "0.13.0",
        "kriswallsmith/assetic": "1.1.2",
        "knplabs/knp-menu": "2.0.0-alpha2",
        "knplabs/knp-menu-bundle": "2.0.0-alpha2",
        "friendsofsymfony/rest-bundle": "1.5.0-RC2",
        "friendsofsymfony/jsrouting-bundle": "1.5.0",
        "nelmio/api-doc-bundle": "2.7.0",
        "ass/xmlsecurity": "1.0.0",
        "besimple/soap": "0.2.2",
        "stof/doctrine-extensions-bundle": "1.1.0",
        "escapestudios/wsse-authentication-bundle": "1.0.2",
        "liip/imagine-bundle": "0.17.*",
        "leafo/lessphp": "0.4.0",
        "genemu/form-bundle": "2.2.1",
        "zendframework/zend-mail": "2.1.5",
        "a2lix/translation-form-bundle": "1.2",
        "mtdowling/cron-expression": "1.0.*",
        "jdare/clank-bundle": "0.1.*",
        "guzzle/http": "3.7.*",
        "lexik/maintenance-bundle": "v1.0.3",
        "sylius/flow-bundle": "0.6.*",
        "composer/composer": "1.0.0-alpha9",
        "akeneo/batch-bundle": "~0.3",
        "luxifer/doctrine-functions": "1.2.1",
        "nesbot/Carbon": "1.8.*",
        "monolog/monolog": "1.7.*",
        "ocramius/proxy-manager": "0.4.*",
        "knplabs/knp-gaufrette-bundle": "0.1.*",
        "rhumsaa/uuid": "2.7.*",
        "oro/doctrine-extensions": "1.0.*",
        "tinymce/tinymce": "4.1.*",
        "ezyang/htmlpurifier": "4.6.0",
        "hwi/oauth-bundle": "~0.3",
        "components/jquery": "2.1.*",
        "components/underscore": "1.7.*",
        "components/backbone": "1.1.*",
<<<<<<< HEAD
        "piwik/device-detector": "dev-master"
=======
        "components/font-awesome": "~4.3.0"
>>>>>>> abf14adb
    },
    "minimum-stability": "dev",
    "prefer-stable": true,
    "extra": {
        "branch-alias": {
            "dev-master": "1.x-dev"
        }
    },
    "autoload": {
        "psr-0": {
              "Oro\\Component": "src/",
              "Oro\\Bundle": "src/"
        }
    }
}<|MERGE_RESOLUTION|>--- conflicted
+++ resolved
@@ -75,11 +75,8 @@
         "components/jquery": "2.1.*",
         "components/underscore": "1.7.*",
         "components/backbone": "1.1.*",
-<<<<<<< HEAD
+        "components/font-awesome": "~4.3.0",
         "piwik/device-detector": "dev-master"
-=======
-        "components/font-awesome": "~4.3.0"
->>>>>>> abf14adb
     },
     "minimum-stability": "dev",
     "prefer-stable": true,
