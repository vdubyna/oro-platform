{
    "name": "oro/platform",
    "description": "Business Application Platform (BAP)",
    "homepage": "https://github.com/orocrm/platform.git",
    "license": "MIT",
    "authors": [
        {
            "name": "Oro, Inc",
            "homepage": "http://www.orocrm.com"
        }
    ],
    "repositories": [
        {
            "type": "composer",
            "url": "http://packagist.orocrm.com"
        }
    ],
    "require": {
        "php": ">=5.4.9",
        "ext-intl": "*",
        "ext-mbstring": "*",
        "ext-gd": "*",
        "ext-xml": "*",
        "symfony/symfony": "2.7.*",
        "twig/twig": "1.18",
        "doctrine/orm": "2.5.0",
        "doctrine/doctrine-bundle": "1.4.0",
        "doctrine/dbal": "2.5.1",
        "doctrine/data-fixtures": "1.1.1",
        "doctrine/doctrine-fixtures-bundle": "2.2.0",
        "twig/extensions": "1.0.1",
        "symfony/assetic-bundle": "2.3.0",
        "symfony/icu": "~1.1",
        "symfony/swiftmailer-bundle": "2.3.*",
        "symfony/monolog-bundle": "2.7.*",
        "symfony/console": "2.5.0",
        "sensio/distribution-bundle": "2.3.14",
        "sensio/framework-extra-bundle": "2.3.4",
        "incenteev/composer-parameter-handler": "2.1.0",
        "jms/job-queue-bundle": "1.1.*",
        "jms/serializer": "0.14.0",
        "jms/serializer-bundle": "0.13.0",
        "kriswallsmith/assetic": "1.1.2",
        "knplabs/knp-menu": "2.0.0-alpha2",
        "knplabs/knp-menu-bundle": "2.0.0-alpha2",
<<<<<<< HEAD
        "friendsofsymfony/rest-bundle": "1.5.0-RC2",
        "friendsofsymfony/jsrouting-bundle": "1.5.4",
=======
        "friendsofsymfony/rest-bundle": "1.7.1",
        "friendsofsymfony/jsrouting-bundle": "1.5.0",
>>>>>>> 0f8a695c
        "nelmio/api-doc-bundle": "2.7.0",
        "ass/xmlsecurity": "1.0.0",
        "besimple/soap": "0.2.2",
        "stof/doctrine-extensions-bundle": "1.1.0",
        "escapestudios/wsse-authentication-bundle": "1.0.2",
        "liip/imagine-bundle": "0.17.*",
        "leafo/lessphp": "0.4.0",
        "genemu/form-bundle": "2.2.1",
        "zendframework/zend-mail": "2.1.5",
        "a2lix/translation-form-bundle": "1.3",
        "mtdowling/cron-expression": "1.0.*",
        "jdare/clank-bundle": "0.1.*",
        "guzzle/guzzle": "3.7.*",
        "lexik/maintenance-bundle": "v1.0.3",
        "sylius/flow-bundle": "0.6.*",
        "composer/composer": "1.0.0-p1",
        "akeneo/batch-bundle": "~0.3",
        "nesbot/Carbon": "1.8.*",
        "monolog/monolog": "1.8.*",
        "ocramius/proxy-manager": "0.4.*",
        "knplabs/knp-gaufrette-bundle": "0.1.*",
        "rhumsaa/uuid": "2.7.*",
        "oro/doctrine-extensions": "1.0.*",
        "tinymce/tinymce": "4.1.*",
        "ezyang/htmlpurifier": "4.6.0",
        "hwi/oauth-bundle": "~0.3",
        "components/jquery": "2.1.*",
        "components/underscore": "1.7.*",
        "components/backbone": "1.1.*",
        "components/font-awesome": "~4.3.0",
        "piwik/device-detector": "~3.0",
        "oro/jsplumb": "~1.7",
        "oro/moment-timezone": "0.3.*"
    },
    "require-dev": {
        "sensio/generator-bundle": "2.5.3"
    },
    "minimum-stability": "dev",
    "prefer-stable": true,
    "extra": {
        "branch-alias": {
            "dev-master": "1.x-dev"
        }
    },
    "autoload": {
        "psr-0": {
              "Oro\\Component": "src/",
              "Oro\\Bundle": "src/"
        }
    }
}<|MERGE_RESOLUTION|>--- conflicted
+++ resolved
@@ -43,13 +43,8 @@
         "kriswallsmith/assetic": "1.1.2",
         "knplabs/knp-menu": "2.0.0-alpha2",
         "knplabs/knp-menu-bundle": "2.0.0-alpha2",
-<<<<<<< HEAD
-        "friendsofsymfony/rest-bundle": "1.5.0-RC2",
+        "friendsofsymfony/rest-bundle": "1.7.1",
         "friendsofsymfony/jsrouting-bundle": "1.5.4",
-=======
-        "friendsofsymfony/rest-bundle": "1.7.1",
-        "friendsofsymfony/jsrouting-bundle": "1.5.0",
->>>>>>> 0f8a695c
         "nelmio/api-doc-bundle": "2.7.0",
         "ass/xmlsecurity": "1.0.0",
         "besimple/soap": "0.2.2",
