--- conflicted
+++ resolved
@@ -43,12 +43,8 @@
         "symfony/icu": "1.2.*@dev",
         "symfony/intl": "2.3.*@dev",
         "willdurand/expose-translation-bundle": "0.2.*@dev",
-<<<<<<< HEAD
-        "apy/jsfv-bundle": "2.1.*@dev",
+        "apy/jsfv-bundle": "dev-master#a27847b4e0e52212277c4759826328b3cfaa15dc",
         "genemu/form-bundle": "2.2.*"
-=======
-        "apy/jsfv-bundle": "dev-master#a27847b4e0e52212277c4759826328b3cfaa15dc"
->>>>>>> bbd1207c
     },
     "repositories": [
         {
