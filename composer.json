{
    "name": "oro/platform",
    "description": "Business Application Platform (BAP)",
    "homepage": "https://github.com/orocrm/platform.git",
    "license": "MIT",
    "authors": [
        {
            "name": "Oro, Inc",
            "homepage": "http://www.orocrm.com"
        }
    ],
    "repositories": [
        {
            "type": "composer",
            "url": "http://packagist.orocrm.com"
        }
    ],
    "require": {
        "php": ">=5.4.9",
        "ext-intl": "*",
        "ext-mbstring": "*",
        "ext-gd": "*",
        "ext-xml": "*",
        "symfony/symfony": "2.3.*",
        "twig/twig": "<=1.16.0",
        "doctrine/orm": "2.4.6",
        "doctrine/doctrine-bundle": "1.2.0",
        "doctrine/dbal": "2.4.*",
        "doctrine/data-fixtures": "1.0.0",
        "doctrine/doctrine-fixtures-bundle": "2.2.0",
        "twig/extensions": "1.0.1",
        "symfony/assetic-bundle": "2.3.0",
        "symfony/icu": "~1.1",
        "symfony/swiftmailer-bundle": "2.3.*",
        "symfony/monolog-bundle": "2.3.0",
        "sensio/distribution-bundle": "2.3.4",
        "sensio/framework-extra-bundle": "2.3.4",
        "sensio/generator-bundle": "2.3.5",
        "incenteev/composer-parameter-handler": "2.1.0",
        "jms/job-queue-bundle": "1.1.*",
        "jms/serializer": "0.14.0",
        "jms/serializer-bundle": "0.13.0",
        "kriswallsmith/assetic": "1.1.2",
        "knplabs/knp-menu": "2.0.0-alpha2",
        "knplabs/knp-menu-bundle": "2.0.0-alpha2",
        "friendsofsymfony/rest-bundle": "1.5.0-RC2",
        "friendsofsymfony/jsrouting-bundle": "1.5.0",
        "nelmio/api-doc-bundle": "2.7.0",
        "ass/xmlsecurity": "1.0.0",
        "besimple/soap": "0.2.2",
        "stof/doctrine-extensions-bundle": "1.1.0",
        "escapestudios/wsse-authentication-bundle": "1.0.2",
        "liip/imagine-bundle": "0.17.*",
        "leafo/lessphp": "0.4.0",
        "genemu/form-bundle": "2.2.1",
        "zendframework/zend-mail": "2.1.5",
        "a2lix/translation-form-bundle": "1.2",
        "mtdowling/cron-expression": "1.0.*",
        "jdare/clank-bundle": "0.1.*",
        "guzzle/http": "3.7.*",
        "lexik/maintenance-bundle": "v1.0.3",
        "sylius/flow-bundle": "0.6.*",
        "composer/composer": "1.0.0-alpha8",
        "akeneo/batch-bundle": "~0.3",
        "luxifer/doctrine-functions": "1.2.1",
        "nesbot/Carbon": "1.8.*",
        "monolog/monolog": "1.7.*",
        "ocramius/proxy-manager": "0.4.*",
        "knplabs/knp-gaufrette-bundle": "0.1.*",
        "rhumsaa/uuid": "2.7.*",
        "oro/doctrine-extensions": "1.0.*",
        "tinymce/tinymce": "4.1.*",
<<<<<<< HEAD
        "hwi/oauth-bundle": "~0.3"
=======
        "ezyang/htmlpurifier": "4.6.0"
>>>>>>> f4a147e7
    },
    "minimum-stability": "dev",
    "prefer-stable": true,
    "extra": {
        "branch-alias": {
            "dev-master": "1.x-dev"
        }
    },
    "autoload": {
        "psr-0": {
              "Oro\\Component": "src/",
              "Oro\\Bundle": "src/"
        }
    }
}<|MERGE_RESOLUTION|>--- conflicted
+++ resolved
@@ -70,11 +70,8 @@
         "rhumsaa/uuid": "2.7.*",
         "oro/doctrine-extensions": "1.0.*",
         "tinymce/tinymce": "4.1.*",
-<<<<<<< HEAD
+        "ezyang/htmlpurifier": "4.6.0",
         "hwi/oauth-bundle": "~0.3"
-=======
-        "ezyang/htmlpurifier": "4.6.0"
->>>>>>> f4a147e7
     },
     "minimum-stability": "dev",
     "prefer-stable": true,
