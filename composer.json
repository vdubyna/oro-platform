{
    "name": "oro/platform",
    "description": "Business Application Platform (BAP)",
    "homepage": "https://github.com/orocrm/platform.git",
    "license": "MIT",
    "authors": [
        {
            "name": "Oro, Inc",
            "homepage": "http://www.orocrm.com"
        }
    ],
    "repositories": [
        {
            "type": "composer",
            "url": "http://packagist.orocrm.com"
        }
    ],
    "require": {
        "php": ">=5.4.9",
        "ext-intl": "*",
        "ext-mbstring": "*",
        "ext-gd": "*",
        "ext-xml": "*",
        "symfony/symfony": "2.3.*",
        "twig/twig": "<=1.16.0",
        "doctrine/orm": "2.4.6",
        "doctrine/doctrine-bundle": "1.2.0",
        "doctrine/dbal": "2.4.*",
        "doctrine/data-fixtures": "1.0.0",
        "doctrine/doctrine-fixtures-bundle": "2.2.0",
        "twig/extensions": "1.0.1",
        "symfony/assetic-bundle": "2.3.0",
        "symfony/icu": "~1.1",
        "symfony/swiftmailer-bundle": "2.3.*",
        "symfony/monolog-bundle": "2.3.0",
        "sensio/distribution-bundle": "2.3.4",
        "sensio/framework-extra-bundle": "2.3.4",
        "sensio/generator-bundle": "2.3.5",
        "incenteev/composer-parameter-handler": "2.1.0",
        "jms/job-queue-bundle": "1.1.*",
        "jms/serializer": "0.14.0",
        "jms/serializer-bundle": "0.13.0",
        "kriswallsmith/assetic": "1.1.2",
        "knplabs/knp-menu": "2.0.0-alpha2",
        "knplabs/knp-menu-bundle": "2.0.0-alpha2",
        "friendsofsymfony/rest-bundle": "1.5.0-RC2",
        "friendsofsymfony/jsrouting-bundle": "1.5.0",
        "nelmio/api-doc-bundle": "2.7.0",
        "ass/xmlsecurity": "1.0.0",
        "besimple/soap": "0.2.2",
        "stof/doctrine-extensions-bundle": "1.1.0",
        "escapestudios/wsse-authentication-bundle": "1.0.2",
        "liip/imagine-bundle": "0.17.*",
        "leafo/lessphp": "0.4.0",
        "genemu/form-bundle": "2.2.1",
        "zendframework/zend-mail": "2.1.5",
        "a2lix/translation-form-bundle": "1.2",
        "mtdowling/cron-expression": "1.0.*",
        "jdare/clank-bundle": "0.1.*",
        "guzzle/http": "3.7.*",
        "lexik/maintenance-bundle": "v1.0.3",
        "sylius/flow-bundle": "0.6.*",
        "composer/composer": "1.0.0-alpha9",
        "akeneo/batch-bundle": "~0.3",
        "luxifer/doctrine-functions": "1.2.1",
        "nesbot/Carbon": "1.8.*",
        "monolog/monolog": "1.7.*",
        "ocramius/proxy-manager": "0.4.*",
        "knplabs/knp-gaufrette-bundle": "0.1.*",
        "rhumsaa/uuid": "2.7.*",
        "oro/doctrine-extensions": "1.0.*",
        "tinymce/tinymce": "4.1.*",
        "ezyang/htmlpurifier": "4.6.0",
<<<<<<< HEAD
        "hwi/oauth-bundle": "~0.3"
=======
        "components/jquery": "2.1.*",
        "components/underscore": "1.7.*",
        "components/backbone": "1.1.*"
>>>>>>> e03040b5
    },
    "minimum-stability": "dev",
    "prefer-stable": true,
    "extra": {
        "branch-alias": {
            "dev-master": "1.x-dev"
        }
    },
    "autoload": {
        "psr-0": {
              "Oro\\Component": "src/",
              "Oro\\Bundle": "src/"
        }
    }
}<|MERGE_RESOLUTION|>--- conflicted
+++ resolved
@@ -71,13 +71,10 @@
         "oro/doctrine-extensions": "1.0.*",
         "tinymce/tinymce": "4.1.*",
         "ezyang/htmlpurifier": "4.6.0",
-<<<<<<< HEAD
-        "hwi/oauth-bundle": "~0.3"
-=======
+        "hwi/oauth-bundle": "~0.3",
         "components/jquery": "2.1.*",
         "components/underscore": "1.7.*",
         "components/backbone": "1.1.*"
->>>>>>> e03040b5
     },
     "minimum-stability": "dev",
     "prefer-stable": true,
