## 3.1.0
### Added
#### ApiBundle
* Enable filters for to-many associations. The following operators are implemented: `=` (`eq`), `!=` (`neq`), `*` (`exists`), `!*` (`neq_or_null`), `~` (`contains`) and `!~` (`not_contains`).
* Added [documentation about filters](./src/Oro/Bundle/ApiBundle/Resources/doc/filters.md).
* Added data flow diagrams for public actions. See [Actions](./src/Oro/Bundle/ApiBundle/Resources/doc/actions.md).
* Added `rest_api_prefix` and `rest_api_pattern` configuration options and `oro_api.rest.prefix` and `oro_api.rest.pattern` DIC parameters to be able to reconfigure REST API base path.
* Added trigger `disposeLayout` on DOM element in `layout`

#### CacheBundle
* Added `oro.cache.abstract.without_memory_cache` that is the same as `oro.cache.abstract` but without using additional in-memory caching, it can be used to avoid unnecessary memory usage and performance penalties if in-memory caching is not needed, e.g. you implemented some more efficient in-memory caching strategy around your cache service.

#### SecurityBundle
* Added `Oro\Bundle\SecurityBundle\Test\Functional\RolePermissionExtension` trait that can be used in functional tests where you need to change permissions for security roles.

#### UIBundle
* Added the `addBeforeActionPromise` static method of `BaseController` in JS which enables to postpone route action if the required async process is in progress.

### Removed
#### UIBundle
* Removed the `loadBeforeAction` and `addToReuse` static methods of `BaseController` in JS. Global Views and Components can now be defined in the HTML over data attributes, the same way as an ordinary [Page Component](./src/Oro/Bundle/UIBundle/Resources/doc/reference/page-component.md).
#### SecurityBundle
* Removed `oro_security.acl_helper.process_select.after` event, create [Access Rule](./src/Oro/Bundle/SecurityBundle/Resources/doc/access-rules.md) instead.
* Removed `Oro\Bundle\SecurityBundle\ORM\Walker\AclWalker`, `Oro\Bundle\SecurityBundle\ORM\Walker\Condition\AclConditionInterface`, `Oro\Bundle\SecurityBundle\ORM\Walker\Condition\AclCondition`, `Oro\Bundle\SecurityBundle\ORM\Walker\Condition\JoinAclCondition`, `Oro\Bundle\SecurityBundle\ORM\Walker\Condition\JoinAssociationCondition`, `Oro\Bundle\SecurityBundle\ORM\Walker\Condition\AclConditionStorage`, `Oro\Bundle\SecurityBundle\ORM\Walker\Condition\SubRequestAclConditionStorage` and `Oro\Bundle\SecurityBundle\ORM\Walker\AclConditionalFactorBuilder` classes because now ACL restrictions applies with Access Rules by `Oro\Bundle\SecurityBundle\ORM\Walker\AccessRuleWalker`.
* Removed `Oro\Bundle\SecurityBundle\ORM\Walker\AclHelper::applyAclToCriteria` method. Please use `apply` method with Doctrine Query or Query builder instead.

### Changed
#### ApiBundle
* By default processors for `customize_loaded_data` action are executed only for primary and included entities. Use `identifier_only: true` tag attribute if your processor should be executed for relationships.

#### UIBundle
* All global JS Views and Components are defined in the HTML through data attributes.
<<<<<<< HEAD
* Change target and name of a layout event. Now `layout` triggers `initLayout` event on DOM element instead `layoutInit` on `mediator`
=======
#### SecurityBundle
* `Oro\Bundle\SecurityBundle\ORM\Walker\AclHelper::apply` method logic was changed to support Access rules.
>>>>>>> b42cf5dc

## 3.0.0 (2018-07-27)
[Show detailed list of changes](incompatibilities-3-0.md)

## 3.0.0-rc (2018-05-31)
[Show detailed list of changes](incompatibilities-3-0-rc.md)

### Added
#### ApiBundle
* Added `direction` option for fields in the `actions` section to be able to specify if the request data and the the response data can contain a field. Possible values are `input-only`, `output-only` or `bidirectional`. The `bidirectional` is the default value.
* Added the following operators for ComparisonFilter: `*` (`exists`), `!*` (`neq_or_null`), `~` (`contains`), `!~` (`not_contains`), `^` (`starts_with`), `!^` (`not_starts_with`), `$` (`ends_with`), `!$` (`not_ends_with`). For details see [how_to.md](./src/Oro/Bundle/ApiBundle/Resources/doc/how_to.md#enable-advanced-operators-for-string-filter).
* Added the `case_insensitive` and `value_transformer` options for ComparisonFilter. See [how_to.md](./src/Oro/Bundle/ApiBundle/Resources/doc/how_to.md#enable-case-insensitive-string-filter) for more details.

### Removed
#### ApiBundle
* Removed deprecated routes contain `_format` placeholder.

### Changed
#### ApiBundle
* The `oro_api.get_config.add_owner_validator` service was renamed to `oro_organization.api.config.add_owner_validator`
* The `oro_api.request_type_provider` DIC tag was renamed to `oro.api.request_type_provider`
* The `oro_api.routing_options_resolver` DIC tag was renamed to `oro.api.routing_options_resolver`
* The `oro_api.api_doc_annotation_handler` DIC tag was renamed to `oro.api.api_doc_annotation_handler`

## 3.0.0-beta (2018-03-30)
[Show detailed list of changes](incompatibilities-3-0-beta.md)

### Added
#### ApiBundle
* Added a possibility to enable custom API. See [how_to.md](./src/Oro/Bundle/ApiBundle/Resources/doc/how_to.md#enable-custom-api) for more information.

### Removed
#### ApiBundle
* Removed the deprecated `Oro\Bundle\ApiBundle\Processor\CustomizeLoadedDataContext` class
* Removed the deprecated `Oro\Bundle\ApiBundle\Model\EntityDescriptor` class

#### EntityConfigBundle
* Removed the deprecated `getDefaultTimeout` and `setDefaultTimeout` methods from the `Oro\Bundle\EntityConfigBundle\Tools\CommandExecutor` class

#### ImportExportBundle
* Removed the `Oro\Bundle\ImportExportBundle\EventListener\ExportJoinListener` class and the corresponding `oro_importexport.event_listener.export_join_listener` service 
* The `%oro_importexport.file.split_csv_file.size_of_batch%` parameter was removed; use `%oro_importexport.import.size_of_batch%` instead.

#### InstallerBundle
* Removed the deprecated `getDefaultTimeout` and `setDefaultTimeout` methods from the `Oro\Bundle\InstallerBundle\CommandExecutor` class 

#### UIBundle
* Removed twig filter `oro_html_tag_trim`; use `oro_html_escape` instead. See [documentation](./src/Oro/Bundle/UIBundle/Resources/doc/reference/twig-filters.md#oro_html_escape).
* Removed twig filter `oro_html_purify`; use `oro_html_strip_tags` instead. See [documentation](./src/Oro/Bundle/UIBundle/Resources/doc/reference/twig-filters.md#oro_html_strip_tags).

#### WorkflowBundle
* Removed the `oro_workflow.cache.provider.workflow_definition` cache provider. Doctrine result cache is used instead.

### Changed
#### ApiBundle
* The HTTP method depended routes and controllers were replaced with the more general ones. The following is the full list of changes:

    | Removed Route | Removed Controller | New Route | New Controller |
    | --- | --- | --- | --- |
    | oro_rest_api_get | OroApiBundle:RestApi:get | oro_rest_api_item | OroApiBundle:RestApi:item |
    | oro_rest_api_delete | OroApiBundle:RestApi:delete | oro_rest_api_item | OroApiBundle:RestApi:item |
    | oro_rest_api_patch | OroApiBundle:RestApi:patch | oro_rest_api_item | OroApiBundle:RestApi:item |
    | oro_rest_api_post | OroApiBundle:RestApi:post | oro_rest_api_list | OroApiBundle:RestApi:list |
    | oro_rest_api_cget | OroApiBundle:RestApi:cget | oro_rest_api_list | OroApiBundle:RestApi:list |
    | oro_rest_api_cdelete | OroApiBundle:RestApi:cdelete | oro_rest_api_list | OroApiBundle:RestApi:list |
    | oro_rest_api_get_subresource | OroApiBundle:RestApiSubresource:get | oro_rest_api_subresource | OroApiBundle:RestApi:subresource |
    | oro_rest_api_get_relationship | OroApiBundle:RestApiRelationship:get | oro_rest_api_relationship | OroApiBundle:RestApi:relationship |
    | oro_rest_api_patch_relationship | OroApiBundle:RestApiRelationship:patch | oro_rest_api_relationship | OroApiBundle:RestApi:relationship |
    | oro_rest_api_post_relationship | OroApiBundle:RestApiRelationship:post | oro_rest_api_relationship | OroApiBundle:RestApi:relationship |
    | oro_rest_api_delete_relationship | OroApiBundle:RestApiRelationship:delete | oro_rest_api_relationship | OroApiBundle:RestApi:relationship |

#### UIBundle
* Twig filter `oro_tag_filter` was renamed to `oro_html_strip_tags`. See [documentation](./src/Oro/Bundle/UIBundle/Resources/doc/reference/twig-filters.md#oro_html_strip_tags).

#### UserBundle
* The `oro_rest_api_get_user_profile` route was removed; use the `oro_rest_api_user_profile` route instead.
* The `Oro\Bundle\UserBundle\Api\Routing\UserProfileRestRouteOptionsResolver` and the `Oro\Bundle\UserBundle\Api\ApiDoc\UserProfileRestRouteOptionsResolver` route option resolvers were removed in favor of [routing.yml](./src/Oro/Bundle/ApiBundle/Resources/doc/how_to.md#add-a-custom-route).

## 2.6.0 (2018-01-31)
[Show detailed list of changes](incompatibilities-2-6.md)

### Added
#### ConfigBundle
* Added the configuration search provider functionality (see [documentation](./src/Oro/Bundle/ConfigBundle/Resources/doc/system_configuration.md#search-type-provider))
    * Service should be registered as a service with the `oro_config.configuration_search_provider` tag.
    * Class should implement `Oro\Bundle\ConfigBundle\Provider\SearchProviderInterface` interface.
#### EntityBundle
* Added the `oro_entity.structure.options` event (see [documentation](./src/Oro/Bundle/EntityBundle/Resources/doc/events.md#entity-structure-options-event))
* Added the `Oro\Bundle\EntityBundle\Provider\EntityStructureDataProvider`provider to retrieve data of entities structure (see [documentation](./src/Oro/Bundle/EntityBundle/Resources/doc/entity_structure_data_provider.md))
* Added JS `EntityModel`[[?]](https://github.com/oroinc/platform/tree/2.6.0/src/Oro/Bundle/EntityBundle/Resources/public/js/app/models/entity-model.js) (see [documentation](./src/Oro/Bundle/EntityBundle/Resources/doc/client-side/entity-model.md))
* Added JS `EntityStructureDataProvider`[[?]](https://github.com/oroinc/platform/tree/2.6.0/src/Oro/Bundle/EntityBundle/Resources/public/js/app/services/entity-structure-data-provider.js) (see [documentation](./src/Oro/Bundle/EntityBundle/Resources/doc/client-side/entity-structure-data-provider.md))
* Added `FieldChoiceView`[[?]](https://github.com/oroinc/platform/tree/2.6.0/src/Oro/Bundle/EntityBundle/Resources/public/js/app/views/field-choice-view.js) Backbone view, as replacement for jQuery widget `oroentity.fieldChoice`.
#### EntityExtendBundle
* The `Oro\Bundle\EntityExtendBundle\Tools\ExtendHelper::convertName` method was renamed to `convertEnumNameToCode`, visibility of this method was changed from `public` to `private` and it will throw an exception when the `iconv` function fails on converting the input string, instead of hashing the input string.
#### QueryDesignerBundle
* Added `FunctionChoiceView`[[?]](https://github.com/oroinc/platform/tree/2.6.0/src/Oro/Bundle/QueryDesignerBundle/Resources/public/js/app/views/function-choice-view.js) Backbone view, as replacement for jQuery widget `oroquerydesigner.functionChoice`.
#### SegmentBundle
* Added `SegmentChoiceView`[[?]](https://github.com/oroinc/platform/tree/2.6.0/src/Oro/Bundle/SegmentBundle/Resources/public/js/app/views/segment-choice-view.js) Backbone view, as replacement for jQuery widget `orosegment.segmentChoice`.
#### UIBundle
* Added JS `Registry`[[?]](https://github.com/oroinc/platform/tree/2.6.0/src/Oro/Bundle/UIBundle/Resources/public/js/app/services/registry/registry.js) (see [documentation](./src/Oro/Bundle/UIBundle/Resources/doc/reference/client-side/registry.md))
#### PlatformBundle
* Added a new DIC compiler pass `Oro\Bundle\PlatformBundle\DependencyInjection\Compiler\ConsoleGlobalOptionsCompilerPass`
* Added the `oro_platform.console.global_options_provider` tag to be able to register the console command global options provider for `GlobalOptionsProviderRegistry`<sup>[[?]](./src/Oro/Bundle/PlatformBundle/Provider/Console/GlobalOptionsProviderRegistry.php "Oro\Bundle\PlatformBundle\Provider\Console\GlobalOptionsProviderRegistry")</sup> and it will be used in `GlobalOptionsListener`<sup>[[?]](./src/Oro/Bundle/PlatformBundle/EventListener/Console/GlobalOptionsListener.php "Oro\Bundle\PlatformBundle\EventListener\Console\GlobalOptionsListener")</sup>. This providers must implement `GlobalOptionsProviderInterface`<sup>[[?]](./src/Oro/Bundle/PlatformBundle/Provider/Console/GlobalOptionsProviderInterface.php "Oro\Bundle\PlatformBundle\Provider\Console\GlobalOptionsProviderInterface")</sup>.

### Changed

#### ApiBundle
* The `build_query` group was removed from `update` and `delete` actions. From now the updating/deleting entity is loaded by `Oro\Bundle\ApiBundle\Processor\Shared\LoadEntity` processor instead of `Oro\Bundle\ApiBundle\Processor\Shared\LoadEntityByOrmQuery` processor.
* The priorities of some groups for the `update` action were changed. All changes are in the following table:

    | Group | Old Priority | New Priority |
    | --- | --- | --- |
    | load_data | -50 | -40 |
    | transform_data | -60 | -50 |
    | save_data | -70 | -60 |
    | normalize_data | -80 | -70 |
    | finalize | -90 | -80 |
    | normalize_result | -100 | -90 |

* The priorities of some groups for the `delete` action were changed. All changes are in the following table:

    | Group | Old Priority | New Priority |
    | --- | --- | --- |
    | load_data | -50 | -40 |
    | delete_data | -60 | -50 |
    | finalize | -70 | -60 |
    | normalize_result | -80 | -70 |

* Handling of `percent` data type in POST and PATCH requests was fixed. Before the fix, the percent value in GET and POST/PATCH requests was inconsistent; in POST/PATCH requests it was divided by 100, but GET request returned it as is. In this fix, the division by 100 was removed.
* For string filters the default value of the `allow_array` option was changed from `true` to `false`. This was done to allow filter data if a string field contains a comma.
#### DataGridBundle
* Parameter `count_hints` will have value of `hints` unless otherwise specified.
If other words from now
```yaml
datagrids:
    grid-name:
       ...
       source:
           ...
           hints:
               - SOME_QUERY_HINT
```
equivalent
```yaml
datagrids:
    grid-name:
       ...
       source:
           ...
           hints:
               - SOME_QUERY_HINT
           count_hints:
               - SOME_QUERY_HINT
```
#### SegmentBundle
* Refactored the `SegmentComponent` js-component to use `EntityStructureDataProvider`.
#### SidebarBundle
* In the `Oro\Bundle\SidebarBundle\Model\WidgetDefinitionRegistry` class, the return type in the `getWidgetDefinitions` and `getWidgetDefinitionsByPlacement` methods were changed from `ArrayCollection` to `array`.
#### UIBundle
* The `loadModules` method of the `'oroui/js/tools'` js-module now returns a promise object.
* The default value for the `keepElement` property of a `Chaplin.View` has changed from `false` to `null` when no element is provided, and from `false` to `true` when the element is provided in the options.
#### WorkflowBundle
* Refactored the `WorkflowEditorComponent` and `WorkflowViewerComponent` js-components to use `EntityStructureDataProvider`.

### Deprecated
#### EntityBundle
* JS util `EntityFieldsUtil` is deprecated in favor of `EntityStructureDataProvider`.

### Removed
#### AttachmentBundle
* The parameter `oro_attachment.listener.file_listener.class` was removed form the service container.
#### CommentBundle
* The parameter `oro_comment.comment_lifecycle_listener.class` was removed form the service container.
#### EntityBundle
* A jQuery widget `oroentity.fieldChoice` is replaced with the `FieldChoiceView` Backbone view.
* A jQuery widget `oroentity.fieldsLoader` is removed. Please use `EntityStructureDataProvider` instead.
#### ImapBundle
* The parameter `oro_imap.listener.user_email_origin.class` was removed form the service container
#### QueryDesignerBundle
* A jQuery widget `oroquerydesigner.functionChoice` is replaced with the `FunctionChoiceView` Backbone view.
#### ReminderBundle
* The parameter `oro_reminder.event_listener.reminder_listener.class` was removed form the service container.
#### SegmentBundle
* A jQuery widget `orosegment.segmentChoice` is replaced with the `SegmentChoiceView` Backbone view.
#### SidebarBundle
* The parameter `oro_sidebar.widget_definition.registry.class` was removed form the service container.
* The service `oro_sidebar.request.handler` was removed.
#### SSOBundle
* The parameter `oro_sso.event_listener.user_email_change_listener.class` was removed form the service container.
#### UIBundle
* Removed the `loadModule` methods from `'oroui/js/tools'` js-module.  Please use `loadModules` instead.

#### WorkflowBundle
* The parameter `oro_workflow.listener.process_data_serialize.class` was removed form the service container.
* The parameter `oro_workflow.listener.workflow_data_serialize.class` was removed form the service container.

## 2.5.0 (2017-11-30)
[Show detailed list of changes](incompatibilities-2-5.md)

### Added
#### ActivityListBundle
* Added `ActivityConditionView` as substitution for removed `oroactivity.activityCondition` jQuery widget.
#### ApiBundle
* Added an additional syntax for data filters: `key[operator_name]=value`. For example `GET /api/users?filter[id][neq]=2` can be used instead of `GET /api/users?filter[id]!=2`. The supported operators are `eq`, `neq`, `lt`, `lte`, `gt` and `gte`.
* Added a possibility to specify the **documentation_resource** option for the same entity in different `Resources/config/oro/api.yml` files. It can be helpful when some bundle needs to add a field to an entity declared in another bundle.
* Added a possibility to configure own identifier field(s) instead of the database primary key. For details see [how_to.md](./src/Oro/Bundle/ApiBundle/Resources/doc/how_to.md#using-a-non-primary-key-to-identify-entity)
* Added filters for the following data types: `smallint`, `date`, `time`, `guid`, `percent`, `money` and `duration`
* Added a range filter and option `allow_range` that allow to enable or disable this filter. An example of usage of this filter `/api/leads?filter[createdAt]=2017-10-19T10:00:00..2017-10-19T10:30:00`
#### DataAuditBundle
* Added `DataAuditConditionView` as substitution for removed `oroauditquerydesigner.dataAuditCondition` jQuery widget.
#### EntityConfigBundle
* Added the`Oro\Bundle\EntityConfigBundle\Attribute\Type\AttributeTypeInterface` interface that should be implemented in case a new type of arguments was added.
#### MessageQueue Component
* Added method `onPreCreateDelayed` to `Oro\Component\MessageQueue\Job\ExtensionInterface` interface.
* Added Stale Jobs functionality
    * Added the `setJobConfigurationProvider` method to `Oro\Component\MessageQueue\Job\JobProcessor`
    * Added the new oro.message_queue_job.status.stale state 
    * Added the new `Oro\Component\MessageQueue\Provider\JobConfigurationProviderInterface` interface 
#### MessageQueueBundle
* Added interface `Oro\Bundle\MessageQueueBundle\Consumption\Extension\ClearerInterface`. For details see [container_in_consumer.md](./src/Oro/Bundle/MessageQueueBundle/Resources/doc/container_in_consumer.md#container-reset)
* Added configuration for Stale Jobs
#### QueryDesignerBundle
* Added `ConditionBuilderView` as substitution for removed `oroquerydesigner.conditionBuilder` jQuery widget.
* Added `AbstractConditionView` and `FieldConditionView`  as substitution for removed `oroquerydesigner.fieldCondition` jQuery widget.
* Added `AggregatedFieldConditionView` as substitution for removed `oroauditquerydesigner.aggregatedFieldCondition` jQuery widget.
#### SyncBundle
* Added parameters `websocket_frontend_path` and `websocket_backend_path`. [Usage](https://github.com/oroinc/platform/blob/master/src/Oro/Bundle/SyncBundle/README.md)
### Changed
#### ApiBundle
* Class `Oro\Bundle\ApiBundle\Config\EntityDefinitionConfig`
    * method `hasDocumentationResource` was renamed to `hasDocumentationResources`
    * method `getDocumentationResource` was renamed to `getDocumentationResources`
    * method `setDocumentationResource` was renamed to `setDocumentationResources`
* Added a possibility to rename associations. This leads the following backward incompatible changes:
    * the data passed to `customize_loaded_data` processors were changed: from now these data contain already renamed fields and associations are not collapsed
#### ChainProcessor Component
* The performance and memory usage was optimized. As result the following changes were done:
    * the building of groups and processors maps functionality was moved from `Oro\Component\ChainProcessor\ProcessorBag` to `Oro\Component\ChainProcessor\ProcessorBagConfigBuilder`
    * methods `addGroup` and `addProcessor` were removed from `Oro\Component\ChainProcessor\ProcessorBag`
    * the schema of data stored in `Oro\Component\ChainProcessor\ProcessorBag::$processors` property was changed from `[action => [['processor' => processor id, 'attributes' => [attribute name => attribute value, ...]], ...], ...]` to `[action => [[processor id, [attribute name => attribute value, ...]], ...], ...]`
    * the schema of data stored in `Oro\Component\ChainProcessor\ProcessorIterator::$processors` property was changed from `[['processor' => processor id, 'attributes' => [attribute name => attribute value, ...]], ...]` to `[[processor id, [attribute name => attribute value, ...]], ...]`
    * the DIC compiler pass `Oro\Component\ChainProcessor\DependencyInjection\LoadProcessorsCompilerPass` was split into two compiler passes `Oro\Component\ChainProcessor\DependencyInjection\LoadProcessorsCompilerPass` and `Oro\Component\ChainProcessor\DependencyInjection\LoadApplicableCheckersCompilerPass`
    * added new DIC compiler pass `Oro\Component\ChainProcessor\DependencyInjection\LoadAndBuildProcessorsCompilerPass`
#### EntityConfigBundle
* Implementation should be registered as a service with the `oro_entity_config.attribute_type` tag.
#### EntitySerializer Component
* Added a possibility to rename associations. This leads the following backward incompatible changes:
    * the `Oro\Component\EntitySerializer\EntitySerializer` class was changed a lot. If you have classes extend this class, carefully check them
    * the data passed to `post_serialize` handlers were changed: from now these data contain already renamed fields and associations are not collapsed
#### MessageQueue Component
* Interface `Oro\Component\MessageQueue\Job\ExtensionInterface`
    * renamed method `onCreateDelayed` to `onPostCreateDelayed`
#### MessageQueueBundle
* Method `setPersistentServices` was moved from `Oro\Bundle\MessageQueueBundle\Consumption\Extension\ContainerResetExtension` to `Oro\Bundle\MessageQueueBundle\Consumption\Extension\ContainerClearer`
#### SearchBundle
* Entity `Oro\Bundle\WebsiteSearchBundle\Entity\IndexDecimal`:
    * changed decimal field `value`:
        * `precision` changed from `10` to `21`.
        * `scale` changed from `2` to `6`.
* Added the Oro\Bundle\SearchBundle\Formatter\DateTimeFormatter class that should be used to format the \DateTime object in a specific string. [Documentation](./src/Oro/Bundle/SearchBundle/Resources/doc/date-time-formatter.md) 
#### WorkflowBundle
* The property `restrictions` was excluded from output results of the method "Get Workflow Definition" (`/api/rest/{version}/workflowdefinition/{workflowDefinition}.{_format}`).
### Deprecated
#### SearchBundle
* Class `Oro/Bundle/SearchBundle/Engine/Orm/DBALPersistenceDriverTrait` is deprecated. The functionality was merged into `BaseDriver`
### Removed
#### ActivityListBundle
* Refactored setup of ActivityCondition for QueryDesigner's ConditionBuilder. 
    * jQuery widget `oroactivity.activityCondition` replaced with `ActivityConditionView` Backbone view, removed unused extensions support in its options.
    * Removed class `Oro\Bundle\ActivityListBundle\EventListener\SegmentWidgetOptionsListener`.
#### DataAuditBundle
* jQuery widget `oroauditquerydesigner.dataAuditCondition` replaced with `DataAuditConditionView` Backbone view.
#### QueryDesignerBundle
* jQuery widget `oroquerydesigner.conditionBuilder` replaced with `ConditionBuilderView` Backbone view.
* jQuery widget `oroquerydesigner.fieldCondition` refactored into `AbstractConditionView` and `FieldConditionView` Backbone views.
* jQuery widget `oroauditquerydesigner.aggregatedFieldCondition` replaced with `AggregatedFieldConditionView` Backbone view.
#### SearchBundle
* Removed service `oro_search.search.engine.storer`
#### SecurityBundle
* Class `Oro\Bundle\SecurityBundle\Owner\AbstractOwnerTreeProvider`
     * internal cache parameter `$tree` was removed cause all cache providers are already automatically decorated by the memory cache provider
#### WorkflowBundle
* Removed `renderResetButton()` macro from Oro/Bundle/WorkflowBundle/Resources/views/macros.html.twig. Also removed usage of this macro from two files:
    * `Oro/Bundle/WorkflowBundle/Resources/views/Widget/widget/button.html.twig`
    * `Oro/Bundle/WorkflowBundle/Resources/views/Widget/widget/buttons.html.twig`
#### OroBehatExtension
* Removed --show-execution-time and --log-feature-execution-time parameters along the MeasureExecutionTimeController

#### FormBundle
* Class `OroTextareaType`<sup>[[?]](https://github.com/oroinc/platform/blob/2.3.11/src/Oro/Bundle/FormBundle/Form/Type/OroTextareaType.php "Oro\Bundle\FormBundle\Form\Type\OroTextareaType")</sup> was removed. The `strip_tags` form option should be used instead.
* service `oro_form.type.textarea` was removed.

## 2.4.0 (2017-09-29)

### Added
#### CacheBundle
* Added tag `oro.config_cache_warmer.provider` to be able to register custom warmer configuration provider for `CacheWarmerListener`<sup>[[?]](https://github.com/oroinc/platform/tree/2.4.0/src/Oro/Bundle/CacheBundle/EventListener/CacheWarmerListener.php "Oro\Bundle\CacheBundle\EventListener\CacheWarmerListener")</sup>. It must implement `ConfigCacheWarmerInterface`<sup>[[?]](https://github.com/oroinc/platform/tree/2.4.0/src/Oro/Bundle/CacheBundle/Provider/ConfigCacheWarmerInterface.php "Oro\Bundle\CacheBundle\Provider\ConfigCacheWarmerInterface")</sup>.
#### ImportExportBundle
* Was added new parameter to `ConfigurableAddOrReplaceStrategy`<sup>[[?]](https://github.com/oroinc/platform/tree/2.4.0/src/Oro/Bundle/ImportExportBundle/Strategy/Import/ConfigurableAddOrReplaceStrategy.php "Oro\Bundle\ImportExportBundle\Strategy\Import\ConfigurableAddOrReplaceStrategy")</sup> class constructor and 
`oro_importexport.strategy.configurable_add_or_replace` service. New parameter id `oro_security.owner.checker` service that helps check the owner during import.
* `JobResult`<sup>[[?]](https://github.com/oroinc/platform/tree/2.4.0/src/Oro/Bundle/ImportExportBundle/Job/JobResult.php "Oro\Bundle\ImportExportBundle\Job\JobResult")</sup> have new `needRedelivery` flag.
`JobExecutor`<sup>[[?]](https://github.com/oroinc/platform/tree/2.4.0/src/Oro/Bundle/ImportExportBundle/Job/JobExecutor.php "Oro\Bundle\ImportExportBundle\Job\JobExecutor")</sup> in case of any of catched exception during Job processing is a type of
`Doctrine\DBAL\Exception\UniqueConstraintViolationException` JobResult will have a `needRedelivery` flag set to true.
* `ImportMessageProcessor`<sup>[[?]](https://github.com/oroinc/platform/tree/2.4.0/src/Oro/Bundle/ImportExportBundle/Async/Import/ImportMessageProcessor.php "Oro\Bundle\ImportExportBundle\Async\Import\ImportMessageProcessor")</sup> is able to catch new 
`Oro\Component\MessageQueue\Exception\JobRedeliveryException` and it this case is able to requeue a message to process
#### MessageQueue component
* Added interface `Oro\Component\MessageQueue\Job\ExtensionInterface` that can be used to do some additional work before and after job processing.
### Changed
#### ApiBundle
* Class `HtmlFormatter`<sup>[[?]](https://github.com/oroinc/platform/tree/2.4.0/src/Oro/Bundle/ApiBundle/ApiDoc/HtmlFormatter.php "Oro\Bundle\ApiBundle\ApiDoc\HtmlFormatter")</sup> was renamed to `NewHtmlFormatter`<sup>[[?]](https://github.com/oroinc/platform/tree/2.4.0/src/Oro/Bundle/ApiBundle/ApiDoc/NewHtmlFormatter.php "Oro\Bundle\ApiBundle\ApiDoc\NewHtmlFormatter")</sup>
#### DataGridBundle
* Some inline underscore templates were moved to separate .html file for each template.
* Class `PreciseOrderByExtension`<sup>[[?]](https://github.com/oroinc/platform/tree/2.4.0/src/Oro/Bundle/DataGridBundle/Extension/Sorter/PreciseOrderByExtension.php "Oro\Bundle\DataGridBundle\Extension\Sorter\PreciseOrderByExtension")</sup> was renamed to `HintExtension`<sup>[[?]](https://github.com/oroinc/platform/tree/2.4.0/src/Oro/Bundle/DataGridBundle/Extension/Sorter/HintExtension.php "Oro\Bundle\DataGridBundle\Extension\Sorter\HintExtension")</sup>. Hint name and priority now passed as 2nd and 3rd constructor arguments
* `HINT_DISABLE_ORDER_BY_MODIFICATION_NULLS` was enabled by default for all data grids. To enable order by nulls behavior same to MySQL for PostgreSQL next hint should be added to data grid config
```yaml
datagrids:
    grid-name:
       ...
       source:
           ...
           hints:
               - { name: HINT_DISABLE_ORDER_BY_MODIFICATION_NULLS, value: false }
```
#### ElasticSearchBundle
* Tokenizer configuration has been changed. A full rebuilding of the backend search index is required.
#### EmailBundle
* Email entity is not ACL protected entity so it should not contain any permissions for it.
* method `handleChangedAddresses` in class `EmailOwnerManager`<sup>[[?]](https://github.com/oroinc/platform/tree/2.4.0/src/Oro/Bundle/EmailBundle/Entity/Manager/EmailOwnerManager.php "Oro\Bundle\EmailBundle\Entity\Manager\EmailOwnerManager")</sup> does not persist new EmailAddresses anymore, but returns array of updated entities and entities to create
#### FilterBundle
* Some inline underscore templates were moved to separate .html file for each template.
#### ImportExportBundle
* Class `ConfigurableTableDataConverter`<sup>[[?]](https://github.com/oroinc/platform/tree/2.4.0/src/Oro/Bundle/ImportExportBundle/Converter/ConfigurableTableDataConverter.php "Oro\Bundle\ImportExportBundle\Converter\ConfigurableTableDataConverter")</sup> does not initialize backend headers
    during import anymore. Method `getHeaderConversionRules` previously called `initialize` method to load both conversion
    rules and backend headers, but now it calls only `initializeRules`
#### MessageQueueBundle
* Parameter `oro_message_queue.maintance.idle_time` was renamed to `oro_message_queue.maintenance.idle_time`
* Class `Oro\Component\MessageQueue\Consumption\Extension\SignalExtension`
    * the visibility of method `interruptExecutionIfNeeded` was changed from `public` to `protected`
#### UIBundle
* Some inline underscore templates were moved to separate .html file for each template.
* `'oroui/js/tools'` JS-module does not contain utils methods from `Caplin.utils` any more. Require `'chaplin'` directly to get access to them.
* `'oroui/js/app/components/base/component-container-mixin'` Each view on which we want to call `'initLayout()'` method 
(to intialize all components within) have to be marked as separated layout by adding `'data-layout="separate"'` 
attribute. Otherwise `'Error'` will be thrown.
### Removed
#### ApiBundle
* The `data_transformer` option for fields was removed from `Resources/config/oro/api.yml`. This option is required rarely and it is quite confusing for developers because its name is crossed with data transformers used in Symfony Forms. However, the purpose of this option was different and it was used to transform a field value from one data type to another when loading data. If you used this option for some of your API resources, please replace it with a processor for [customize_loaded_data](./src/Oro/Bundle/ApiBundle/Resources/doc/actions.md#customize_loaded_data-action) action.
* Class `ApiActions`<sup>[[?]](https://github.com/oroinc/platform/tree/2.4.0/src/Oro/Bundle/ApiBundle/Request/ApiActions.php "Oro\Bundle\ApiBundle\Request\ApiActions")</sup>
    * removed methods `isInputAction`, `isOutputAction` and `getActionOutputFormatActionType`. They were moved to `RestDocHandler`<sup>[[?]](https://github.com/oroinc/platform/tree/2.4.0/src/Oro/Bundle/ApiBundle/ApiDoc/RestDocHandler.php "Oro\Bundle\ApiBundle\ApiDoc\RestDocHandler")</sup>
    * removed method `isIdentifierNeededForAction`. This code was moved to `ApiDocMetadataParser`<sup>[[?]](https://github.com/oroinc/platform/tree/2.4.0/src/Oro/Bundle/ApiBundle/ApiDoc/Parser/ApiDocMetadataParser.php "Oro\Bundle\ApiBundle\ApiDoc\Parser\ApiDocMetadataParser")</sup>
#### FormBundle
* Removed usage of the `'tinymce/jquery.tinymce'` extension. Use `'tinymce/tinymce'` directly instead
#### SearchBundle.
* Removed method `getUniqueId` from class `BaseDriver`<sup>[[?]](https://github.com/oroinc/platform/tree/2.4.0/src/Oro/Bundle/SearchBundle/Engine/Orm/BaseDriver.php "Oro\Bundle\SearchBundle\Engine\Orm\BaseDriver")</sup>. Use method `getJoinAttributes` instead.
#### SegmentBundle
* Services `oro_segment.query_converter.segment` and `oro_segment.query_converter.segment.link` were removed.
#### UserBundle
* Removed the use of js-application build `js/oro.min.js` from login page. Use `head_script` twig placeholder to include custom script on login page.
### Fixed
#### MessageQueueBundle
* Fixed handling of `priority` attribute of the tag `oro_message_queue.consumption.extension` to work in the same way
as other Symfony's tagged services. From now the highest the priority number, the earlier the extension is executed.
* Service `oro_message_queue.client.consume_messages_command` was removed
* Service `oro_message_queue.command.consume_messages` was removed
* The extension `TokenStorageClearerExtension`<sup>[[?]](https://github.com/oroinc/platform/tree/2.4.0/src/Oro/Bundle/MessageQueueBundle/Consumption/Extension/TokenStorageClearerExtension.php "Oro\Bundle\MessageQueueBundle\Consumption\Extension\TokenStorageClearerExtension")</sup> was removed. This 
job is handled by `ContainerResetExtension`<sup>[[?]](https://github.com/oroinc/platform/tree/2.4.0/src/Oro/Bundle/MessageQueueBundle/Consumption/Extension/ContainerResetExtension.php "Oro\Bundle\MessageQueueBundle\Consumption\Extension\ContainerResetExtension")</sup> extension.

## 2.3.1 (2017-07-28)

### Changed
#### SegmentBundle

- Class `SegmentQueryConverterFactory`<sup>[[?]](https://github.com/oroinc/platform/tree/2.3.1/src/Oro/Bundle/SegmentBundle/Query/SegmentQueryConverterFactory.php "Oro\Bundle\SegmentBundle\Query\SegmentQueryConverterFactory")</sup> was created. It was registered as the service `oro_segment.query.segment_query_converter_factory`.

    services.yml
    ```yml
    oro_segment.query.segment_query_converter_factory:
        class: 'Oro\Bundle\SegmentBundle\Query\SegmentQueryConverterFactory'
        arguments:
            - '@oro_query_designer.query_designer.manager'
            - '@oro_entity.virtual_field_provider.chain'
            - '@doctrine'
            - '@oro_query_designer.query_designer.restriction_builder'
            - '@oro_entity.virtual_relation_provider.chain'
        public: false
    ```
- Service `oro_segment.query.segment_query_converter_factory.link` was created to initialize the service `oro_segment.query.segment_query_converter_factory` in `DynamicSegmentQueryBuilder`<sup>[[?]](https://github.com/oroinc/platform/tree/2.3.1/src/Oro/Bundle/SegmentBundle/Query/DynamicSegmentQueryBuilder.php "Oro\Bundle\SegmentBundle\Query\DynamicSegmentQueryBuilder")</sup>.

    services.yml
    ```yml
    oro_segment.query.segment_query_converter_factory.link:
        tags:
            - { name: oro_service_link,  service: oro_segment.query.segment_query_converter_factory }
    ```
- Class `DynamicSegmentQueryBuilder`<sup>[[?]](https://github.com/oroinc/platform/tree/2.3.1/src/Oro/Bundle/SegmentBundle/Query/DynamicSegmentQueryBuilder.php "Oro\Bundle\SegmentBundle\Query\DynamicSegmentQueryBuilder")</sup> was changed to use service `oro_segment.query.segment_query_converter_factory.link` instead of `oro_segment.query_converter.segment.link`.
    - public method `setSegmentQueryConverterFactoryLink(ServiceLink $segmentQueryConverterFactoryLink)` was added.
- Definition of service `oro_segment.query.dynamic_segment.query_builder` was changed in services.yml.
    Before
    ```yml
    oro_segment.query.dynamic_segment.query_builder:
        class: %oro_segment.query.dynamic_segment.query_builder.class%
        arguments:
            - '@oro_segment.query_converter.segment.link'
            - '@doctrine'
    ```
    After
    ```yml
    oro_segment.query.dynamic_segment.query_builder:
        class: %oro_segment.query.dynamic_segment.query_builder.class%
        arguments:
            - '@oro_segment.query_converter.segment.link'
            - '@doctrine'
        calls:
            - [setSegmentQueryConverterFactoryLink, ['@oro_segment.query.segment_query_converter_factory.link']]
    ```
## 2.3.0 (2017-07-28)

### Added
#### ImportExportBundle
* Added a possibility to change aggregation strategy for a job summary. An aggregator should implement `ContextAggregatorInterface`<sup>[[?]](https://github.com/oroinc/platform/tree/2.3.0/src/Oro/Bundle/ImportExportBundle/Job/Context/ContextAggregatorInterface.php "Oro\Bundle\ImportExportBundle\Job\Context\ContextAggregatorInterface")</sup>. Added two job summary aggregators:
    * `SimpleContextAggregator`<sup>[[?]](https://github.com/oroinc/platform/tree/2.3.0/src/Oro/Bundle/ImportExportBundle/Job/Context/SimpleContextAggregator.php "Oro\Bundle\ImportExportBundle\Job\Context\SimpleContextAggregator")</sup>, it summarizes counters by the type from all steps and it is a default aggregator
    * `SelectiveContextAggregator`<sup>[[?]](https://github.com/oroinc/platform/tree/2.3.0/src/Oro/Bundle/ImportExportBundle/Job/Context/SelectiveContextAggregator.php "Oro\Bundle\ImportExportBundle\Job\Context\SelectiveContextAggregator")</sup>, it summarizes counters by the type from all steps marked as `add_to_job_summary`
* Added trait `AddToJobSummaryStepTrait`<sup>[[?]](https://github.com/oroinc/platform/tree/2.3.0/src/Oro/Bundle/ImportExportBundle/Job/Step/AddToJobSummaryStepTrait.php "Oro\Bundle\ImportExportBundle\Job\Step\AddToJobSummaryStepTrait")</sup> that can be used in steps support `add_to_job_summary` parameter.
#### IntegrationBundle
* Class `LoggerClientDecorator`<sup>[[?]](https://github.com/oroinc/platform/tree/2.3.0/src/Oro/Bundle/IntegrationBundle/Provider/Rest/Client/Decorator/LoggerClientDecorator.php "Oro\Bundle\IntegrationBundle\Provider\Rest\Client\Decorator\LoggerClientDecorator")</sup> was added. Implements `RestClientInterface`. Use it for logging client. Add the ability to make additional requests to the server.
#### MigrationBundle
* Added event `oro_migration.data_fixtures.pre_load` that is raised before data fixtures are loaded
* Added event `oro_migration.data_fixtures.post_load` that is raised after data fixtures are loaded
#### NoteBundle
* Added new action `create_note` related class `CreateNoteAction`<sup>[[?]](https://github.com/oroinc/platform/tree/2.3.0/src/Oro/Bundle/NoteBundle/Action/CreateNoteAction.php "Oro\Bundle\NoteBundle\Action\CreateNoteAction")</sup>
#### ReportBundle
* Class `ReportCacheCleanerListener`<sup>[[?]](https://github.com/oroinc/platform/tree/2.3.0/src/Oro/Bundle/ReportBundle/EventListener/ReportCacheCleanerListener.php "Oro\Bundle\ReportBundle\EventListener\ReportCacheCleanerListener")</sup> was added. It cleans cache of report grid on postUpdate event of Report entity.
#### WorkflowBundle
* Added provider `oro_workflow.provider.workflow_definition` to manage cached instances of `WorkflowDefinitions`.
* Added cache provider `oro_workflow.cache.provider.workflow_definition` to hold cached instances of `WorkflowDefinitions`.
### Changed
#### EmailBundle
* Class `EmailExtension`<sup>[[?]](https://github.com/oroinc/platform/tree/2.3.0/src/Oro/Bundle/EmailBundle/Twig/EmailExtension.php "Oro\Bundle\EmailBundle\Twig\EmailExtension")</sup> method `getSecurityFacade` was replaces with `getAuthorizationChecker` and `getTokenAccessor`
* Class `EmailQueryFactory`<sup>[[?]](https://github.com/oroinc/platform/tree/2.3.0/src/Oro/Bundle/EmailBundle/Datagrid/EmailQueryFactory.php "Oro\Bundle\EmailBundle\Datagrid\EmailQueryFactory")</sup> method `prepareQuery` renamed to `addFromEmailAddress`
* The performance of the following data grids was improved. As a result, their definitions and TWIG templates were significantly changed. The main change is to return only the fields required for the grid, instead of returning the whole entity
    * `base-email-grid`
    * `email-grid`
    * `dashboard-recent-emails-inbox-grid`
    * `dashboard-recent-emails-sent-grid`
    * `dashboard-recent-emails-new-grid`
    * `EmailBundle/Resources/views/Email/Datagrid/Property/contacts.html.twig`
    * `EmailBundle/Resources/views/Email/Datagrid/Property/date.html.twig`
    * `EmailBundle/Resources/views/Email/Datagrid/Property/date_long.html.twig`
    * `EmailBundle/Resources/views/Email/Datagrid/Property/from.html.twig`
    * `EmailBundle/Resources/views/Email/Datagrid/Property/mailbox.html.twig`
    * `EmailBundle/Resources/views/Email/Datagrid/Property/recipients.html.twig`
    * `EmailBundle/Resources/views/Email/Datagrid/Property/subject.html.twig`
    * TWIG macro `wrapTextToTag` was marked as deprecated
#### FormBundle
* Updated jQuery Validation plugin to 1.6.0 version
* Updated TinyMCE to 4.6.* version
#### IntegrationBundle
* Interface `RestResponseInterface`<sup>[[?]](https://github.com/oroinc/platform/tree/2.3.0/src/Oro/Bundle/IntegrationBundle/Provider/Rest/Client/RestResponseInterface.php "Oro\Bundle\IntegrationBundle\Provider\Rest\Client\RestResponseInterface")</sup> was changed:
    * Methods `getContentEncoding`, `getContentLanguage`, `getContentLength`, `getContentLocation`, `getContentDisposition`, `getContentMd5`, `getContentRange`, `getContentType`, `isContentType` were superseded by `getHeader` method 
#### LocaleBundle
* Updated Moment.js to 2.18.* version
* Updated Numeral.js to 2.0.6 version
#### NotificationBundle
* Entity `EmailNotification`<sup>[[?]](https://github.com/oroinc/platform/tree/2.3.0/src/Oro/Bundle/NotificationBundle/Model/EmailNotification.php "Oro\Bundle\NotificationBundle\Model\EmailNotification")</sup> became Extend
#### ReportBundle
* Class Oro\Bundle\ReportBundle\Grid\ReportDatagridConfigurationProvider was modified to use doctrine cache instead of caching the DatagridConfiguration value in property $configuration
     Before
     ```PHP
        class ReportDatagridConfigurationProvider
        {
            /**
             * @var DatagridConfiguration
             */
            protected $configuration;
            public function getConfiguration($gridName)
            {
                if ($this->configuration === null) {
                    ...
                    $this->configuration = $this->builder->getConfiguration();
                }
                return $this->configuration;
            }
        }
     ```
     After
     ```PHP
        class ReportDatagridConfigurationProvider
        {
            /**
             * Doctrine\Common\Cache\Cache
             */
            protected $reportCacheManager;
            public function getConfiguration($gridName)
            {
                $cacheKey = $this->getCacheKey($gridName);
                if ($this->reportCacheManager->contains($cacheKey)) {
                    $config = $this->reportCacheManager->fetch($cacheKey);
                    $config = unserialize($config);
                } else {
                    $config = $this->prepareConfiguration($gridName);
                    $this->reportCacheManager->save($cacheKey, serialize($config));
                }
                return $config;
            }
        }
     ```
#### SecurityBundle
* Class `OroSecurityExtension`<sup>[[?]](https://github.com/oroinc/platform/tree/2.3.0/src/Oro/Bundle/SecurityBundle/Twig/OroSecurityExtension.php "Oro\Bundle\SecurityBundle\Twig\OroSecurityExtension")</sup>
    * method `getSecurityFacade` was replaces with `getAuthorizationChecker` and `getTokenAccessor`
#### TestFrameworkBundle
* Class `TestListener` namespace added, use `TestListener`<sup>[[?]](https://github.com/oroinc/platform/tree/2.3.0/src/Oro/Bundle/TestFrameworkBundle/Test/TestListener.php "Oro\Bundle\TestFrameworkBundle\Test\TestListener")</sup> instead
#### UIBundle
* Updated ChaplinJS to 1.2.0 version
* Updated Autolinker.js to 1.4.* version
* Updated jQuery-Form to 4.2.1 version
* Updated jQuery.Numeric to 1.5.0 version
* Updated Lightgallery.js to 1.4.0 version
* Updated RequireJS test.js plugin to 2.0.* version
* Updated Jquery-UI-Multiselect-Widget to 2.0.1 version
* Updated Timepicker.js plugin to 1.11.* version
* Updated Datepair.js plugin to 0.4.* version
* Updated jQuery.Uniform to 4.2.0 version
#### WorkflowBundle
* Class `WorkflowRegistry`<sup>[[?]](https://github.com/oroinc/platform/tree/2.3.0/src/Oro/Bundle/WorkflowBundle/Model/WorkflowRegistry.php "Oro\Bundle\WorkflowBundle\Model\WorkflowRegistry")</sup>:
    * following protected methods were moved to `WorkflowDefinitionProvider`:
        * `refreshWorkflowDefinition`
        * `getEntityManager`
        * `getEntityRepository`
* Datagrid filter `WorkflowFilter`<sup>[[?]](https://github.com/oroinc/platform/tree/2.3.0/src/Oro/Bundle/WorkflowBundle/Datagrid/Filter/WorkflowFilter.php "Oro\Bundle\WorkflowBundle\Datagrid\Filter\WorkflowFilter")</sup> changed namespace
### Deprecated
#### EmailBundle
* Class `EmailRecipientRepository`<sup>[[?]](https://github.com/oroinc/platform/tree/2.3.0/src/Oro/Bundle/EmailBundle/Entity/Repository/EmailRecipientRepository.php "Oro\Bundle\EmailBundle\Entity\Repository\EmailRecipientRepository")</sup> method `getThreadUniqueRecipients` was marked as deprecated. Use `EmailGridResultHelper::addEmailRecipients` instead
* Class `FolderType`<sup>[[?]](https://github.com/oroinc/platform/tree/2.3.0/src/Oro/Bundle/EmailBundle/Model/FolderType.php "Oro\Bundle\EmailBundle\Model\FolderType")</sup> method `outcomingTypes` was marked as deprecated. Use `outgoingTypes` instead
* Class `EmailExtension`<sup>[[?]](https://github.com/oroinc/platform/tree/2.3.0/src/Oro/Bundle/EmailBundle/Twig/EmailExtension.php "Oro\Bundle\EmailBundle\Twig\EmailExtension")</sup> method `getEmailThreadRecipients` was marked as deprecated. Use `EmailGridResultHelper::addEmailRecipients` instead
#### SecurityBundle
* Interface `AccessLevelOwnershipDecisionMakerInterface`<sup>[[?]](https://github.com/oroinc/platform/tree/2.3.0/src/Oro/Bundle/SecurityBundle/Acl/Extension/AccessLevelOwnershipDecisionMakerInterface.php "Oro\Bundle\SecurityBundle\Acl\Extension\AccessLevelOwnershipDecisionMakerInterface")</sup>
    * method `isGlobalLevelEntity` was marked as deprecated, use method `isOrganization` instead
    * method `isLocalLevelEntity` was marked as deprecated, use method `isBusinessUnit` instead
    * method `isBasicLevelEntity` was marked as deprecated, use method `isUser` instead
    * method `isAssociatedWithGlobalLevelEntity` was marked as deprecated, use method `isAssociatedWithOrganization` instead
    * method `isAssociatedWithLocalLevelEntity` was marked as deprecated, use method `isAssociatedWithBusinessUnit` instead
    * method `isAssociatedWithBasicLevelEntity` was marked as deprecated, use method `isAssociatedWithUser` instead
* Interface `OwnerTreeInterface`<sup>[[?]](https://github.com/oroinc/platform/tree/2.3.0/src/Oro/Bundle/SecurityBundle/Owner/OwnerTreeInterface.php "Oro\Bundle\SecurityBundle\Owner\OwnerTreeInterface")</sup> was renamed to `OwnerTreeBuilderInterface`
    * method `addBasicEntity` was marked as deprecated, use method `addUser` instead
    * method `addGlobalEntity` was marked as deprecated, use method `addUserOrganization` instead
    * method `addLocalEntityToBasic` was marked as deprecated, use method `addUserBusinessUnit` instead
    * method `addDeepEntity` was marked as deprecated, use method `addBusinessUnitRelation` instead
    * method `addLocalEntity` was marked as deprecated, use method `addBusinessUnit` instead
* Interface `OwnershipMetadataInterface`<sup>[[?]](https://github.com/oroinc/platform/tree/2.3.0/src/Oro/Bundle/SecurityBundle/Owner/Metadata/OwnershipMetadataInterface.php "Oro\Bundle\SecurityBundle\Owner\Metadata\OwnershipMetadataInterface")</sup>
    * method `isBasicLevelOwned` was marked as deprecated, use method `isUserOwned` instead
    * method `isLocalLevelOwned` was marked as deprecated, use method `isBusinessUnitOwned` instead
    * method `isGlobalLevelOwned` was marked as deprecated, use method `isOrganizationOwned` instead
    * method `isSystemLevelOwned` was marked as deprecated
    * method `getGlobalOwnerColumnName` was marked as deprecated, use method `getOrganizationColumnName` instead
    * method `getGlobalOwnerFieldName` was marked as deprecated, use method `getOrganizationFieldName` instead
* Interface `MetadataProviderInterface`<sup>[[?]](https://github.com/oroinc/platform/tree/2.3.0/src/Oro/Bundle/SecurityBundle/Owner/Metadata/MetadataProviderInterface.php "Oro\Bundle\SecurityBundle\Owner\Metadata\MetadataProviderInterface")</sup> was renamed to `OwnershipMetadataProviderInterface`
    * method `getBasicLevelClass` was marked as deprecated, use method `getUserClass` instead
    * method `getLocalLevelClass` was marked as deprecated, use method `getBusinessUnitClass` instead
    * method `getGlobalLevelClass` was marked as deprecated, use method `getOrganizationClass` instead
### Removed
#### EmailBundle
* Class `ExtendClassLoader`<sup>[[?]](https://github.com/oroinc/platform/tree/2.3.0/src/Oro/Bundle/EntityExtendBundle/Tools/ExtendClassLoader.php "Oro\Bundle\EntityExtendBundle\Tools\ExtendClassLoader")</sup> was removed. The `Oro\Component\PhpUtils\ClassLoader` is used instead of it
* service `oro_email.listener.role_subscriber` was removed.
#### IntegrationBundle
* Interface `RestResponseInterface`<sup>[[?]](https://github.com/oroinc/platform/tree/2.3.0/src/Oro/Bundle/IntegrationBundle/Provider/Rest/Client/RestResponseInterface.php "Oro\Bundle\IntegrationBundle\Provider\Rest\Client\RestResponseInterface")</sup> was changed. Methods `getRawHeaders`, `xml`, `getRedirectCount`, `getEffectiveUrl` were completely removed
* Interface `RestClientInterface`<sup>[[?]](https://github.com/oroinc/platform/tree/2.3.0/src/Oro/Bundle/IntegrationBundle/Provider/Rest/Client/RestClientInterface.php "Oro\Bundle\IntegrationBundle\Provider\Rest\Client\RestClientInterface")</sup> was changed. Method `getXML` was completely removed.
* Class `GuzzleRestClient`<sup>[[?]](https://github.com/oroinc/platform/tree/2.3.0/src/Oro/Bundle/IntegrationBundle/Provider/Rest/Client/Guzzle/GuzzleRestClient.php "Oro\Bundle\IntegrationBundle\Provider\Rest\Client\Guzzle\GuzzleRestClient")</sup> method `getXML` was removed, please use a simple `get` method instead and convert its result to XML
* Class `GuzzleRestResponse`<sup>[[?]](https://github.com/oroinc/platform/tree/2.3.0/src/Oro/Bundle/IntegrationBundle/Provider/Rest/Client/Guzzle/GuzzleRestResponse.php "Oro\Bundle\IntegrationBundle\Provider\Rest\Client\Guzzle\GuzzleRestResponse")</sup>:
    * Methods `getRawHeaders`, `xml`, `getRedirectCount`, `getEffectiveUrl` were removed, in case you need them just use the construction such as `$response->getSourceResponse()->xml()`
    * Methods `getContentEncoding`, `getContentLanguage`, `getContentLength`, `getContentLocation`, `getContentDisposition`, `getContentMd5`, `getContentRange`, `getContentType`, `isContentType` were removed, but you can get the same values if you use `$response->getHeader('Content-Type')` or `$response->getHeader('Content-MD5')`, for example.
* Removed translation label `oro.integration.sync_error_invalid_credentials`
* Removed translation label `oro.integration.progress`
* Updated translation label `oro.integration.sync_error`
* Updated translation label `oro.integration.sync_error_integration_deactivated`
#### NavigationBundle
* Class `MenuUpdateBuilder`<sup>[[?]](https://github.com/oroinc/platform/tree/2.3.0/src/Oro/Bundle/NavigationBundle/Builder/MenuUpdateBuilder.php "Oro\Bundle\NavigationBundle\Builder\MenuUpdateBuilder")</sup>:
    * abstract service `oro_navigation.menu_update.builder.abstract` was removed, use instead class `MenuUpdateBuilder`
#### SearchBundle
* Class `ReindexDemoDataListener`<sup>[[?]](https://github.com/oroinc/platform/tree/2.3.0/src/Oro/Bundle/SearchBundle/EventListener/ReindexDemoDataListener.php "Oro\Bundle\SearchBundle\EventListener\ReindexDemoDataListener")</sup> was removed. Logic was moved to `ReindexDemoDataFixturesListener`<sup>[[?]](https://github.com/oroinc/platform/tree/2.3.0/src/Oro/Bundle/SearchBundle/EventListener/ReindexDemoDataFixturesListener.php "Oro\Bundle\SearchBundle\EventListener\ReindexDemoDataFixturesListener")</sup>. Service `oro_search.event_listener.reindex_demo_data` was replaced with `oro_search.migration.demo_data_fixtures_listener.reindex`.
#### SecurityBundle
* Class `OwnershipConditionDataBuilder`<sup>[[?]](https://github.com/oroinc/platform/tree/2.3.0/src/Oro/Bundle/SecurityBundle/ORM/Walker/OwnershipConditionDataBuilder.php "Oro\Bundle\SecurityBundle\ORM\Walker\OwnershipConditionDataBuilder")</sup>
    * removed deprecated method `fillOrganizationBusinessUnitIds`
    * removed deprecated method `fillOrganizationUserIds`
* Removed DI container parameter `oro_security.owner.tree.class`
* Removed DI container parameter `oro_security.owner.decision_maker.abstract.class`
* Removed service `oro_security.owner.tree`
* Removed service `oro_security.owner.decision_maker.abstract`
* Removed service `oro_security.link.ownership_tree_provider`
* Class `AbstractMetadataProvider`<sup>[[?]](https://github.com/oroinc/platform/tree/2.3.0/src/Oro/Bundle/SecurityBundle/Owner/Metadata/AbstractMetadataProvider.php "Oro\Bundle\SecurityBundle\Owner\Metadata\AbstractMetadataProvider")</sup> was removed. The logic was moved to `AbstractOwnershipMetadataProvider`
    * changed the constructor signature: old signature was `__construct(array $owningEntityNames)`, new signature is `__construct(ConfigManager $configManager)`
    * removed property `localCache`
    * removed property `owningEntityNames`
    * removed method `setContainer`
    * removed method `getContainer`
    * removed method `getConfigProvider`
    * removed method `getEntityClassResolver`
    * removed method `setAccessLevelClasses`
* Class `ChainMetadataProvider`<sup>[[?]](https://github.com/oroinc/platform/tree/2.3.0/src/Oro/Bundle/SecurityBundle/Owner/Metadata/ChainMetadataProvider.php "Oro\Bundle\SecurityBundle\Owner\Metadata\ChainMetadataProvider")</sup> was removed. Logic was moved to `ChainOwnershipMetadataProvider`
#### TestFrameworkBundle
* Removed `--applicable-suites` parameter from behat. Now every bundle should provide only features that are applicable to any application that includes that bundle.
#### TranslationBundle
* Removed service `oro_translation.distribution.package_manager.link`
#### WorkflowBundle
* Removed service container parameters:
    * `oro_workflow.configuration.config.workflow_sole.class`
    * `oro_workflow.configuration.config.workflow_list.class`
    * `oro_workflow.configuration.handler.step.class`
    * `oro_workflow.configuration.handler.attribute.class`
    * `oro_workflow.configuration.handler.transition.class`
    * `oro_workflow.configuration.handler.workflow.class`
    * `oro_workflow.configuration.config.process_definition_sole.class`
    * `oro_workflow.configuration.config.process_definition_list.class`
    * `oro_workflow.configuration.config.process_trigger_sole.class`
    * `oro_workflow.configuration.config.process_trigger_list.class`
    * `oro_workflow.configuration.provider.workflow_config.class`
    * `oro_workflow.configuration.provider.process_config.class`
    * `oro_workflow.configuration.builder.workflow_definition.class`
    * `oro_workflow.configuration.builder.workflow_definition.handle.class`
    * `oro_workflow.configuration.builder.process_configuration.class`
## 2.2.0 (2017-05-31)
[Show detailed list of changes](incompatibilities-2-2.md)

### Added
#### ApiBundle
* Added the `form_event_subscriber` option to `Resources/config/oro/api.yml`. It can be used to add an event subscriber(s) to the form of such actions as `create`, `update`, `add_relationship`, `update_relationship` and `delete_relationship`. See `/src/Oro/Bundle/ApiBundle/Resources/doc/configuration.md` for more information.
#### WorkflowBundle
* Added processor tag `oro_workflow.processor` and `oro_workflow.processor_bag` service to collect processors.
* Class `WorkflowAwareCache`<sup>[[?]](https://github.com/oroinc/platform/tree/2.2.0/src/Oro/Bundle/WorkflowBundle/EventListener/WorkflowAwareCache.php "Oro\Bundle\WorkflowBundle\EventListener\WorkflowAwareCache")</sup> added:
    * ***purpose***: to check whether an entity has been involved as some workflow related entity in cached manner to avoid DB calls
    * ***methods***:
        - `hasRelatedActiveWorkflows($entity)`
        - `hasRelatedWorkflows($entity)`
    - invalidation of cache occurs on workflow changes events: 
        - `oro.workflow.after_update`
        - `oro.workflow.after_create`
        - `oro.workflow.after_delete`
        - `oro.workflow.activated`
        - `oro.workflow.deactivated`
* Created action `@get_available_workflow_by_record_group` class `GetAvailableWorkflowByRecordGroup`<sup>[[?]](https://github.com/oroinc/platform/tree/2.2.0/src/Oro/Bundle/WorkflowBundle/Model/Action/GetAvailableWorkflowByRecordGroup.php "Oro\Bundle\WorkflowBundle\Model\Action\GetAvailableWorkflowByRecordGroup")</sup>
* Added `variable_definitions` to workflow definition
* Added new `CONFIGURE` permission for workflows
### Changed
#### ApiBundle
* Static class `FormUtil`<sup>[[?]](https://github.com/orocrm/platform/tree/2.1.0/src/Oro/Bundle/ApiBundle/Form/FormUtil.php#L15 "Oro\Bundle\ApiBundle\Form\FormUtil")</sup> was replaced with `FormHelper`<sup>[[?]](https://github.com/orocrm/platform/tree/2.1.0/src/Oro/Bundle/ApiBundle/Form/FormHelper.php "Oro\Bundle\ApiBundle\Form\FormHelper")</sup> which is available as a service `oro_api.form_helper`
* Changed implementation of `CompleteDefinition`<sup>[[?]](https://github.com/orocrm/platform/tree/2.1.0/src/Oro/Bundle/ApiBundle/Processor/Config/Shared/CompleteDefinition.php#L130 "Oro\Bundle\ApiBundle\Processor\Config\Shared\CompleteDefinition")</sup> processor. All logic was moved to the following classes:
    * `CompleteAssociationHelper`<sup>[[?]](https://github.com/orocrm/platform/tree/2.1.0/src/Oro/Bundle/ApiBundle/Processor/Config/Shared/CompleteDefinition/CompleteAssociationHelper.php#L130 "Oro\Bundle\ApiBundle\Processor\Config\Shared\CompleteDefinition\CompleteAssociationHelper")</sup>
    * `CompleteCustomAssociationHelper`<sup>[[?]](https://github.com/orocrm/platform/tree/2.1.0/src/Oro/Bundle/ApiBundle/Processor/Config/Shared/CompleteDefinition/CompleteCustomAssociationHelper.php#L130 "Oro\Bundle\ApiBundle\Processor\Config\Shared\CompleteDefinition\CompleteCustomAssociationHelper")</sup>
    * `CompleteEntityDefinitionHelper`<sup>[[?]](https://github.com/orocrm/platform/tree/2.1.0/src/Oro/Bundle/ApiBundle/Processor/Config/Shared/CompleteDefinition/CompleteEntityDefinitionHelper.php#L130 "Oro\Bundle\ApiBundle\Processor\Config\Shared\CompleteDefinition\CompleteEntityDefinitionHelper")</sup>
    * `CompleteObjectDefinitionHelper`<sup>[[?]](https://github.com/orocrm/platform/tree/2.1.0/src/Oro/Bundle/ApiBundle/Processor/Config/Shared/CompleteDefinition/CompleteObjectDefinitionHelper.php#L130 "Oro\Bundle\ApiBundle\Processor\Config\Shared\CompleteDefinition\CompleteObjectDefinitionHelper")</sup>
#### EmailBundle
* template `Resources/views/Form/autoresponseFields.html.twig` was removed as it contained possibility to add a collection item after an arbitrary item, which is unnecessary with new form
* The following templates were changed:
    * `Resources/views/AutoResponseRule/dialog/update.html.twig`
    * `Resources/views/Configuration/Mailbox/update.html.twig`
    * `EmailBundle/Resources/views/Form/fields.html.twig`
* Class `AutoResponseRuleController`<sup>[[?]](https://github.com/oroinc/platform/tree/2.2.0/src/Oro/Bundle/EmailBundle/Controller/AutoResponseRuleController.php "Oro\Bundle\EmailBundle\Controller\AutoResponseRuleController")</sup>
    * action `update` now returns following data: `form`, `saved`, `data`, `metadata`
#### FormBundle
* Form types `OroEncodedPlaceholderPasswordType`, `OroEncodedPasswordType` acquired `browser_autocomplete` option with default value set to `false`, which means that password autocomplete is off by default.
#### ImportExportBundle
* Class `CliImportMessageProcessor`<sup>[[?]](https://github.com/oroinc/platform/tree/2.2.0/src/Oro/Bundle/ImportExportBundle/Async/Import/CliImportMessageProcessor.php "Oro\Bundle\ImportExportBundle\Async\Import\CliImportMessageProcessor")</sup>
    * does not implement TopicSubscriberInterface now.
    * subscribed topic moved to tag in `mq_processor.yml`.  
    * service `oro_importexport.async.http_import` decorates `oro_importexport.async.import`
* Class `HttpImportMessageProcessor`<sup>[[?]](https://github.com/oroinc/platform/tree/2.2.0/src/Oro/Bundle/ImportExportBundle/Async/Import/HttpImportMessageProcessor.php "Oro\Bundle\ImportExportBundle\Async\Import\HttpImportMessageProcessor")</sup>
    * does not implement TopicSubscriberInterface now.
    * subscribed topic moved to tag in `mq_processor.yml`.  
    * service `oro_importexport.async.cli_import` decorates `oro_importexport.async.import`
#### SegmentBundle
* Class `Oro/Bundle/SegmentBundle/Entity/Manager/StaticSegmentManager`:
    * method `run` now also accepts a dynamic segment
#### WorkflowBundle
* Class `WorkflowItemListener`<sup>[[?]](https://github.com/oroinc/platform/tree/2.2.0/src/Oro/Bundle/WorkflowBundle/EventListener/WorkflowItemListener.php "Oro\Bundle\WorkflowBundle\EventListener\WorkflowItemListener")</sup> auto start workflow part were moved into `WorkflowStartListener`<sup>[[?]](https://github.com/oroinc/platform/tree/2.2.0/src/Oro/Bundle/WorkflowBundle/EventListener/WorkflowStartListener.php "Oro\Bundle\WorkflowBundle\EventListener\WorkflowStartListener")</sup>
### Deprecated
#### SegmentBundle
* Class `Oro/Bundle/SegmentBundle/Entity/Manager/StaticSegmentManager` method `bindParameters` is deprecated and will be removed.
### Removed
#### ActionBundle
* The `ButtonListener`<sup>[[?]](https://github.com/orocrm/platform/tree/2.1.0/src/Oro/Bundle/ActionBundle/Datagrid/EventListener/ButtonListener.php "Oro\Bundle\ActionBundle\Datagrid\EventListener\ButtonListener")</sup> class was removed. Logic was transferred to `DatagridActionButtonProvider`<sup>[[?]](https://github.com/oroinc/platform/blob/2.2.0/src/Oro/Bundle/ActionBundle/Datagrid/Provider/DatagridActionButtonProvider.php "Oro\Bundle\ActionBundle\Datagrid\Provider\DatagridActionButtonProvider")</sup> class.
* Service `oro_action.datagrid.event_listener.button` was removed and new `oro_action.datagrid.action.button_provider` added with tag `oro_datagrid.extension.action.provider`
#### DataGridBundle
* Removed event `oro_datagrid.datagrid.extension.action.configure-actions.before`, now it is a call of `DatagridActionProviderInterface::hasActions`<sup>[[?]](https://github.com/orocrm/platform/tree/2.2.0/src/Oro/Bundle/DataGridBundle/Extension/Action/DatagridActionProviderInterface.php#L13 "Oro\Bundle\DataGridBundle\Extension\Action\DatagridActionProviderInterface")</sup> of registered through a `oro_datagrid.extension.action.provider` tag services.
#### EmailBundle
* Class `AutoResponseRuleType`<sup>[[?]](https://github.com/oroinc/platform/tree/2.2.0/src/Oro/Bundle/EmailBundle/Form/Type/AutoResponseRuleType.php "Oro\Bundle\EmailBundle\Form\Type\AutoResponseRuleType")</sup> form field `conditions` was removed. Use field `definition` instead.
* The `AutoResponseRule::$conditions`<sup>[[?]](https://github.com/orocrm/platform/tree/2.1.0/src/Oro/Bundle/EmailBundle/Entity/AutoResponseRule.php#L46 "Oro\Bundle\EmailBundle\Entity\AutoResponseRule::$conditions")</sup> property was removed. Use methods related to `definition` property instead.
#### ImportExportBundle
* Message topics `oro.importexport.cli_import`, `oro.importexport.import_http_validation`, `oro.importexport.import_http` with the constants were removed.
#### InstallerBundle
* The option `--force` was removed from `oro:install` cli command.
#### PlatformBundle
* Service `jms_serializer.link` was removed.
#### WorkflowBundle
* Class `TransitionCustomFormHandler`<sup>[[?]](https://github.com/oroinc/platform/tree/2.2.0/src/Oro/Bundle/WorkflowBundle/Form/Handler/TransitionCustomFormHandler.php "Oro\Bundle\WorkflowBundle\Form\Handler\TransitionCustomFormHandler")</sup> and service `@oro_workflow.handler.transition.form.page_form` removed (see `CustomFormProcessor`<sup>[[?]](https://github.com/oroinc/platform/tree/2.2.0/src/Oro/Bundle/WorkflowBundle/Processor/Transition/CustomFormProcessor.php "Oro\Bundle\WorkflowBundle\Processor\Transition\CustomFormProcessor")</sup>)
* Class `TransitionFormHandler`<sup>[[?]](https://github.com/oroinc/platform/tree/2.2.0/src/Oro/Bundle/WorkflowBundle/Form/Handler/TransitionFormHandler.php "Oro\Bundle\WorkflowBundle\Form\Handler\TransitionFormHandler")</sup> and service `@oro_workflow.handler.transition.form` removed see replacements:
    * `DefaultFormProcessor`<sup>[[?]](https://github.com/oroinc/platform/tree/2.2.0/src/Oro/Bundle/WorkflowBundle/Processor/Transition/DefaultFormProcessor.php "Oro\Bundle\WorkflowBundle\Processor\Transition\DefaultFormProcessor")</sup>
    * `DefaultFormStartHandleProcessor`<sup>[[?]](https://github.com/oroinc/platform/tree/2.2.0/src/Oro/Bundle/WorkflowBundle/Processor/Transition/DefaultFormStartHandleProcessor.php "Oro\Bundle\WorkflowBundle\Processor\Transition\DefaultFormStartHandleProcessor")</sup>
* Class `TransitionHelper`<sup>[[?]](https://github.com/oroinc/platform/tree/2.2.0/src/Oro/Bundle/WorkflowBundle/Handler/Helper/TransitionHelper.php "Oro\Bundle\WorkflowBundle\Handler\Helper\TransitionHelper")</sup> and service `@oro_workflow.handler.transition_helper` removed (see `FormSubmitTemplateResponseProcessor`<sup>[[?]](https://github.com/oroinc/platform/tree/2.2.0/src/Oro/Bundle/WorkflowBundle/Processor/Transition/Template/FormSubmitTemplateResponseProcessor.php "Oro\Bundle\WorkflowBundle\Processor\Transition\Template\FormSubmitTemplateResponseProcessor")</sup>)
* Class `StartTransitionHandler`<sup>[[?]](https://github.com/oroinc/platform/tree/2.2.0/src/Oro/Bundle/WorkflowBundle/Handler/StartTransitionHandler.php "Oro\Bundle\WorkflowBundle\Handler\StartTransitionHandler")</sup> and service `@oro_workflow.handler.start_transition_handler` removed (see `StartHandleProcessor`<sup>[[?]](https://github.com/oroinc/platform/tree/2.2.0/src/Oro/Bundle/WorkflowBundle/Processor/Transition/StartHandleProcessor.php "Oro\Bundle\WorkflowBundle\Processor\Transition\StartHandleProcessor")</sup>)
* Class `TransitionHandler`<sup>[[?]](https://github.com/oroinc/platform/tree/2.2.0/src/Oro/Bundle/WorkflowBundle/Handler/TransitionHandler.php "Oro\Bundle\WorkflowBundle\Handler\TransitionHandler")</sup> and service `@oro_workflow.handler.transition_handler` removed (see `TransitionHandleProcessor`<sup>[[?]](https://github.com/oroinc/platform/tree/2.2.0/src/Oro/Bundle/WorkflowBundle/Processor/Transition/TransitionHandleProcessor.php "Oro\Bundle\WorkflowBundle\Processor\Transition\TransitionHandleProcessor")</sup>)
* Class `TransitionWidgetHelper`<sup>[[?]](https://github.com/oroinc/platform/tree/2.2.0/src/Oro/Bundle/WorkflowBundle/Helper/TransitionWidgetHelper.php "Oro\Bundle\WorkflowBundle\Helper\TransitionWidgetHelper")</sup>:
    * Constant `TransitionWidgetHelper::DEFAULT_TRANSITION_TEMPLATE`<sup>[[?]](https://github.com/oroinc/platform/tree/2.2.0/src/Oro/Bundle/WorkflowBundle/Helper/TransitionWidgetHelper.php#L0 "Oro\Bundle\WorkflowBundle\Helper\TransitionWidgetHelper::DEFAULT_TRANSITION_TEMPLATE")</sup> moved into `DefaultFormTemplateResponseProcessor::DEFAULT_TRANSITION_TEMPLATE`<sup>[[?]](https://github.com/oroinc/platform/tree/2.1.0/src/Oro/Bundle/WorkflowBundle/Processor/Transition/Template/DefaultFormTemplateResponseProcessor.php#L0 "Oro\Bundle\WorkflowBundle\Processor\Transition\Template\DefaultFormTemplateResponseProcessor::DEFAULT_TRANSITION_TEMPLATE")</sup>
    * Constant `TransitionWidgetHelper::DEFAULT_TRANSITION_CUSTOM_FORM_TEMPLATE`<sup>[[?]](https://github.com/oroinc/platform/tree/2.2.0/src/Oro/Bundle/WorkflowBundle/Helper/TransitionWidgetHelper.php#L0 "Oro\Bundle\WorkflowBundle\Helper\TransitionWidgetHelper::DEFAULT_TRANSITION_CUSTOM_FORM_TEMPLATE")</sup> moved into `CustomFormTemplateResponseProcessor::DEFAULT_TRANSITION_CUSTOM_FORM_TEMPLATE`<sup>[[?]](https://github.com/oroinc/platform/tree/2.1.0/src/Oro/Bundle/WorkflowBundle/Processor/Transition/Template/CustomFormTemplateResponseProcessor.php#L0 "Oro\Bundle\WorkflowBundle\Processor\Transition\Template\CustomFormTemplateResponseProcessor::DEFAULT_TRANSITION_CUSTOM_FORM_TEMPLATE")</sup>
* Class `WorkflowReplacementSelectType`<sup>[[?]](https://github.com/oroinc/platform/tree/2.2.0/src/Oro/Bundle/WorkflowBundle/Form/Type/WorkflowReplacementSelectType.php "Oro\Bundle\WorkflowBundle\Form\Type\WorkflowReplacementSelectType")</sup> was removed. Logic was moved to `WorkflowReplacementType`<sup>[[?]](https://github.com/oroinc/platform/tree/2.2.0/src/Oro/Bundle/WorkflowBundle/Form/Type/WorkflowReplacementType.php "Oro\Bundle\WorkflowBundle\Form\Type\WorkflowReplacementType")</sup>
### Fixed
#### ApiBundle
* Fixed handling of `property_path` option from `api.yml` for cases when the property path contains several fields, e.g. `customerAssociation.account`
## 2.1.0 (2017-03-30)
[Show detailed list of changes](incompatibilities-2-1.md)

### Added
#### Action Component
* Added Class `Oro\Component\Action\Model\DoctrineTypeMappingExtension`. That can be used as base for services definitions
#### ActionBundle
* Added new action with alias `resolve_destination_page` and class `ResolveDestinationPage`<sup>[[?]](https://github.com/oroinc/platform/tree/2.1.0/src/Oro/Bundle/ActionBundle/Action/ResolveDestinationPage.php "Oro\Bundle\ActionBundle\Action\ResolveDestinationPage")</sup>
* Added new tag `oro.action.extension.doctrine_type_mapping` to collect custom doctrine type mappings used to resolve types for serialization at `AttributeGuesser`<sup>[[?]](https://github.com/oroinc/platform/tree/2.1.0/src/Oro/Bundle/ActionBundle/Model/AttributeGuesser.php "Oro\Bundle\ActionBundle\Model\AttributeGuesser")</sup>
#### BatchBundle
* Added `BufferedIdentityQueryResultIterator`<sup>[[?]](https://github.com/oroinc/platform/tree/2.1.0/src/Oro/Bundle/BatchBundle/ORM/Query/BufferedIdentityQueryResultIterator.php "Oro\Bundle\BatchBundle\ORM\Query\BufferedIdentityQueryResultIterator")</sup> that allows to iterate through the changing dataset
#### EntityBundle
* Added class `Oro\Bundle\EntityBundle\ORM\DiscriminatorMapListener' that should be used for entities with single table inheritance.
    Example:
```yml
oro_acme.my_entity.discriminator_map_listener:
    class: 'Oro\Bundle\EntityBundle\ORM\DiscriminatorMapListener'
    public: false
    calls:
        - [ addClass, ['oro_acme_entity', '%oro_acme.entity.acme_entity.class%'] ]
    tags:
        - { name: doctrine.event_listener, event: loadClassMetadata }
```
#### FormBundle
* Class `UpdateHandlerFacade`<sup>[[?]](https://github.com/oroinc/platform/tree/2.1.0/src/Oro/Bundle/FormBundle/Model/UpdateHandlerFacade.php "Oro\Bundle\FormBundle\Model\UpdateHandlerFacade")</sup> added as a replacement of standard `UpdateHandler`<sup>[[?]](https://github.com/oroinc/platform/tree/2.1.0/src/Oro/Bundle/FormBundle/Model/UpdateHandler.php "Oro\Bundle\FormBundle\Model\UpdateHandler")</sup>. So please consider to use it when for a new entity management development.
* Interface `FormHandlerInterface`<sup>[[?]](https://github.com/oroinc/platform/tree/2.1.0/src/Oro/Bundle/FormBundle/Form/Handler/FormHandlerInterface.php "Oro\Bundle\FormBundle\Form\Handler\FormHandlerInterface")</sup> added for standard form handlers.
* Class `FormHandler`<sup>[[?]](https://github.com/oroinc/platform/tree/2.1.0/src/Oro/Bundle/FormBundle/Form/Handler/FormHandler.php "Oro\Bundle\FormBundle\Form\Handler\FormHandler")</sup> added (service 'oro_form.form.handler.default') as default form processing mechanism.
* Tag `oro_form.form.handler` added to register custom form handlers under its `alias`.
* Class `CallbackFormHandler`<sup>[[?]](https://github.com/oroinc/platform/tree/2.1.0/src/Oro/Bundle/FormBundle/Form/Handler/CallbackFormHandler.php "Oro\Bundle\FormBundle\Form\Handler\CallbackFormHandler")</sup> added as interface compatibility helper for callable.
* Interface `FormTemplateDataProviderInterface`<sup>[[?]](https://github.com/oroinc/platform/tree/2.1.0/src/Oro/Bundle/FormBundle/Provider/FormTemplateDataProviderInterface.php "Oro\Bundle\FormBundle\Provider\FormTemplateDataProviderInterface")</sup>  added for common update template data population.
* Class `FromTemplateDataProvider`<sup>[[?]](https://github.com/oroinc/platform/tree/2.1.0/src/Oro/Bundle/FormBundle/Provider/FromTemplateDataProvider.php "Oro\Bundle\FormBundle\Provider\FromTemplateDataProvider")</sup> (service `oro_form.provider.from_template_data.default`) as default update template data provider.
* Tag `oro_form.form_template_data_provider` added to register custom update template data providers.
* Class `FormTemplateDataProviderRegistry`<sup>[[?]](https://github.com/oroinc/platform/tree/2.1.0/src/Oro/Bundle/FormBundle/Model/FormTemplateDataProviderRegistry.php "Oro\Bundle\FormBundle\Model\FormTemplateDataProviderRegistry")</sup> added to collect tagged with `oro_form.form_template_data_provider` services.
* Class `CallbackFormTemplateDataProvider`<sup>[[?]](https://github.com/oroinc/platform/tree/2.1.0/src/Oro/Bundle/FormBundle/Provider/CallbackFormTemplateDataProvider.php "Oro\Bundle\FormBundle\Provider\CallbackFormTemplateDataProvider")</sup> added as interface compatibility helper for callable.
#### ImportExportBundle
* Class `FileManager`<sup>[[?]](https://github.com/oroinc/platform/tree/2.1.0/src/Oro/Bundle/ImportExportBundle/File/FileManager.php "Oro\Bundle\ImportExportBundle\File\FileManager")</sup> and its service `oro_importexport.file.file_manager` were added. We should use it instead of the `FileSystemOperator`<sup>[[?]](https://github.com/oroinc/platform/tree/2.1.0/src/Oro/Bundle/ImportExportBundle/File/FileSystemOperator.php "Oro\Bundle\ImportExportBundle\File\FileSystemOperator")</sup>
* Command `oro:cron:import-clean-up-storage` (class `CleanupStorageCommand`<sup>[[?]](https://github.com/oroinc/platform/tree/2.1.0/src/Oro/Bundle/ImportExportBundle/Command/Cron/CleanupStorageCommand.php "Oro\Bundle\ImportExportBundle\Command\Cron\CleanupStorageCommand")</sup>) was added.
#### LayoutBundle
* Added alias `layout` for `oro_layout.layout_manager` service to make it more convenient to access it from container
#### UserBundle
* Added Configurable Permission `default` for View and Edit pages of User Role (see [configurable-permissions.md](./src/Oro/Bundle/SecurityBundle/Resources/doc/configurable-permissions.md))
### Changed
#### ActionBundle
* The service `oro_action.twig.extension.operation` was marked as `private`
#### AddressBundle
* The service `oro_address.twig.extension.phone` was marked as `private`
#### AsseticBundle
* The service `oro_assetic.twig.extension` was marked as `private`
#### AttachmentBundle
* The service `oro_attachment.twig.file_extension` was marked as `private`
* Class `FileManager`<sup>[[?]](https://github.com/oroinc/platform/tree/2.1.0/src/Oro/Bundle/AttachmentBundle/Manager/FileManager.php "Oro\Bundle\AttachmentBundle\Manager\FileManager")</sup> method `writeStreamToStorage` was changed to `public`
#### ConfigBundle
* The service `oro_config.twig.config_extension` was marked as `private`
#### CurrencyBundle
* The service `oro_currency.twig.currency` was marked as `private`
#### DashboardBundle
* The service `oro_dashboard.twig.extension` was marked as `private`
#### DataGridBundle
* Class `GridController`<sup>[[?]](https://github.com/oroinc/platform/tree/2.1.0/src/Oro/Bundle/DataGridBundle/Controller/GridController.php "Oro\Bundle\DataGridBundle\Controller\GridController")</sup> renamed method `filterMetadata` to `filterMetadataAction`
* Class `ExportHandler`<sup>[[?]](https://github.com/oroinc/platform/tree/2.1.0/src/Oro/Bundle/DataGridBundle/Handler/ExportHandler.php "Oro\Bundle\DataGridBundle\Handler\ExportHandler")</sup> (service `oro_datagrid.handler`) changed its service calls: it doesn't call `setRouter` and `setConfigManager` any more but calls `setFileManager` now.
* Topic `oro.datagrid.export` doesn't start datagrid export any more. Use `oro.datagrid.pre_export` topic instead.
* The service `oro_datagrid.twig.datagrid` was marked as `private`
#### DependencyInjection Component
* Class `Oro\Component\DependencyInjection\ServiceLinkRegistry` together with
`Oro\Component\DependencyInjection\ServiceLinkRegistryAwareInterface` for injection awareness. Can be used to provide
injection of a collection of services that are registered in system, but there no need to instantiate
all of them on every runtime. The registry has `@service_container` dependency (`Symfony\Component\DependencyInjection\ContainerInterface`)
and uses `Oro\Component\DependencyInjection\ServiceLink` instances internally. It can register public services by `ServiceLinkRegistry::add`
with `service_id` and `alias`. Later service can be resolved from registry by its alias on demand (method `::get($alias)`).
* Class `Oro\Component\DependencyInjection\Compiler\TaggedServiceLinkRegistryCompilerPass` to easily setup a tag by 
which services will be gathered into `Oro\Component\DependencyInjection\ServiceLinkRegistry` and then injected to 
provided service (usually that implements `Oro\Component\DependencyInjection\ServiceLinkRegistryAwareInterface`).
#### EmailBundle
* Class `AssociationManager`<sup>[[?]](https://github.com/oroinc/platform/tree/2.1.0/src/Oro/Bundle/EmailBundle/Async/Manager/AssociationManager.php "Oro\Bundle\EmailBundle\Async\Manager\AssociationManager")</sup> changed the return type of `getOwnerIterator` method from `BufferedQueryResultIterator` to `\Iterator`
* The service `oro_email.twig.extension.email` was marked as `private`
#### EmbeddedFormBundle
* The service `oro_embedded_form.back_link.twig.extension` was marked as `private`
#### EntityBundle
* The service `oro_entity.twig.extension.entity` was marked as `private`
#### EntityConfigBundle
* Class `ConfigCache`<sup>[[?]](https://github.com/oroinc/platform/tree/2.1.0/src/Oro/Bundle/EntityConfigBundle/Config/ConfigCache.php "Oro\Bundle\EntityConfigBundle\Config\ConfigCache")</sup> the implementation was changed significantly, by performance reasons. The most of `protected` methods were removed or marked as `private`
* The service `oro_entity_config.twig.extension.config` was marked as `private`
* The service `oro_entity_config.twig.extension.dynamic_fields_attribute_decorator` was marked as `private`
#### EntityExtendBundle
* Class `ExtendExtension`<sup>[[?]](https://github.com/oroinc/platform/tree/2.1.0/src/Oro/Bundle/EntityExtendBundle/Migration/Extension/ExtendExtension.php "Oro\Bundle\EntityExtendBundle\Migration\Extension\ExtendExtension")</sup>
    * calls to `addManyToManyRelation`, `addManyToOneRelation` methods now create unidirectional relations.
    To create bidirectional relation you _MUST_ call `*InverseRelation` method respectively
    * call to `addOneToManyRelation` creates bidirectional relation according to Doctrine [documentation](http://docs.doctrine-project.org/projects/doctrine-orm/en/latest/reference/association-mapping.html#one-to-many-bidirectional)
    * throw exception when trying to use not allowed option while creating relation in migration
* To be able to create bidirectional relation between entities and use "Reuse existing relation" functionality on UI you _MUST_ select "bidirectional" field while creating relation
* The service `oro_entity_extend.twig.extension.dynamic_fields` was marked as `private`
* The service `oro_entity_extend.twig.extension.enum` was marked as `private`
#### EntityMergeBundle
* The service `oro_entity_merge.twig.extension` was marked as `private`
#### EntityPaginationBundle
* The service `oro_entity_pagination.twig_extension.entity_pagination` was marked as `private`
#### FeatureToggleBundle
* The service `oro_featuretoggle.twig.feature_extension` was marked as `private`
#### FormBundle
* The service `oro_form.twig.form_extension` was marked as `private`
#### HelpBundle
* The service `oro_help.twig.extension` was marked as `private`
#### ImportExportBundle
* Class `ExportMessageProcessor`<sup>[[?]](https://github.com/oroinc/platform/tree/2.1.0/src/Oro/Bundle/ImportExportBundle/Async/Export/ExportMessageProcessor.php "Oro\Bundle\ImportExportBundle\Async\Export\ExportMessageProcessor")</sup>
    * changed the namespace from `Async`<sup>[[?]](https://github.com/oroinc/platform/tree/2.1.0/src/Oro/Bundle/ImportExportBundle/Async.php "Oro\Bundle\ImportExportBundle\Async")</sup> to `Export`<sup>[[?]](https://github.com/oroinc/platform/tree/2.1.0/src/Oro/Bundle/ImportExportBundle/Async/Export.php "Oro\Bundle\ImportExportBundle\Async\Export")</sup>
    * construction signature was changed now it takes next arguments:
        * ExportHandler $exportHandler,
        * JobRunner $jobRunner,
        * DoctrineHelper $doctrineHelper,
        * TokenStorageInterface $tokenStorage,
        * LoggerInterface $logger,
        * JobStorage $jobStorage
* Class `AbstractImportHandler`<sup>[[?]](https://github.com/oroinc/platform/tree/2.1.0/src/Oro/Bundle/ImportExportBundle/Handler/AbstractImportHandler.php "Oro\Bundle\ImportExportBundle\Handler\AbstractImportHandler")</sup> (service `oro_importexport.handler.import.abstract`) changed its service calls: it doesn't call `setRouter` and `setConfigManager` any more but calls `setReaderChain` now.
* Command `oro:import:csv` (class `ImportCommand`<sup>[[?]](https://github.com/oroinc/platform/tree/2.1.0/src/Oro/Bundle/ImportExportBundle/Command/ImportCommand.php "Oro\Bundle\ImportExportBundle\Command\ImportCommand")</sup>) was renamed to `oro:import:file`
* Class `ImportExportJobSummaryResultService`<sup>[[?]](https://github.com/oroinc/platform/tree/2.1.0/src/Oro/Bundle/ImportExportBundle/Async/ImportExportJobSummaryResultService.php "Oro\Bundle\ImportExportBundle\Async\ImportExportJobSummaryResultService")</sup> was renamed to `ImportExportResultSummarizer`. It will be moved after add supporting templates in notification process.
* Route `oro_importexport_import_error_log` with path `/import_export/import-error/{jobId}.log` was renamed to `oro_importexport_job_error_log` with path `/import_export/job-error-log/{jobId}.log`
#### IntegrationBundle
* The service `oro_integration.twig.integration` was marked as `private`
#### LayoutBundle
* Changed default value option name for `page_title` block type, from `text` to `defaultValue`
#### LocaleBundle
* The following services were marked as `private`:
    * `oro_locale.twig.date_format`
    * `oro_locale.twig.locale`
    * `oro_locale.twig.calendar`
    * `oro_locale.twig.address`
    * `oro_locale.twig.number`
    * `oro_locale.twig.localization`
    * `oro_locale.twig.date_time_organization`
* Class `LocalizedFallbackValue`<sup>[[?]](https://github.com/oroinc/platform/tree/2.1.0/src/Oro/Bundle/LocaleBundle/Entity/LocalizedFallbackValue.php "Oro\Bundle\LocaleBundle\Entity\LocalizedFallbackValue")</sup> will become not extended in 2.3 release
#### MessageQueue Component
* Unify percentage value for `Job::$jobProgress`. Now 100% is stored as 1 instead of 100.
#### MessageQueueBundle
* The service `oro_message_queue.job.calculate_root_job_status_service` was renamed to `oro_message_queue.job.root_job_status_calculator` and marked as `private`
* The service `oro_message_queue.job.calculate_root_job_progress_service` was renamed to `oro_message_queue.job.root_job_progress_calculator` and marked as `private`
#### MigrationBundle
* The service `oro_migration.twig.schema_dumper` was marked as `private`
#### NavigationBundle
* The following services were marked as `private`:
    * `oro_menu.twig.extension`
    * `oro_navigation.title_service.twig.extension`
#### PlatformBundle
* The service `oro_platform.twig.platform_extension` was marked as `private`
#### ReminderBundle
* The service `oro_reminder.twig.extension` was marked as `private`
#### RequireJSBundle
* The service `oro_requirejs.twig.requirejs_extension` was marked as `private`
#### ScopeBundle
* Class `ScopeManager`<sup>[[?]](https://github.com/oroinc/platform/tree/2.1.0/src/Oro/Bundle/ScopeBundle/Manager/ScopeManager.php "Oro\Bundle\ScopeBundle\Manager\ScopeManager")</sup>:
    * changed the return type of `findBy` method from `BufferedQueryResultIterator` to `BufferedQueryResultIteratorInterface`
    * changed the return type of `findRelatedScopes` method from `BufferedQueryResultIterator` to `BufferedQueryResultIteratorInterface`
#### SearchBundle
* `entityManager` instead of `em` should be used in `BaseDriver` children
* `OrmIndexer` should be decoupled from `DbalStorer` dependency
* The service `oro_search.twig.search_extension` was marked as `private`
* The `oro:search:reindex` command now works synchronously by default. Use the `--scheduled` parameter if you need the old, async behaviour
#### SecurityBundle
* Service overriding in compiler pass was replaced by service decoration for next services:
    * `sensio_framework_extra.converter.doctrine.orm`
    * `security.acl.dbal.provider`
    * `security.acl.cache.doctrine`
    * `security.acl.voter.basic_permissions`
* The service `oro_security.twig.security_extension` was marked as `private`
#### SegmentBundle
* The service `oro_segment.twig.extension.segment` was marked as `private`
#### SidebarBundle
* The service `oro_sidebar.twig.extension` was marked as `private`
#### SyncBundle
* The service `oro_wamp.twig.sync_extension` was marked as `private`
#### TagBundle
* The service `oro_tag.twig.tag.extension` was marked as `private`
#### ThemeBundle
* The service `oro_theme.twig.extension` was marked as `private`
#### TranslationBundle
* The service `oro_translation.twig.translation.extension` was marked as `private`
* Added `array $filtersType = []` parameter to the `generate` method, that receives an array of filter types to be applies on the route in order to support filters such as `contains` when generating routes
* Class `AddLanguageType`<sup>[[?]](https://github.com/oroinc/platform/tree/2.1.0/src/Oro/Bundle/TranslationBundle/Form/Type/AddLanguageType.php "Oro\Bundle\TranslationBundle\Form\Type\AddLanguageType")</sup>
    * Changed parent from type from `locale` to `oro_choice`
* Updated service definition for `oro_translation.extension.transtation_packages_provider` changed publicity to `false`
#### UIBundle
* The following services were marked as `private`:
    * `oro_ui.twig.extension.formatter`
    * `oro_ui.twig.tab_extension`
    * `oro_ui.twig.html_tag`
    * `oro_ui.twig.placeholder_extension`
    * `oro_ui.twig.ui_extension`
#### UserBundle
* The service `oro_user.twig.user_extension` was marked as `private`
* Class `StatusController`<sup>[[?]](https://github.com/oroinc/platform/tree/2.1.0/src/Oro/Bundle/UserBundle/Controller/StatusController.php "Oro\Bundle\UserBundle\Controller\StatusController")</sup>
    * renamed method `setCurrentStatus` to `setCurrentStatusAction`
    * renamed method `clearCurrentStatus` to `clearCurrentStatusAction`
#### WindowsBundle
* The service `oro_windows.twig.extension` was marked as `private`
#### WorkflowBundle
* The service `oro_workflow.twig.extension.workflow` was marked as `private`
### Deprecated
#### ActionBundle
* `RouteExists`<sup>[[?]](https://github.com/oroinc/platform/tree/2.1.0/src/Oro/Bundle/ActionBundle/Condition/RouteExists.php "Oro\Bundle\ActionBundle\Condition\RouteExists")</sup> deprecated because of:
    * work with `RouteCollection` is performance consuming
    * it was used to check bundle presence, which could be done with `service_exists`
#### BatchBundle
* `DeletionQueryResultIterator`<sup>[[?]](https://github.com/oroinc/platform/tree/2.1.0/src/Oro/Bundle/BatchBundle/ORM/Query/DeletionQueryResultIterator.php "Oro\Bundle\BatchBundle\ORM\Query\DeletionQueryResultIterator")</sup> is deprecated. Use `BufferedIdentityQueryResultIterator`<sup>[[?]](https://github.com/oroinc/platform/tree/2.1.0/src/Oro/Bundle/BatchBundle/ORM/Query/BufferedIdentityQueryResultIterator.php "Oro\Bundle\BatchBundle\ORM\Query\BufferedIdentityQueryResultIterator")</sup> instead
#### CronBundle
* Interface `CronCommandInterface`<sup>[[?]](https://github.com/oroinc/platform/tree/2.1.0/src/Oro/Bundle/CronBundle/Command/CronCommandInterface.php "Oro\Bundle\CronBundle\Command\CronCommandInterface")</sup>
    * deprecated method `isActive`
#### DataGridBundle
* `DeletionIterableResult`<sup>[[?]](https://github.com/oroinc/platform/tree/2.1.0/src/Oro/Bundle/DataGridBundle/Datasource/Orm/DeletionIterableResult.php "Oro\Bundle\DataGridBundle\Datasource\Orm\DeletionIterableResult")</sup> is deprecated. Use `BufferedIdentityQueryResultIterator`<sup>[[?]](https://github.com/oroinc/platform/tree/2.1.0/src/Oro/Bundle/BatchBundle/ORM/Query/BufferedIdentityQueryResultIterator.php "Oro\Bundle\BatchBundle\ORM\Query\BufferedIdentityQueryResultIterator")</sup> instead
#### DistributionBundle
* The method `ErrorHandler::handle`<sup>[[?]](https://github.com/oroinc/platform/tree/2.1.0/src/Oro/Bundle/DistributionBundle/Error/ErrorHandler.php#L96 "Oro\Bundle\DistributionBundle\Error\ErrorHandler::handle")</sup> is deprecated. Use `ErrorHandler::handleErrors`<sup>[[?]](https://github.com/oroinc/platform/tree/2.1.0/src/Oro/Bundle/DistributionBundle/Error/ErrorHandler.php#L48 "Oro\Bundle\DistributionBundle\Error\ErrorHandler::handleErrors")</sup> instead.
#### EmailBundle
* The service `oro_email.link.autoresponserule_manager` was marked as deprecated
#### EntityConfigBundle
* The service `oro_entity_config.link.config_manager` was marked as deprecated
#### EntityExtendBundle
* Class `ExtendExtension`<sup>[[?]](https://github.com/oroinc/platform/tree/2.1.0/src/Oro/Bundle/EntityExtendBundle/Migration/Extension/ExtendExtension.php "Oro\Bundle\EntityExtendBundle\Migration\Extension\ExtendExtension")</sup>
    * deprecated `addOneToManyInverseRelation`
#### FormBundle
* Class `UpdateHandler`<sup>[[?]](https://github.com/oroinc/platform/tree/2.1.0/src/Oro/Bundle/FormBundle/Model/UpdateHandler.php "Oro\Bundle\FormBundle\Model\UpdateHandler")</sup>:
    * marked as deprecated, use `UpdateHandlerFacade`<sup>[[?]](https://github.com/oroinc/platform/tree/2.1.0/src/Oro/Bundle/FormBundle/Model/UpdateHandlerFacade.php "Oro\Bundle\FormBundle\Model\UpdateHandlerFacade")</sup> (service `oro_form.update_handler`) instead
#### ImportExportBundle
* Class `FileSystemOperator`<sup>[[?]](https://github.com/oroinc/platform/tree/2.1.0/src/Oro/Bundle/ImportExportBundle/File/FileSystemOperator.php "Oro\Bundle\ImportExportBundle\File\FileSystemOperator")</sup> is deprecated now. Use `FileManager`<sup>[[?]](https://github.com/oroinc/platform/tree/2.1.0/src/Oro/Bundle/ImportExportBundle/File/FileManager.php "Oro\Bundle\ImportExportBundle\File\FileManager")</sup> instead.
#### LocaleBundle
* Class `ExtendLocalizedFallbackValue`<sup>[[?]](https://github.com/oroinc/platform/tree/2.1.0/src/Oro/Bundle/LocaleBundle/Model/ExtendLocalizedFallbackValue.php "Oro\Bundle\LocaleBundle\Model\ExtendLocalizedFallbackValue")</sup>
    * deprecated and will be removed in 2.3 release
#### SearchBundle
* `DbalStorer` is deprecated. If you need its functionality, please compose your class with `DBALPersistenceDriverTrait`
* Deprecated services and classes:
    * `oro_search.search.engine.storer`
    * `DbalStorer`<sup>[[?]](https://github.com/oroinc/platform/tree/2.1.0/src/Oro/Bundle/SearchBundle/Engine/Orm/DbalStorer.php "Oro\Bundle\SearchBundle\Engine\Orm\DbalStorer")</sup>
* Interface `EngineV2Interface`<sup>[[?]](https://github.com/oroinc/platform/tree/2.1.0/src/Oro/Bundle/SearchBundle/Engine/EngineV2Interface.php "Oro\Bundle\SearchBundle\Engine\EngineV2Interface")</sup> marked as deprecated - please, use `EngineInterface`<sup>[[?]](https://github.com/oroinc/platform/tree/2.1.0/src/Oro/Bundle/SearchBundle/Engine/EngineInterface.php "Oro\Bundle\SearchBundle\Engine\EngineInterface")</sup> instead
* `PdoMysql`<sup>[[?]](https://github.com/oroinc/platform/tree/2.1.0/src/Oro/Bundle/SearchBundle/Engine/PdoMysql.php "Oro\Bundle\SearchBundle\Engine\PdoMysql")</sup> `getWords` method is deprecated. All non alphanumeric chars are removed in `BaseDriver`<sup>[[?]](https://github.com/oroinc/platform/tree/2.1.0/src/Oro/Bundle/SearchBundle/Engine/BaseDriver.php "Oro\Bundle\SearchBundle\Engine\BaseDriver")</sup> `filterTextFieldValue` from fulltext search for MySQL and PgSQL
### Removed
#### AddressBundle
* The parameter `oro_address.twig.extension.phone.class` was removed from DIC
* The service `oro_address.provider.phone.link` was removed
#### AsseticBundle
* The parameter `oro_assetic.twig_extension.class` was removed from DIC
#### AttachmentBundle
* The parameter `oro_attachment.twig.file_extension.class` was removed from DIC
#### ConfigBundle
* The parameter `oro_config.twig_extension.class` was removed from DIC
#### CurrencyBundle
* The parameter `oro_currency.twig.currency.class` was removed from DIC
#### DashboardBundle
* The service `oro_dashboard.widget_config_value.date_range.converter.link` was removed
#### DataGridBundle
* Class `GroupConcat`<sup>[[?]](https://github.com/oroinc/platform/tree/2.1.0/src/Oro/Bundle/DataGridBundle/Engine/Orm/PdoMysql/GroupConcat.php "Oro\Bundle\DataGridBundle\Engine\Orm\PdoMysql\GroupConcat")</sup> was removed. Use `GroupConcat` from package `oro/doctrine-extensions` instead.
#### EmailBundle
* `Oro/Bundle/EmailBundle/Migrations/Data/ORM/EnableEmailFeature` removed, feature enabled by default
* The parameter `oro_email.twig.extension.email.class` was removed from DIC
#### EmbeddedFormBundle
* The parameter `oro_embedded_form.back_link.twig.extension.class` was removed from DIC
#### EntityBundle
* The parameter `oro_entity.twig.extension.entity.class` was removed from DIC
* The service `oro_entity.fallback.resolver.entity_fallback_resolver.link` was removed
#### EntityConfigBundle
* The parameter `oro_entity_config.twig.extension.config.class` was removed from DIC
#### EntityExtendBundle
* The parameter `oro_entity_extend.twig.extension.dynamic_fields.class` was removed from DIC
* The parameter `oro_entity_extend.twig.extension.enum.class` was removed from DIC
#### EntityMergeBundle
* The parameter `oro_entity_merge.twig.extension.class` was removed from DIC
#### EntityPaginationBundle
* The parameter `oro_entity_pagination.twig_extension.entity_pagination.class` was removed from DIC
#### FormBundle
* The parameter `oro_form.twig.form.class` was removed from DIC
* The parameter `oro_form.twig.js_validation_extension.class` was removed from DIC
* The service `oro_form.twig.js_validation_extension` was removed from DIC
* Class `JsValidationExtension`<sup>[[?]](https://github.com/oroinc/platform/tree/2.1.0/src/Oro/Bundle/FormBundle/Twig/JsValidationExtension.php "Oro\Bundle\FormBundle\Twig\JsValidationExtension")</sup> was removed. Its functionality was moved to `FormExtension`<sup>[[?]](https://github.com/oroinc/platform/tree/2.1.0/src/Oro/Bundle/FormBundle/Twig/FormExtension.php "Oro\Bundle\FormBundle\Twig\FormExtension")</sup>
#### HelpBundle
* The parameter `oro_help.twig.extension.class` was removed from DIC
#### ImportExportBundle
* Class `AbstractPreparingHttpImportMessageProcessor`<sup>[[?]](https://github.com/oroinc/platform/tree/2.1.0/src/Oro/Bundle/ImportExportBundle/Async/Import/AbstractPreparingHttpImportMessageProcessor.php "Oro\Bundle\ImportExportBundle\Async\Import\AbstractPreparingHttpImportMessageProcessor")</sup> and its service `oro_importexport.async.abstract_preparing_http_import` were removed. You can use `PreHttpImportMessageProcessor`<sup>[[?]](https://github.com/oroinc/platform/tree/2.1.0/src/Oro/Bundle/ImportExportBundle/Async/Import/PreHttpImportMessageProcessor.php "Oro\Bundle\ImportExportBundle\Async\Import\PreHttpImportMessageProcessor")</sup> and `HttpImportMessageProcessor`<sup>[[?]](https://github.com/oroinc/platform/tree/2.1.0/src/Oro/Bundle/ImportExportBundle/Async/Import/HttpImportMessageProcessor.php "Oro\Bundle\ImportExportBundle\Async\Import\HttpImportMessageProcessor")</sup>.
* Class `PreparingHttpImportMessageProcessor`<sup>[[?]](https://github.com/oroinc/platform/tree/2.1.0/src/Oro/Bundle/ImportExportBundle/Async/Import/PreparingHttpImportMessageProcessor.php "Oro\Bundle\ImportExportBundle\Async\Import\PreparingHttpImportMessageProcessor")</sup> and its service `oro_importexport.async.preparing_http_import` were removed. You can use `PreHttpImportMessageProcessor`<sup>[[?]](https://github.com/oroinc/platform/tree/2.1.0/src/Oro/Bundle/ImportExportBundle/Async/Import/PreHttpImportMessageProcessor.php "Oro\Bundle\ImportExportBundle\Async\Import\PreHttpImportMessageProcessor")</sup> and `HttpImportMessageProcessor`<sup>[[?]](https://github.com/oroinc/platform/tree/2.1.0/src/Oro/Bundle/ImportExportBundle/Async/Import/HttpImportMessageProcessor.php "Oro\Bundle\ImportExportBundle\Async\Import\HttpImportMessageProcessor")</sup>.
* Class `PreparingHttpImportValidationMessageProcessor`<sup>[[?]](https://github.com/oroinc/platform/tree/2.1.0/src/Oro/Bundle/ImportExportBundle/Async/Import/PreparingHttpImportValidationMessageProcessor.php "Oro\Bundle\ImportExportBundle\Async\Import\PreparingHttpImportValidationMessageProcessor")</sup> and its service `oro_importexport.async.preparing_http_import_validation` were removed. You can use `PreHttpImportMessageProcessor`<sup>[[?]](https://github.com/oroinc/platform/tree/2.1.0/src/Oro/Bundle/ImportExportBundle/Async/Import/PreHttpImportMessageProcessor.php "Oro\Bundle\ImportExportBundle\Async\Import\PreHttpImportMessageProcessor")</sup> and `HttpImportMessageProcessor`<sup>[[?]](https://github.com/oroinc/platform/tree/2.1.0/src/Oro/Bundle/ImportExportBundle/Async/Import/HttpImportMessageProcessor.php "Oro\Bundle\ImportExportBundle\Async\Import\HttpImportMessageProcessor")</sup>.
* Class `AbstractChunkImportMessageProcessor`<sup>[[?]](https://github.com/oroinc/platform/tree/2.1.0/src/Oro/Bundle/ImportExportBundle/Async/Import/AbstractChunkImportMessageProcessor.php "Oro\Bundle\ImportExportBundle\Async\Import\AbstractChunkImportMessageProcessor")</sup> and its service `oro_importexport.async.abstract_chunk_http_import` were removed. You can use `PreHttpImportMessageProcessor`<sup>[[?]](https://github.com/oroinc/platform/tree/2.1.0/src/Oro/Bundle/ImportExportBundle/Async/Import/PreHttpImportMessageProcessor.php "Oro\Bundle\ImportExportBundle\Async\Import\PreHttpImportMessageProcessor")</sup> and `HttpImportMessageProcessor`<sup>[[?]](https://github.com/oroinc/platform/tree/2.1.0/src/Oro/Bundle/ImportExportBundle/Async/Import/HttpImportMessageProcessor.php "Oro\Bundle\ImportExportBundle\Async\Import\HttpImportMessageProcessor")</sup>.
* Class `ChunkHttpImportMessageProcessor`<sup>[[?]](https://github.com/oroinc/platform/tree/2.1.0/src/Oro/Bundle/ImportExportBundle/Async/Import/ChunkHttpImportMessageProcessor.php "Oro\Bundle\ImportExportBundle\Async\Import\ChunkHttpImportMessageProcessor")</sup> and its service `oro_importexport.async.chunck_http_import` were removed. You can use `PreHttpImportMessageProcessor`<sup>[[?]](https://github.com/oroinc/platform/tree/2.1.0/src/Oro/Bundle/ImportExportBundle/Async/Import/PreHttpImportMessageProcessor.php "Oro\Bundle\ImportExportBundle\Async\Import\PreHttpImportMessageProcessor")</sup> and `HttpImportMessageProcessor`<sup>[[?]](https://github.com/oroinc/platform/tree/2.1.0/src/Oro/Bundle/ImportExportBundle/Async/Import/HttpImportMessageProcessor.php "Oro\Bundle\ImportExportBundle\Async\Import\HttpImportMessageProcessor")</sup>.
* Class `ChunkHttpImportValidationMessageProcessor`<sup>[[?]](https://github.com/oroinc/platform/tree/2.1.0/src/Oro/Bundle/ImportExportBundle/Async/Import/ChunkHttpImportValidationMessageProcessor.php "Oro\Bundle\ImportExportBundle\Async\Import\ChunkHttpImportValidationMessageProcessor")</sup> and its service `oro_importexport.async.chunck_http_import_validation` were removed. You can use `PreHttpImportMessageProcessor`<sup>[[?]](https://github.com/oroinc/platform/tree/2.1.0/src/Oro/Bundle/ImportExportBundle/Async/Import/PreHttpImportMessageProcessor.php "Oro\Bundle\ImportExportBundle\Async\Import\PreHttpImportMessageProcessor")</sup> and `HttpImportMessageProcessor`<sup>[[?]](https://github.com/oroinc/platform/tree/2.1.0/src/Oro/Bundle/ImportExportBundle/Async/Import/HttpImportMessageProcessor.php "Oro\Bundle\ImportExportBundle\Async\Import\HttpImportMessageProcessor")</sup>.
* Class `CliImportValidationMessageProcessor`<sup>[[?]](https://github.com/oroinc/platform/tree/2.1.0/src/Oro/Bundle/ImportExportBundle/Async/Import/CliImportValidationMessageProcessor.php "Oro\Bundle\ImportExportBundle\Async\Import\CliImportValidationMessageProcessor")</sup> and its service `oro_importexport.async.cli_import_validation` were removed. You can use `PreCliImportMessageProcessor`<sup>[[?]](https://github.com/oroinc/platform/tree/2.1.0/src/Oro/Bundle/ImportExportBundle/Async/Import/PreCliImportMessageProcessor.php "Oro\Bundle\ImportExportBundle\Async\Import\PreCliImportMessageProcessor")</sup> and `CliImportMessageProcessor`<sup>[[?]](https://github.com/oroinc/platform/tree/2.1.0/src/Oro/Bundle/ImportExportBundle/Async/Import/CliImportMessageProcessor.php "Oro\Bundle\ImportExportBundle\Async\Import\CliImportMessageProcessor")</sup>.
* Class `SplitterCsvFiler`<sup>[[?]](https://github.com/oroinc/platform/tree/2.1.0/src/Oro/Bundle/ImportExportBundle/Splitter/SplitterCsvFiler.php "Oro\Bundle\ImportExportBundle\Splitter\SplitterCsvFiler")</sup> and its service `oro_importexport.splitter.csv` were removed. You can use `BatchFileManager`<sup>[[?]](https://github.com/oroinc/platform/tree/2.1.0/src/Oro/Bundle/ImportExportBundle/File/BatchFileManager.php "Oro\Bundle\ImportExportBundle\File\BatchFileManager")</sup> instead.
#### InstallerBundle
* The parameter `oro_installer.listener.request.class` was removed from DIC
#### IntegrationBundle
* The parameter `oro_integration.twig.integration.class` was removed from DIC
#### LayoutBundle
* Removed the following parameters from the DI container:
    * `oro_layout.layout_factory_builder.class`
    * `oro_layout.twig.extension.layout.class`
    * `oro_layout.twig.renderer.class`
    * `oro_layout.twig.renderer.engine.class`
    * `oro_layout.twig.layout_renderer.class`
    * `oro_layout.twig.form.engine.class`
#### LocaleBundle
* The service `oro_locale.twig.name` was removed
* The service `oro_translation.event_listener.language_change` was removed
* Removed the following parameters from DIC:
    * `oro_locale.twig.date_format.class`
    * `oro_locale.twig.locale.class`
    * `oro_locale.twig.calendar.class`
    * `oro_locale.twig.date_time.class`
    * `oro_locale.twig.name.class`
    * `oro_locale.twig.address.class`
    * `oro_locale.twig.number.class`
#### MessageQueue Component
* Class `Oro\Component\MessageQueue\Job\CalculateRootJobStatusService` was removed. Logic was transferred to `Oro\Component\MessageQueue\Job\RootJobStatusCalculator`
#### MigrationBundle
* The parameter `oro_migration.twig.schema_dumper.class` was removed from DIC
#### NavigationBundle
* Removed the following parameters from DIC:
    * `oro_menu.twig.extension.class`
    * `oro_navigation.event.master_request_route_listener.class`
    * `oro_navigation.title_service.twig.extension.class`
    * `oro_navigation.title_service.event.request.listener.class`
    * `oro_navigation.twig_hash_nav_extension.class`
#### OrganizationBundle
* Removed the following parameters from DIC:
    * `oro_organization.twig.get_owner.class`
    * `oro_organization.twig.business_units.class`
* The following services were removed:
    * `oro_organization.twig.get_owner`
    * `oro_organization.twig.business_units`
#### PlatformBundle
* The parameter `oro_platform.twig.platform_extension.class` was removed from DIC
#### ReminderBundle
* The parameter `oro_reminder.twig.extension.class` was removed from DIC
#### SearchBundle
* The parameter `oro_search.twig_extension.class` was removed from DIC
#### SecurityBundle
* Next container parameters were removed:
    * `oro_security.acl.voter.class`
    * `oro_security.twig.security_extension.class`
    * `oro_security.twig.security_organization_extension`
    * `oro_security.twig.acl.permission_extension.class`
    * `oro_security.listener.context_listener.class`
    * `oro_security.listener.console_context_listener.class`
* The service `oro_security.twig.security_organization_extension` was removed
* The service `oro_security.twig.acl.permission_extension` was removed
* Class `PermissionExtension`<sup>[[?]](https://github.com/oroinc/platform/tree/2.1.0/src/Oro/Bundle/SecurityBundle/Twig/Acl/PermissionExtension.php "Oro\Bundle\SecurityBundle\Twig\Acl\PermissionExtension")</sup> was removed
* Class `OroSecurityOrganizationExtension`<sup>[[?]](https://github.com/oroinc/platform/tree/2.1.0/src/Oro/Bundle/SecurityBundle/Twig/OroSecurityOrganizationExtension.php "Oro\Bundle\SecurityBundle\Twig\OroSecurityOrganizationExtension")</sup> was removed
#### SegmentBundle
* The parameter `oro_segment.twig.extension.segment.class` was removed from DIC
#### SidebarBundle
* The parameter `oro_sidebar.twig.extension.class` was removed from DIC
* The parameter `oro_sidebar.request.handler.class` was removed from DIC
#### SyncBundle
* The parameter `oro_wamp.twig.class` was removed from DIC
* The service `oro_sync.twig.content.tags_extension` was removed
#### TagBundle
* The parameter `oro_tag.twig.tag.extension.class` was removed from DIC
#### TestFrameworkBundle
* `@dbIsolation` annotation removed, applied as default behavior
* `@dbReindex` annotation removed, use `SearchExtensionTrait::clearIndexTextTable`<sup>[[?]](https://github.com/oroinc/platform/tree/2.1.0/src/Oro/Bundle/SearchBundle/Tests/Functional/SearchExtensionTrait.php#L88 "Oro\Bundle\SearchBundle\Tests\Functional\SearchExtensionTrait::clearIndexTextTable")</sup>
#### ThemeBundle
* The parameter `oro_theme.twig.extension.class` was removed from DIC
#### UIBundle
* Removed the following parameters from DIC:
    * `oro_ui.twig.sort_by.class`
    * `oro_ui.twig.ceil.class`
    * `oro_ui.twig.extension.class`
    * `oro_ui.twig.mobile.class`
    * `oro_ui.twig.widget.class`
    * `oro_ui.twig.date.class`
    * `oro_ui.twig.regex.class`
    * `oro_ui.twig.skype_button.class`
    * `oro_ui.twig.form.class`
    * `oro_ui.twig.formatter.class`
    * `oro_ui.twig.placeholder.class`
    * `oro_ui.twig.tab.class`
    * `oro_ui.twig.content.class`
    * `oro_ui.twig.url.class`
    * `oro_ui.twig.js_template.class`
    * `oro_ui.twig.merge_recursive.class`
    * `oro_ui.twig.block.class`
    * `oro_ui.twig.html_tag.class`
    * `oro_ui.twig.extension.formatter.class`
    * `oro_ui.view.listener.class`
    * `oro_ui.view.content_provider.listener.class`
* Removed the following services:
    * `oro_ui.twig.sort_by_extension`
    * `oro_ui.twig.ceil_extension`
    * `oro_ui.twig.mobile_extension`
    * `oro_ui.twig.form_extension`
    * `oro_ui.twig.view_extension`
    * `oro_ui.twig.formatter_extension`
    * `oro_ui.twig.widget_extension`
    * `oro_ui.twig.date_extension`
    * `oro_ui.twig.regex_extension`
    * `oro_ui.twig.skype_button_extension`
    * `oro_ui.twig.content_extension`
    * `oro_ui.twig.url_extension`
    * `oro_ui.twig.js_template`
    * `oro_ui.twig.merge_recursive`
    * `oro_ui.twig.block`
#### UserBundle
* The parameter `oro_user.twig.user_extension.class` was removed from DIC
#### WindowsBundle
* The parameter `oro_windows.twig.extension.class` was removed from DIC
### Fixed
#### ChainProcessor Component
* Fixed an issue with invalid execution order of processors. The issue was that processors from different groups are intersected. During the fix the calculation of internal priorities of processors was changed, this may affect existing configuration of processors in case if you have common (not bound to any action) processors and ungrouped processors which should work with regular grouped processors.
    The previous priority rules:
    | Processor type | Processor priority | Group priority |
    |----------------|--------------------|----------------|
    | initial common processors | from -255 to 255 |  |
    | initial ungrouped processors | from -255 to 255 |  |
    | grouped processors | from -255 to 255 | from -254 to 252 |
    | final ungrouped processors | from -65535 to -65280 |  |
    | final common processors | from min int to -65536 |  |
    The new priority rules:
    | Processor type | Processor priority | Group priority |
    |----------------|--------------------|----------------|
    | initial common processors | greater than or equals to 0 |  |
    | initial ungrouped processors | greater than or equals to 0 |  |
    | grouped processors | from -255 to 255 | from -255 to 255 |
    | final ungrouped processors | less than 0 |  |
    | final common processors | less than 0 |  |
    So, the new rules means that:
        * common and ungrouped processors with the priority greater than or equals to 0 will be executed before grouped processors
        * common and ungrouped processors with the priority less than 0 will be executed after grouped processors
        * now there are no any magic numbers for priorities of any processors
#### SearchBundle
* Return value types in `SearchQueryInterface`<sup>[[?]](https://github.com/oroinc/platform/tree/2.1.0/src/Oro/Bundle/SearchBundle/Query/SearchQueryInterface.php "Oro\Bundle\SearchBundle\Query\SearchQueryInterface")</sup> and
`AbstractSearchQuery`<sup>[[?]](https://github.com/oroinc/platform/tree/2.1.0/src/Oro/Bundle/SearchBundle/Query/AbstractSearchQuery.php "Oro\Bundle\SearchBundle\Query\AbstractSearchQuery")</sup> were fixed to support fluent interface
`Orm`<sup>[[?]](https://github.com/oroinc/platform/tree/2.1.0/src/Oro/Bundle/SearchBundle/Engine/Orm.php "Oro\Bundle\SearchBundle\Engine\Orm")</sup> `setDrivers` method and `$drivers` and injected directly to `SearchIndexRepository`<sup>[[?]](https://github.com/oroinc/platform/tree/2.1.0/src/Oro/Bundle/SearchBundle/Entity/Repository/SearchIndexRepository.php "Oro\Bundle\SearchBundle\Entity\Repository\SearchIndexRepository")</sup>
`OrmIndexer`<sup>[[?]](https://github.com/oroinc/platform/tree/2.1.0/src/Oro/Bundle/SearchBundle/Engine/OrmIndexer.php "Oro\Bundle\SearchBundle\Engine\OrmIndexer")</sup> `setDrivers` method and `$drivers` and injected directly to `SearchIndexRepository`<sup>[[?]](https://github.com/oroinc/platform/tree/2.1.0/src/Oro/Bundle/SearchBundle/Entity/Repository/SearchIndexRepository.php "Oro\Bundle\SearchBundle\Entity\Repository\SearchIndexRepository")</sup>
## 2.0.0 (2017-01-16)

This changelog references the relevant changes (new features, changes and bugs) done in 2.0 versions.
  * Changed minimum required php version to 5.6
  * PhpUnit 5.7 support
  * Extend fields default mode is `ConfigModel::MODE_READONLY`<sup>[[?]](https://github.com/oroinc/platform/tree/2.0.0/src/Oro/Bundle/EntityConfigBundle/Entity/ConfigModel.php#L0 "Oro\Bundle\EntityConfigBundle\Entity\ConfigModel::MODE_READONLY")</sup>
  * Added support of PHP 7.1

## 1.10.0

This changelog references the relevant changes (new features, changes and bugs) done in 1.10.0 versions.
  * The application has been upgraded to Symfony 2.8 (Symfony 2.8.10 doesn't supported because of [Symfony issue](https://github.com/symfony/symfony/issues/19840))
  * Added support php 7
  * Changed minimum required php version to 5.5.9

## 1.9.0

This changelog references the relevant changes (new features, changes and bugs) done in 1.9.0 versions.
* 1.9.0 (2016-02-15)
 * Inline editing in grids
 * Grid column management
 * New UX for Tags
 * Automated REST API for GET requests
 * Performance improvements
 * Apply range filters for numerical fields in grids
 * Manage field tooltips from the UI
 * Override calendar-view.js in customizations
 * Profiler of duplicated queries
 * Importing layout updates

## 1.8.0

This changelog references the relevant changes (new features, changes and bugs) done in 1.8.0 versions.
* 1.8.0 (2015-08-26)
 * Visual workflow configurator
 * New and extended APIs to work with emails
 * Segmentation based on Data audit
 * Improvements to search
 * Improved filtering on option set attributes, allowing for multiple selections
 * The application has been upgraded to Symfony 2.7 and migrated to Doctrine 2.5
 * Select2 component has been improved to automatically initializes select2 widget
 * Documentation for the new Oro Layout component has been added with examples of use

## 1.7.0

This changelog references the relevant changes (new features, changes and bugs) done in 1.7.0 versions.
* 1.7.0 (2015-04-28)
 * New page layouts and layout themes
 * Added Google single sign-on
 * Added Change or reset users' passwords
 * Added Grid views
 * Dashboard widget configuration
 * Email auto-response in workflow definition

## 1.6.0

This changelog references the relevant changes (new features, changes and bugs) done in 1.6.0 versions.
* 1.6.0 (2015-01-19)
 * Comments to activities.
With this feature, the users will be able to add comments to various record activities, such as calls, notes, calendar events, tasks, and so on, making it possible to leave permanent remarks to particular activities they find important, and even engage in conversations that might come in handy later.
Comments are added to every activity record separately, in a linear thread. In addition to text they might contain a file attachment (1 file/image per comment). Comments may be enabled or disabled for any activity in Entity Management. The ability to add, edit, delete, and view others’ comments is subject to user’s ACL configuration.
 * WYSIWYG rich text editor for emails and notes.
This feature allows users to create rich text emails and notes with the built-in WYSIWYG text editor. It allows to mark text as bold, italic, and underlined; change text color and background; create bullet and numbered lists; insert hyperlinks and chunks of source code.
Rich text editor may be turned off in System configuration—in this case, editor will no longer be available and all previously created rich text pieces will be stripped of any formatting to plain text.

## 1.5.0

This changelog references the relevant changes (new features, changes and bugs) done in 1.5.0 versions.
* 1.5.0 (2014-12-18)
 * Invitations to calendar events.
It is now possible to invite other Oro users to events, send them email notifications about this invitation and receive feedback about their responses or lack thereof.
To invite a user to your event, simply open its edit form and choose guests in a respectively named selector control. After you save the event with invitees, they will receive email notifications about the invitation with a link to their copy of the event in OroCRM. On the view page of that event they will be able to respond to an invitation with three options: Attend, Tentatively attend, and Not attend. Response status (including no response yet) will be displayed on the event tile in the calendar view, and next to the guest's name in the event view. An invitee will be able to change his response after the initial choice, i.e. choose to not attend a previously agreed event. For every response to an invitation, or a change in plans, you (i.e. the organizer of the event) will receive an email notification.
 * System calendars.
This feature allows developers to add so-called System calendars to Oro Platform. Use cases for such calendars include company-wide holiday calendar; organization-wide calendar of conferences and conventions, and so on. (Note that organization calendars will only be available in Enterprise Edition 1.7.0).
These calendars and their events will be automatically added to Calendar views of all users in the entire system. Events of these calendars can be managed on their view forms that are available under System > System Calendars. The permission to add or modify events might be assigned to as many people as needed—e.g. the HR and the office manager.
 * Task calendar.
Task calendar is a special kind of system calendar that displays tasks assigned to the user on the calendar view in addition to calendar events. For now, there is no way to add tasks via the calendar view, but it is possible to edit or delete existing tasks. It is not possible to view other users' task calendars either—only the personal task calendar is available.
The calendar view also features a button that leads to the grid of all tasks, similarly to the existing Events button.
 * Color coding for calendars and calendar events.
The user now may change the color of the calendar from the default one in the calendar actions popup menu. Similarly, the user can change the color of the individual event in its Edit dialogue. A palette of standard colors is offered in both cases, with the option to select a custom color with the color wheel.
Standard palettes for calendars and events may be configured in the system configuration under Display settings > Calendar settings.
 * Other minor changes to calendar view.
It is now possible to turn calendars on and off without removing them from the list by clicking on the colored square or via the popup menu.
Click on the event tile opens its View Event form, not Edit.
 * Calls, Tasks, and Calendar events as entity activities.
This is an expansion to the entity activity feature that was first released with 1.3.0 where we introduced the concept of entity activity to the platform and converted emailing to the activity mechanism. Now we are adding three more ubiquitous user actions to this list: logging calls, creating tasks, and scheduling calendar events.
In order to better accommodate the expanding lot of activities we also have customized the UI for them. Previously, every action/activity had its own button regardless of the number of activities available, so if the admin has enabled a lot of activities, users could easily get confused with a long row of buttons, especially on a low resolution screen. Now all activities and non-activity based actions other than Edit and Delete are conveniently grouped into a single More Actions dropdown button.
 * Record Activities Widget.
The Record Activities Widget replaces the Record Activity block, where activities were listed by their type in separate tabs. Instead of tabs, the widget puts all record activities—emails, calls, tasks, calendar events, etc—in a single paginated list.
The user is able to filter the list by activity type and by date of activity. It is possible to configure the the list to be sorted either by creation date or by last update date.
 * Custom fields without schema update.
It is now possible to add custom fields to entities and immediately use them without schema update. This ability comes with drawbacks: these "serialized" fields can only store textual or numeric data—they cannot be option sets, relations, or files/images; nor they are available in reports or segments. But these fields will be displayed on entity view/add forms, and may be added to grid and export/import profile if necessary.
To create such fields, click Create field button on the entity view page in Entity management, and then choose "Serialized field" in Storage type selector. To create regular field, choose "Table column."
 * Entity records pagination.
This feature allows the user to "remember" a set of entity records that existed on the grid (i.e. with filters applied) when he moves to the view page of any record, and then quickly navigate through these records with a new pagination control that appears in top right corner of the page.
Pagination only works when the user comes to a view page from the main entity grid; in any other case (e.g. search, direct link, grid on another page, segment) the pagination control will not be displayed. Pagination is preserved on a pinned page in both control and in breadcrumbs.

## 1.4.3

This changelog references the relevant changes (new features, changes and bugs) done in 1.4.3 versions.
* 1.4.3 (2014-12-05)
 * List of improvements and fixed bugs
 - Fixed extended entity is set to "false" after oro:entity-config:update with force

## 1.4.2

This changelog references the relevant changes (new features, changes and bugs) done in 1.4.2 versions.
* 1.4.2 (2014-12-02)
 * List of improvements and fixed bugs
 - Implemented form type guessers for custom fields of existing entities
 - Added support of cascade option for association in Extend Extension
 - Fixed insecure content from websockets when HTTPS used
 - Fixed IMAP Sync with date parsing exception
 - Magento Integration: Sensitive data displayed in API request logs
 - Magento Integration: Memory Issue on Error
 - Magento Integration: Duplicated jobs on two way Magento sync

## 1.4.1

This changelog references the relevant changes (new features, changes and bugs) done in 1.4.1 versions.
* 1.4.1 (2014-11-17)
 * List of improvements and fixed bugs
 - Refactor extended entity to prevent class name collisions
 - Implement form type guessers for custom fields of existing entities
 - Use route from config in email address link to avoid potential errors
 - Fixed duplicates of entities during magento import
 - Error in "oro_multiple_entity" if it's used without "default_element" option
 - Lost organization name after upgrade

## 1.4.0

This changelog references the relevant changes (new features, changes and bugs) done in 1.4.0 versions.
* 1.4.0 (2014-10-15)
 * The re-introduction of Channels.
We started the implementation of a new vision for the Channels in 1.3 version and now we bring Channels back, although under a new definition.
The general idea behind channels may be explained as follows: a channel in OroCRM represents an outside source customer and sales data, where "customer" and "sales" must be understood in the broadest sense possible. Depending on the nature of the outside source, the channel may or may not require a data integration.
This new definition leads to multiple noticeable changes across the system.
 * Integration management.
Albeit the Integrations grid still displays all integrations that exist in the system, you now may create only "non-customer" standalone integrations, such as Zendesk integration. The "customer" integrations, such as Magento integration, may be created only in scope of a channel and cannot exist without it.
 * Marketing lists.
Marketing lists serve as the basis for marketing activities, such as email campaigns (see below). They represent a target auditory of the activity—that is, people, who will be contacted when the activity takes place. Marketing lists have little value by themselves; they exist in scope of some marketing campaign and its activities.
Essentially, marketing list is a segment of entities that contain some contact information, such as email or phone number or physical address. Lists are build based on some rules using Oro filtering tool. Similarly to segments, marketing lists can be static or dynamic; the rules are the same. The user can build marketing lists of contacts, Magento customers, leads, etc.
In addition to filtering rules, the user can manually tweak contents of the marketing list by removing items ("subscribers") from it. Removed subscribers will no longer appear in the list even if they fit the conditions. It is possible to move them back in the list, too.
Every subscriber can also unsubscribe from the list. In this case, he will remain in the list, but will no longer receive email campaigns that are sent to this list. Note that subscription status is managed on per-list basis; the same contact might be subscribed to one list and unsubscribed from another.
 * Email campaigns.
Email campaign is a first example of marketing activity implemented in OroCRM. The big picture is following: Every marketing campaign might contain multiple marketing activities, e.g. an email newsletter, a context ad campaign, a targeted phone advertisement. All these activities serve the common goal of the "big" marketing campaign.
In its current implementation, email campaign is a one-time dispatch of an email to a list of subscribers. Hence, the campaign consists of three basic parts:
Recipients—represented by a Marketing list.
Email itself—the user may choose a template, or create a campaign email from scratch.
Sending rules—for now, only one-time dispatch is available.
Email campaign might be tied to a marketing campaign, but it might exist on its own as well.
 * Improved Email templates.
Previously, email templates were used only for email notifications. Now their role is expanded: it is now possible to use templates in email activities to create a new email from the template, and for email campaigns.
Support for variables in templates was extended: in addition to "contextual" variables that were related to attributes of the template entity, templates may include "system-wide" variables like current user's first name, or current time, or name of the organization. It is also possible to create a "generic" template that is not related to any entity; in this case it may contain only system variables.
New templates are subject to ACL and have owner of user type.
 * Other improvements
 <ul><li>Multiple improvements to Web API</li>
 <li>A new implementation of option sets</li>
 <li>Improved grids</li></ul>
 * Community requests.
Here is the list of Community requests that were addressed in this version.
Features & improvements
  <ul><li>#50 Add the way to filter on empty fields</li>
  <li>#116 Add custom templates to workflow transitions</li>
  <li>#118 Extending countries</li>
  <li>#136 Console command for CSV import/export</li>
  <li>#149 New "link" type for datagrid column format</li></ul>
 * Bugs fixed
  <ul><li>#47 Problems with scrolling in iOS 7</li>
  <li>#62 Problems with the Recent Emails widget</li>
  <li>#139 Error 500 after removing unique key of entity</li>
  <li>#158 Update doctrine version to 2.4.4</li></ul>

## 1.4.0-RC1

This changelog references the relevant changes (new features, changes and bugs) done in 1.4.0-RC1 versions.
* 1.4.0-RC1 (2014-09-30)
 * The re-introduction of Channels.
We started the implementation of a new vision for the Channels in 1.3 version and now we bring Channels back, although under a new definition.
The general idea behind channels may be explained as follows: a channel in OroCRM represents an outside source customer and sales data, where "customer" and "sales" must be understood in the broadest sense possible. Depending on the nature of the outside source, the channel may or may not require a data integration.
This new definition leads to multiple noticeable changes across the system.
 * Integration management.
Albeit the Integrations grid still displays all integrations that exist in the system, you now may create only "non-customer" standalone integrations, such as Zendesk integration. The "customer" integrations, such as Magento integration, may be created only in scope of a channel and cannot exist without it.
 * Marketing lists.
Marketing lists serve as the basis for marketing activities, such as email campaigns (see below). They represent a target auditory of the activity—that is, people, who will be contacted when the activity takes place. Marketing lists have little value by themselves; they exist in scope of some marketing campaign and its activities.
Essentially, marketing list is a segment of entities that contain some contact information, such as email or phone number or physical address. Lists are build based on some rules using Oro filtering tool. Similarly to segments, marketing lists can be static or dynamic; the rules are the same. The user can build marketing lists of contacts, Magento customers, leads, etc.
In addition to filtering rules, the user can manually tweak contents of the marketing list by removing items ("subscribers") from it. Removed subscribers will no longer appear in the list even if they fit the conditions. It is possible to move them back in the list, too.
Every subscriber can also unsubscribe from the list. In this case, he will remain in the list, but will no longer receive email campaigns that are sent to this list. Note that subscription status is managed on per-list basis; the same contact might be subscribed to one list and unsubscribed from another.
 * Email campaigns.
Email campaign is a first example of marketing activity implemented in OroCRM. The big picture is following: Every marketing campaign might contain multiple marketing activities, e.g. an email newsletter, a context ad campaign, a targeted phone advertisement. All these activities serve the common goal of the "big" marketing campaign.
In its current implementation, email campaign is a one-time dispatch of an email to a list of subscribers. Hence, the campaign consists of three basic parts:
Recipients—represented by a Marketing list.
Email itself—the user may choose a template, or create a campaign email from scratch.
Sending rules—for now, only one-time dispatch is available.
Email campaign might be tied to a marketing campaign, but it might exist on its own as well.
 * Improved Email templates.
Previously, email templates were used only for email notifications. Now their role is expanded: it is now possible to use templates in email activities to create a new email from the template, and for email campaigns.
Support for variables in templates was extended: in addition to "contextual" variables that were related to attributes of the template entity, templates may include "system-wide" variables like current user's first name, or current time, or name of the organization. It is also possible to create a "generic" template that is not related to any entity; in this case it may contain only system variables.
New templates are subject to ACL and have owner of user type.
 * Other improvements
 <ul><li>Multiple improvements to Web API</li>
 <li>A new implementation of option sets</li>
 <li>Improved grids</li></ul>
 * Community requests.
Here is the list of Community requests that were addressed in this version.
Features & improvements
  <ul><li>#50 Add the way to filter on empty fields</li>
  <li>#116 Add custom templates to workflow transitions</li>
  <li>#118 Extending countries</li>
  <li>#136 Console command for CSV import/export</li>
  <li>#149 New "link" type for datagrid column format</li></ul>
 * Bugs fixed
  <ul><li>#47 Problems with scrolling in iOS 7</li>
  <li>#62 Problems with the Recent Emails widget</li>
  <li>#139 Error 500 after removing unique key of entity</li>
  <li>#158 Update doctrine version to 2.4.4</li></ul>

## 1.3.1

This changelog references the relevant changes (new features, changes and bugs) done in 1.3.1 versions.

* 1.3.1 (2014-08-14)
 * Minimum PHP version: PHP 5.4.9
 * PostgreSQL support
 * Fixed issue: Not entire set of entities is exported
 * Fixed issue: Page crashes when big value is typed into the pagination control
 * Fixed issue: Error 500 on Schema update
 * Other minor issues

## 1.3.0

This changelog references the relevant changes (new features, changes and bugs) done in 1.3.0 versions.

* 1.3.0 (2014-07-23)
 * Redesign of the Navigation panel and left-side menu bar
 * Website event tracking
 * Processes
 * New custom field types for entities: File and Image
 * New control for record lookup (relations)
 * Data import in CSV format

## 1.2.0

This changelog references the relevant changes (new features, changes and bugs) done in 1.2.0 versions.

* 1.2.0 (2014-05-28)
 * Ability to delete Channels
 * Workflow view
 * Reset of Workflow data
 * Line charts in Reports
 * Fixed issues with Duplicated emails
 * Fixed Issue Use of SQL keywords as extended entity field names
 * Fixed Issue Creating one-to-many relationship on custom entity that inverses many-to-one relationship fails
 * Fixed Community requests

## 1.2.0-rc1

This changelog references the relevant changes (new features, changes and bugs) done in 1.2.0 RC1 versions.

* 1.2.0 RC1 (2014-05-12)
 * Ability to delete Channels
 * Workflow view
 * Reset of Workflow data
 * Fixed issues with Duplicated emails
 * Fixed Issue Use of SQL keywords as extended entity field names
 * Fixed Issue Creating one-to-many relationship on custom entity that inverses many-to-one relationship fails

## 1.1.0

This changelog references the relevant changes (new features, changes and bugs) done in 1.1.0 versions.

* 1.1.0 (2014-04-28)
 * Dashboard management
 * Fixed problem with creation of on-demand segments
 * Fixed broken WSSE authentication
 * Fixed Incorrectly calculated totals in grids

## 1.0.1

This changelog references the relevant changes (new features, changes and bugs) done in 1.0.1 versions.

* 1.0.1 (2014-04-18)
 * Issue #3979 � Problems with DB server verification on install
 * Issue #3916 � Memory consumption is too high on installation
 * Issue #3918 � Problems with installation of packages from console
 * Issue #3841 � Very slow installation of packages
 * Issue #3916 � Installed application is not working correctly because of knp-menu version
 * Issue #3839 � Cache regeneration is too slow
 * Issue #3525 � Broken filters on Entity Configuration grid
 * Issue #3974 � Settings are not saved in sidebar widgets
 * Issue #3962 � Workflow window opens with a significant delay
 * Issue #2203 � Incorrect timezone processing in Calendar
 * Issue #3909 � Multi-selection filters might be too long
 * Issue #3899 � Broken link from Opportunity to related Contact Request

## 1.0.0

This changelog references the relevant changes (new features, changes and bugs) done in 1.0.0 versions.

* 1.0.0 (2014-04-01)
 * Workflow management UI
 * Segmentation
 * Reminders
 * Package management
 * Page & Grand totals for grids
 * Proper formatting of Money and Percent values
 * Configurable Sidebars
 * Notification of content changes in the Pinbar

## 1.0.0-rc3

This changelog references the relevant changes (new features, changes and bugs) done in 1.0.0-rc3 versions.

* 1.0.0-rc3 (2014-02-25)
 * Embedded forms
 * CSV export

## 1.0.0-rc2

This changelog references the relevant changes (new features, changes and bugs) done in 1.0.0-rc2 versions.

* 1.0.0-rc2 (2014-01-30)
 * Package management
 * Translations management
 * FontAwesome web-application icons

## 1.0.0-rc1

This changelog references the relevant changes (new features, changes and bugs) done in 1.0.0-rc1 versions.

* 1.0.0-rc1 (2013-12-30)
 * Table reports creation wizard
 * Manageable labels of entities and entity fields
 * Record updates notification
 * Sidebars widgets
 * Mobile Web
 * Package Definition and Management
 * Themes
 * Notifications for owners
 * --force option for oro:install
 * Remove old Grid bundle
 * Basic dashboards

## 1.0.0-beta5

This changelog references the relevant changes (new features, changes and bugs) done in 1.0.0-beta5 versions.

* 1.0.0-beta5 (2013-12-05)
 * ACL management in scope of organization and business unit
 * "Option Set" Field Type for Entity Field
 * Form validation improvements
 * Tabs implementation on entity view pages
 * Eliminated registry js-component
 * Implemented responsive markup on most pages

## 1.0.0-beta4

This changelog references the relevant changes (new features, changes and bugs) done in 1.0.0-beta4 versions.

* 1.0.0-beta4 (2013-11-21)
 * Grid refactoring
 * Form validation improvements
 * Make all entities as Extended
 * JavaScript Tests
 * End support for Internet Explorer 9

## 1.0.0-beta3

This changelog references the relevant changes (new features, changes and bugs) done in 1.0.0-beta3 versions.

* 1.0.0-beta3 (2013-11-11)
 * Upgrade the Symfony framework to version 2.3.6
 * Oro Calendar
 * Email Communication
 * Removed bundle dependencies on application
 * One-to-many and many-to-many relations between extended/custom entities
 * Localizations and Internationalization of input and output

## 1.0.0-beta2

This changelog references the relevant changes (new features, changes and bugs) done in 1.0.0-beta2 versions.

* 1.0.0-beta2 (2013-10-28)
 * Minimum PHP version: PHP 5.4.4
 * Installer enhancements
 * Automatic bundles distribution for application
 * Routes declaration on Bundles level
 * System Help and Tooltips
 * RequireJS optimizer utilization
 * ACL Caching

## 1.0.0-beta1

This changelog references the relevant changes (new features, changes and bugs) done in 1.0.0-beta1 versions.

* 1.0.0-beta1 (2013-09-30)
 * New ACL implementation
 * Emails synchronization via IMAP
 * Custom entities and fields in usage
 * Managing relations between entities
 * Grid views

## 1.0.0-alpha6

This changelog references the relevant changes (new features, changes and bugs) done in 1.0.0-alpha6 versions.

* 1.0.0-alpha6 (2013-09-12)
 * Maintenance Mode
 * WebSocket messaging between browser and the web server
 * Asynchronous Module Definition of JS resources
 * Added multiple sorting for a Grid
 * System configuration

## 1.0.0-alpha5

This changelog references the relevant changes (new features, changes and bugs) done in 1.0.0-alpha5 versions.

* 1.0.0-alpha5 (2013-08-29)
 * Custom entity creation
 * Cron Job
 * Record ownership
 * Grid Improvements
 * Filter Improvements
 * Email Template Improvements
 * Implemented extractor for messages in PHP code
 * Removed dependency on SonataAdminBundle
 * Added possibility to unpin page using pin icon

## 1.0.0-alpha4

This changelog references the relevant changes (new features, changes and bugs) done in 1.0.0-alpha4 versions.

* 1.0.0-alpha4 (2013-07-31)
 * Upgrade Symfony to version 2.3
 * Entity and Entity's Field Management
 * Multiple Organizations and Business Units
 * Transactional Emails
 * Email Templates
 * Tags Management
 * Translations JS files
 * Pin tab experience update
 * Redesigned Page Header
 * Optimized load time of JS resources

## 1.0.0-alpha3

This changelog references the relevant changes (new features, changes and bugs) done in 1.0.0-alpha3 versions.

* 1.0.0-alpha3 (2013-06-27)
 * Placeholders
 * Developer toolbar works with AJAX navigation requests
 * Configuring hidden columns in a Grid
 * Auto-complete form type
 * Added Address Book
 * Localized countries and regions
 * Enhanced data change log with ability to save changes for collections
 * Removed dependency on lib ICU<|MERGE_RESOLUTION|>--- conflicted
+++ resolved
@@ -27,15 +27,11 @@
 ### Changed
 #### ApiBundle
 * By default processors for `customize_loaded_data` action are executed only for primary and included entities. Use `identifier_only: true` tag attribute if your processor should be executed for relationships.
-
 #### UIBundle
 * All global JS Views and Components are defined in the HTML through data attributes.
-<<<<<<< HEAD
 * Change target and name of a layout event. Now `layout` triggers `initLayout` event on DOM element instead `layoutInit` on `mediator`
-=======
 #### SecurityBundle
 * `Oro\Bundle\SecurityBundle\ORM\Walker\AclHelper::apply` method logic was changed to support Access rules.
->>>>>>> b42cf5dc
 
 ## 3.0.0 (2018-07-27)
 [Show detailed list of changes](incompatibilities-3-0.md)
