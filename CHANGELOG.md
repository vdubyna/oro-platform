Please refer first to [UPGRADE.md](UPGRADE.md) for the most important items that should be addressed before attempting to upgrade or during the upgrade of a vanilla Oro application.

The current file describes significant changes in the code that may affect the upgrade of your customizations.

<<<<<<< HEAD
## 5.0-alpha.2
* `Mixins` and `SCSS Variables` related to `direction.scss` were removed. For implementing Right To Left UI design have a look in [Right to Left UI Support](https://doc.oroinc.com/frontend/rtl-support.html).

## 5.0-alpha.1
=======
## 5.0.0-alpha.1 (2021-03-31)
[Show detailed list of changes](incompatibilities-5-0-alpha-1.md)
>>>>>>> 8cd16597

### Added
* Added support for Right To Left UI design see more [Right to Left UI Support](https://doc.oroinc.com/frontend/rtl-support.html). 

### Changed

#### TestFrameworkBundle
* Public methods `newBrowserTabIsOpened` and `newBrowserTabIsOpenedAndISwitchToIt` are moved from `Oro\Bundle\TestFrameworkBundle\Tests\Behat\Context\OroMainContext` to dedicated context `Oro\Bundle\TestFrameworkBundle\Tests\Behat\Context\BrowserTabContext`.

## 4.2.2

### Changed

#### EntityExtendBundle
* The `force` option was added to the `oro:entity-extend:update-config` CLI command to avoid accidental execution of it.

#### LocaleBundle
* The unused service `oro_locale.repository.localization` was removed.

## 4.2.0 (2020-01-29)
[Show detailed list of changes](incompatibilities-4-2.md)

### Added

#### SecurityBundle
* Added `generate_uuid` action. The action generates UUID and puts the value to the specified attribute.

#### TranslationBundle
* Added migration query `Oro\Bundle\TranslationBundle\Migration\DeleteTranslationsByDomainAndKeyPrefixQuery` that can be used to remove unused translations by domain and key prefix.

#### WorkflowBundle
* Added migration query `Oro\Bundle\WorkflowBundle\Migration\RemoveWorkflowAwareEntitiesQuery` that can be used to remove instances of entity created from the specified workflow.
* Added method `Oro\Bundle\WorkflowBundle\Model\WorkflowManager::transitUnconditionally()`. The method transits a workflow item without checking for preconditions and conditions.

### Changed

#### AttachmentBundle
* The service `oro_attachment.manager.media_cache_manager_registry` was renamed to `oro_attachment.media_cache_manager_registry`.
* The service `oro_attachment.provider.attachment_file_name_provider` was renamed to `oro_attachment.provider.file_name`.

#### EntityBundle
* The service `oro_entity.virtual_field_provider.chain` was renamed to `oro_entity.virtual_field_provider`.
* The service `oro_entity.virtual_relation_provider.chain` was renamed to `oro_entity.virtual_relation_provider`.

#### FormBundle
* Upgraded TinyMCE library to version 5.6.0, see [migration guide](https://www.tiny.cloud/blog/how-to-migrate-from-tinymce-4-to-tinymce-5/)
  * Removed the `bdesk_photo` plugin, use the standard `image` plugin and the toolbar button instead.
  * Major UX changes:
    * the default skin of editor 5.6.0
    * popups "add link" and "add image" are not oro-themed
    * fullscreen mode is actual full screen, without the page container limit like previously
    * changed UX for adding embedded image
  * Minor UX changes:
    * editor's width is 100% by default
    * status bar is turned on by default (to allow to resize the editor vertically)
    * the element path is mostly turned off by default. It is turned on only in places where the status bar was enabled before
  
#### PlatformBundle
* The handling of `priority` attribute for `oro_platform.console.global_options_provider` DIC tag
  was changed to correspond Symfony recommendations.
  If you have services with this tag, change the sign of the priority value for them.
  E.g. `{ name: oro_platform.console.global_options_provider, priority: 100 }` should be changed to
  `{ name: oro_platform.console.global_options_provider, priority: -100 }`

#### QueryDesignerBundle
* The class `Oro\Bundle\QueryDesignerBundle\QueryDesigner\AbstractQueryConverter` was refactored to decrease its complexity.
  The state of all query converters was moved to "context" classes.
  The base context class is `Oro\Bundle\QueryDesignerBundle\QueryDesigner\QueryConverterContext`.
  If you have own query converters, update them according to new architecture.

#### SecurityBundle
* The handling of `priority` attribute for `oro.security.filter.acl_privilege` DIC tag
  was changed to correspond Symfony recommendations.
  If you have services with this tag, change the sign of the priority value for them.
  E.g. `{ name: oro.security.filter.acl_privilege, priority: 100 }` should be changed to
  `{ name: oro.security.filter.acl_privilege, priority: -100 }`

#### UIBundle

* Moved layout themes build artefacts from `public/layout-build/{theme}` to `public/build/{theme}` folder.
* Moved admin theme build artefacts from `public/build` to `public/build/admin` folder.
* Changed the output path for the admin theme from `css/oro/oro.css` to `css/oro.css`.
* Changed the output path for tinymce CSS entry points from `css/tinymce/*` to `to tinymce/*`.

#### webpack-config-builder

* All the JavaScript dev-dependencies, including webpack, karma, and eslint, are now managed on the application level. As a result, there is no need to install node modules in the `vendor/oro/platform/build` folder anymore. Now the application has only one node_modules folder - in the root directory. This allows application developers to take full control of the dev-dependencies in the project.
* The `webpack-config-builder` module was moved to a separate package and now is published at npmjs.com as `oro-webpack-config-builder` package.
  The package provides an integration of OroPlatform based applications with the Webpack.
* The `public/bundles/npmassets` folder was deleted. This folder contained the full copy of the node_modules folder,
  which is unnecessary with the webpack build. Now you have to reference node modules directly by their names.
  - To migrate the scss code and configuration, replace the `npmassets/` and `bundles/nmpassets` prefixes with `~` for all the node modules paths:

    **assets.yml**
    ```diff
    # ...
        inputs:
    -        - 'bundles/npmassets/slick-carousel/slick/slick.scss'
    +        - '~slick-carousel/slick/slick.scss'
    ```
    **\*.scss**
    ```diff     
     
    - @import "npmassets/bootstrap/scss/variables";
    + @import "~bootstrap/scss/variables";
    
    - @import "bundles/npmassets/bootstrap/scss/variables";
    + @import "~bootstrap/scss/variables";
    ```
  - To migrate the javascript code and configuration, drop `npmassets/` and `bundles/nmpassets` prefixes from the node module path.

    **jsmodules.yml**
    ```diff
    # ...
    - slick$: npmassets/slick-carousel/slick/slick
    + slick$: slick-carousel/slick/slick
    ```
    **\*.js**
    ```diff
    # ... 
    - import 'npmassets/focus-visible/dist/focus-visible';
    + import 'focus-visible/dist/focus-visible';
    # ...
    - require('bundles/npmassets/Base64/base64');
    + require('Base64/base64');
    ```
* To make an NPM library assets publicly available (e.g. some plugins of a library are have to be loaded dynamically in runtime) you can define in your module that an utilized library requires context:
  ```js
  require.context(
    '!file-loader?name=[path][name].[ext]]&outputPath=../_static/&context=tinymce!tinymce/plugins',
    true,
    /.*/
  );
  ```
  This way Webpack will copy `tinymce/plugins` folder into public directory `public/build/_static/_/node_modules/tinymce/plugins`.

  Pay attention for the leading exclamation point, it says that all other loaders (e.g. css-loader) should be ignored for this context.
  If you nevertheless need to process all included css files by Webpack -- leading `!` has to be removed.
* The "oomphinc/composer-installers-extender" composer package was removed. As a result, composer components are not copied automatically to the `public/bundles/components` directory.
  To copy files that are not handled by webpack automatically to the public folder, you can use approach with `require.context` described above.
* The "resolve-url-loader" NPM dependency was removed. Now you should always specify the valid relative or absolute path in SCSS files explicitly. The absolute path must start with `~`:
    ```diff
    # ... 
    # The relative path works the same. You only might need to fix typos, 
    # as the resolve-url-loader ignored them because of the magic global search feature.
    background-image: url(../../img/glyphicons-halflings.png);
    # ...
    # The path without `~` is a relative path
    $icomoon-font-path: "fonts" !default;
    # ... 
    # An absolute path should be prefixed with `~`
    - $icomoon-font-path: "fonts" !default;
    + $icomoon-font-path: "~bundles/orocms/fonts/grapsejs/fonts" !default;
    ```

#### UserBundle
* The following changes were done in the `Oro\Bundle\UserBundle\Provider\RolePrivilegeCategoryProvider` class:
  - the method `getPermissionCategories` was renamed to `getCategories`
  - the method `getTabList` was renamed to `getTabIds`
  - the following methods were removed `getAllCategories`, `getTabbedCategories`, `getCategory`,
    `addProvider`, `getProviders`, `getProviderByName`, `hasProvider`

### Removed

* Package `twig/extensions` is abandoned by its maintainers and has been removed from Oro dependencies.

### FilterBundle
* The outdated filter `selectrow` was removed, as well as `Oro\Bundle\FilterBundle\Filter\SelectRowFilter`
  and `Oro\Bundle\FilterBundle\Form\Type\Filter\SelectRowFilterType` classes.
* The outdated filter `many-to-many` was removed, as well as `Oro\Bundle\FilterBundle\Filter\ManyToManyFilter`
  and `Oro\Bundle\FilterBundle\Form\Type\Filter\ManyToManyFilterType` classes.

#### UserBundle
* The `Oro\Bundle\UserBundle\Provider\PrivilegeCategoryProviderInterface` was removed.
  Use `Resources/config/oro/acl_categories.yml` files to configure ACL categories.

## 4.2.0-rc (2020-11-30)
[Show detailed list of changes](incompatibilities-4-2-rc.md)

### Added

#### ApiBundle
* Implemented support of the `inherit_data` form option for the `nestedObject` data type. It allows to configure
  nested objects even if an entity does not have a setter method for it.

#### LayoutBundle
* Added `is_xml_http_request` option to the Layout context which lets you know if the current request is an ajax request.
* Added two new options `onLoadingCssClass` and `disableControls` to the `layout_subtree_update` block configuration.

### Removed

### SyncBundle
* Removed long-unused the `orosync/js/content/grid-builder` component from the layout updates.

## 4.2.0-beta (2020-09-28)
[Show detailed list of changes](incompatibilities-4-2-beta.md)

## 4.2.0-alpha.3 (2020-07-30)
[Show detailed list of changes](incompatibilities-4-2-alpha-3.md)

### Changed

#### DataGridBundle
* The maximum number of items can be deleted at once during mass delete process was decreased to 100.

#### QueryDesignerBundle
* The class `Oro\Bundle\QueryDesignerBundle\QueryDesigner\FilterProcessor` was renamed to `Oro\Bundle\SegmentBundle\Query\FilterProcessor`.
* The service `oro_query_designer.query_designer.filter_processor` was renamed to `oro_segment.query.filter_processor`.

#### ScopeBundle
* TRIGGER database privilege became required

#### SSOBundle
* The configuration option `oro_sso.enable_google_sso` was renamed to `oro_google_integration.enable_sso`.
* The configuration option `oro_sso.domains` was renamed to `oro_google_integration.sso_domains`.
* The service `oro_sso.oauth_provider` was renamed to `oro_sso.oauth_user_provider`.

#### DataGridBundle
* The maximum number of items can be deleted at once during mass delete process was decreased to 100.

#### UserBundle
* The name for `/api/authstatuses` REST API resource was changed to `/api/userauthstatuses`.

#### UIBundle
* Modules of `jquery-ui` library are now declared separately, and each of them has to be imported directly, if necessary (`jquery-ui/widget`, `jquery-ui/widgets/sortable` etc.)

### Removed

#### CacheBundle
* The service "oro.file_cache.abstract" was removed because it is not used anywhere.

#### EntityExtendBundle
* The `origin` option was removed from entity and field configuration.
* The `ORIGIN_CUSTOM` and `ORIGIN_SYSTEM` constants were removed from `Oro\Bundle\EntityExtendBundle\EntityConfig\ExtendScope`.
* The `skip-origin` argument was removed from the `oro:entity-extend:update-config` CLI command.

#### ImportExportBundle
* The `unique_job_slug` MQ message parameter was removed for `oro.importexport.pre_import` topic. 

#### UIBundle
* The `collectionField` TWIG macros was removed. Use the `form_row_collection` TWIG function instead.
  Before: `UI.collectionField(form.emails, 'oro.user.emails.label'|trans)`.
  After: `form_row_collection(form.emails)`.
  To change "add" button label use the `add_label` form option.
* Removed `cssVariablesManager.getVariables()` method as unused, and deleted dependency on the [jhildenbiddle/css-vars-ponyfill](https://github.com/jhildenbiddle/css-vars-ponyfill) library. 

## 4.2.0-alpha.2 (2020-05-29)
[Show detailed list of changes](incompatibilities-4-2-alpha-2.md)

### Changed

#### NotificationBundle

* `Oro\Bundle\NotificationBundle\Entity\Event` and
  `Oro\Bundle\NotificationBundle\DependencyInjection\Compiler\RegisterNotificationEventsCompilerPass` classes were deleted.

  To migrate custom notification events, delete all the usages of `Event` and `RegisterNotificationEventsCompilerPass` classes
  and register events with the YAML configuration according to [the documentation](http://doc.oroinc.com/master/backend/bundles/platform/NotificationBundle/notification-event/).

### Added

#### MessageQueueBundle
* Added a possibility to filter messages before they are sent to the message queue.
  See [Filtering Messages in the Message Producer](./src/Oro/Bundle/MessageQueueBundle/Resources/doc/filtering_messages.md).

### Removed

#### ApiBundle
* The class `Oro\Bundle\ApiBundle\ApiDoc\RemoveSingleItemRestRouteOptionsResolver` and the service
  `oro_api.rest.routing_options_resolver.remove_single_item_routes` were removed.
  Exclude the `get` action in `Resources/config/oro/api.yml` instead.

## 4.2.0-alpha (2020-03-30)
[Show detailed list of changes](incompatibilities-4-2-alpha.md)

### Removed

#### UserBundle
* Email template `user_reset_password_as_admin` has been removed. Use `force_reset_password` instead.

## 4.1.0 (2020-01-31)
[Show detailed list of changes](incompatibilities-4-1.md)

### Changed

#### InstallerBundle

* JS dependencies management has been moved from [Asset Packagist](https://asset-packagist.oroinc.com/) to
Composer + NPM solution. So the corresponding Asset Packagist entry in the `repositories` section of `composer.json`
must be removed.

	If there are bower or npm dependencies (packages with names starting with `bower-asset/` or `npm-asset/`) specified in your `composer.json`, then do the following:

	1) for package names starting with `npm-asset/`: remove the `npm-asset/` prefix, move the dependency to the `extra.npm` section
  of `composer.json`;
	2) for package names starting with `bower-asset/`: remove the `bower-asset/` prefix, find the corresponding or alternative
 npm packages instead of bower packages, and add them to the `extra.npm` section of `composer.json`.

	If you have your own `package.json` with npm dependencies, then move them to the `extra.npm` section of `composer.json`.
	If you need a custom script to be executed as well, then you can add your custom script to the `scripts` section of `composer.json`.

#### ConfigBundle
* The handling of `priority` attribute for `oro_config.configuration_search_provider` DIC tag
  was changed to correspond Symfony recommendations.
  If you have services with this tag, change the sign of the priority value for them.
  E.g. `{ name: oro_config.configuration_search_provider, priority: 100 }` should be changed to
  `{ name: oro_config.configuration_search_provider, priority: -100 }`

#### DataGridBundle
* The handling of `priority` attribute for `oro_datagrid.extension.action.provider` and
  `oro_datagrid.extension.mass_action.iterable_result_factory` DIC tags was changed to correspond Symfony recommendations.
  If you have services with these tags, change the sign of the priority value for them.
  E.g. `{ name: oro_datagrid.extension.action.provider, priority: 100 }` should be changed to
  `{ name: oro_datagrid.extension.action.provider, priority: -100 }`

#### TranslationBundle
* The handling of `priority` attribute for `oro_translation.extension.translation_context_resolver` and
  `oro_translation.extension.translation_strategy` DIC tags was changed to correspond Symfony recommendations.
  If you have services with these tags, change the sign of the priority value for them.
  E.g. `{ name: oro_translation.extension.translation_context_resolver, priority: 100 }` should be changed to
  `{ name: oro_translation.extension.translation_context_resolver, priority: -100 }`

#### WorkflowBundle
* The handling of `priority` attribute for `oro.workflow.configuration.handler` and
  `oro.workflow.definition_builder.extension` DIC tags was changed to correspond Symfony recommendations.
  If you have services with these tags, change the sign of the priority value for them.
  E.g. `{ name: oro.workflow.configuration.handler, priority: 100 }` should be changed to
  `{ name: oro.workflow.configuration.handler, priority: -100 }`

### Added

#### AttachmentBundle
* Added *MultiImage* and *MultiField* field types to Entity Manager. Read more in [documentation](https://doc.oroinc.com/backend/bundles/platform/AttachmentBundle/).

### Removed
* `*.class` parameters for all entities were removed from the dependency injection container.
The entity class names should be used directly, e.g. `'Oro\Bundle\EmailBundle\Entity\Email'`
instead of `'%oro_email.email.entity.class%'` (in service definitions, datagrid config files, placeholders, etc.), and
`\Oro\Bundle\EmailBundle\Entity\Email::class` instead of `$container->getParameter('oro_email.email.entity.class')`
(in PHP code).

#### ActivityListBundle
* The `getActivityClass()` method was removed from `Oro\Bundle\ActivityListBundle\Model\ActivityListProviderInterface`.
  Use the `class` attribute of the `oro_activity_list.provider` DIC tag instead.
* The `getAclClass()` method was removed from `Oro\Bundle\ActivityListBundle\Model\ActivityListProviderInterface`.
  Use the `acl_class` attribute of the `oro_activity_list.provider` DIC tag instead.

#### DataGridBundle
* The `getName()` method was removed from `Oro\Bundle\DataGridBundle\Extension\Board\Processor\BoardProcessorInterface`.
  Use the `alias` attribute of the `oro_datagrid.board_processor` DIC tag instead.

#### EntityConfigBundle
* The `getType()` method was removed from `Oro\Bundle\EntityConfigBundle\Attribute\Type\AttributeTypeInterface`.
  Use the `type` attribute of the `oro_entity_config.attribute_type` DIC tag instead.

#### ReminderBundle
* The `getName()` method was removed from `Oro\Bundle\ReminderBundle\Model\SendProcessorInterface`.
  Use the `method` attribute of the `oro_reminder.send_processor` DIC tag instead.

#### RequireJsBundle
* The bundle was completely removed, see [tips](https://doc.oroinc.com/backend/bundles/platform/AssetBundle/#migration-from-requirejs-to-jsmodules) how to migrate to Webpack builder

#### UIBundle
* The `getName()` method was removed from `Oro\Bundle\UIBundle\ContentProvider\ContentProviderInterface`.
  Use the `alias` attribute of the `oro_ui.content_provider` DIC tag instead.
* Unneeded `isEnabled()` and `setEnabled()` methods were removed from `Oro\Bundle\UIBundle\ContentProvider\ContentProviderInterface`.

## 4.1.0-rc (2019-12-10)
[Show detailed list of changes](incompatibilities-4-1-rc.md)

## 4.1.0-beta (2019-09-30)
[Show detailed list of changes](incompatibilities-4-1-beta.md)

### Changed

#### ActivityBundle
* The DIC tag `oro_activity.activity_entity_delete_handler` was removed.
  Use decoration of `oro_activity.activity_entity_delete_handler_extension` service to instead.
* The interface `Oro\Bundle\ActivityBundle\Entity\Manager\ActivityEntityDeleteHandlerInterface` was removed.
  Use `Oro\Bundle\ActivityBundle\Handler\ActivityEntityDeleteHandlerExtensionInterface` instead.

#### ApiBundle
* The section `relations` was removed from `Resources/config/oro/api.yml`. The action `get_relation_config` that
  was responsible to process this section was removed as well.
  This section was not used to build API that conforms JSON:API specification that is the main API type.
  In case if you need a special configuration for "plain" REST API, you can define it in
  `Resources/config/oro/api_plain.yml` configuration files or create a processor for the `get_config` action.
* The `delete_handler` configuration option was removed.
  The `Oro\Bundle\EntityBundle\Handler\EntityDeleteHandlerRegistry` class is used to get the deletion handler instead.
* The class `Oro\Bundle\ApiBundle\Request\ApiActions` was renamed to `Oro\Bundle\ApiBundle\Request\ApiAction`.
* The constant `NORMALIZE_RESULT_GROUP` was removed from
  `Oro\Bundle\ApiBundle\Processor\NormalizeResultActionProcessor`
  Use `NORMALIZE_RESULT` constant from `Oro\Bundle\ApiBundle\Request\ApiActionGroup` instead.
* The following classes were moved from `Oro\Bundle\ApiBundle\Config` namespace to `Oro\Bundle\ApiBundle\Config\Extension`:
    - ConfigExtensionInterface
    - AbstractConfigExtension
    - ConfigExtensionRegistry
    - FeatureConfigurationExtension
    - ActionsConfigExtension
    - FiltersConfigExtension
    - SortersConfigExtension
    - SubresourcesConfigExtension
* The following classes were moved from `Oro\Bundle\ApiBundle\Config` namespace to `Oro\Bundle\ApiBundle\Config\Extra`:
    - ConfigExtraInterface
    - ConfigExtraSectionInterface
    - ConfigExtraCollection
    - CustomizeLoadedDataConfigExtra
    - DataTransformersConfigExtra
    - DescriptionsConfigExtra
    - EntityDefinitionConfigExtra
    - ExpandRelatedEntitiesConfigExtra
    - FilterFieldsConfigExtra
    - FilterIdentifierFieldsConfigExtra
    - FiltersConfigExtra
    - MaxRelatedEntitiesConfigExtra
    - MetaPropertiesConfigExtra
    - RootPathConfigExtra
    - SortersConfigExtra
* The following classes were moved from `Oro\Bundle\ApiBundle\Config` namespace to `Oro\Bundle\ApiBundle\Config\Loader`:
    - ConfigLoaderInterface
    - AbstractConfigLoader
    - ConfigLoaderFactory
    - ConfigLoaderFactoryAwareInterface
    - ActionsConfigLoader
    - EntityDefinitionConfigLoader
    - EntityDefinitionFieldConfigLoader
    - FiltersConfigLoader
    - SortersConfigLoader
    - StatusCodesConfigLoader
    - SubresourcesConfigLoader
* The following classes were moved from `Oro\Bundle\ApiBundle\Metadata` namespace to `Oro\Bundle\ApiBundle\Metadata\Extra`:
    - MetadataExtraInterface
    - MetadataExtraCollection
    - ActionMetadataExtra
    - HateoasMetadataExtra
* All processors from `Oro\Bundle\ApiBundle\Processor\Config\GetConfig`
  and `Oro\Bundle\ApiBundle\Processor\Config\Shared` namespaces were moved
  to `Oro\Bundle\ApiBundle\Processor\GetConfig` namespace.
* The class `ConfigProcessor` was moved from `Oro\Bundle\ApiBundle\Processor\Config` namespace
  to `Oro\Bundle\ApiBundle\Processor\GetConfig` namespace.
* The class `ConfigContext` was moved from `Oro\Bundle\ApiBundle\Processor\Config` namespace
  to `Oro\Bundle\ApiBundle\Processor\GetConfig` namespace.
* The priority of `oro_api.validate_included_forms` processor was changed from `-70` to `-68`.
* The priority of `oro_api.validate_form` processor was changed from `-90` to `-70`.
* The priority of `oro_api.post_validate_included_forms` processor was changed from `-96` to `-78`.
* The priority of `oro_api.post_validate_form` processor was changed from `-97` to `-80`.

#### AssetBundle
* The new feature, Hot Module Replacement (HMR or Hot Reload) enabled for SCSS. To enable HMR for custom CSS links, please [follow the documentation](https://doc.oroinc.com/backend/bundles/platform/AssetBundle/).

#### NavigationBundle
* The service `kernel.listener.nav_history_response` was renamed to `oro_navigation.event_listener.navigation_history`.
* The service `kernel.listener.hashnav_response` was renamed to `oro_navigation.event_listener.hash_navigation`.

#### OrganizationBundle
* The constant `SCOPE_KEY` in `Oro\Bundle\OrganizationBundle\Provider\ScopeOrganizationCriteriaProvider`
  was replaced with `ORGANIZATION`.

#### ScopeBundle
* The method `getCriteriaByContext()` was removed from `Oro\Bundle\ScopeBundle\Manager\ScopeCriteriaProviderInterface`.
* The method `getCriteriaForCurrentScope()` in `Oro\Bundle\ScopeBundle\Manager\ScopeCriteriaProviderInterface`
  was replaced with `getCriteriaValue()`.
* The class `Oro\Bundle\ScopeBundle\Manager\AbstractScopeCriteriaProvider` was removed.
  Use direct implementation of `Oro\Bundle\ScopeBundle\Manager\ScopeCriteriaProviderInterface` in your providers.

#### SecurityBundle
* The interface `Oro\Bundle\SecurityBundle\Authentication\Token\OrganizationContextTokenInterface`
  was renamed to `Oro\Bundle\SecurityBundle\Authentication\Token\OrganizationAwareTokenInterface`.
  Also methods `getOrganizationContext` and `setOrganizationContext` were renamed to
  `getOrganization` and `setOrganization`.
* The class `Oro\Bundle\SecurityBundle\Exception\ForbiddenException` was removed.
  Use `Symfony\Component\Security\Core\Exception\AccessDeniedException` instead.

#### SoapBundle
* The interface `Oro\Bundle\SoapBundle\Handler\DeleteHandlerInterface` was replaced with
  `Oro\Bundle\EntityBundle\Handler\EntityDeleteHandlerInterface`
  and `Oro\Bundle\EntityBundle\Handler\EntityDeleteHandlerExtensionInterface`.

#### UserBundle
* The constant `SCOPE_KEY` in `Oro\Bundle\UserBundle\Provider\ScopeUserCriteriaProvider`
  was replaced with `USER`.

### Removed

#### All Bundles
* All `*.class` parameters for service definitions were removed from the dependency injection container.

#### Math component
* The deprecated method `Oro\Component\Math\BigDecimal::withScale()` was removed. Use `toScale()` method instead.

#### DataGridBundle
* The DIC parameter `oro_datagrid.extension.orm_sorter.class` was removed.
  If you use `%oro_datagrid.extension.orm_sorter.class%::DIRECTION_ASC`
  or `%oro_datagrid.extension.orm_sorter.class%::DIRECTION_DESC` in `Resources/config/oro/datagrids.yml`,
  replace them to `ASC` and `DESC` strings.
* The deprecated constant `Oro\Bundle\DataGridBundle\Datagrid\Builder::DATASOURCE_PATH` was removed.
  Use `Oro\Bundle\DataGridBundle\Datagrid\Common\DatagridConfiguration::DATASOURCE_PATH` instead.
* The deprecated constant `Oro\Bundle\DataGridBundle\Datagrid\Builder::DATASOURCE_TYPE_PATH` was removed.
  Use `Oro\Bundle\DataGridBundle\Datagrid\Common\DatagridConfiguration::DATASOURCE_TYPE_PATH`
  and `Oro\Bundle\DataGridBundle\Datagrid\Common\DatagridConfiguration::getDatasourceType()` instead.
* The deprecated constant `Oro\Bundle\DataGridBundle\Datagrid\Builder::DATASOURCE_ACL_PATH` was removed.
  Use `Oro\Bundle\DataGridBundle\Datagrid\Common\DatagridConfiguration::ACL_RESOURCE_PATH`
  and `Oro\Bundle\DataGridBundle\Datagrid\Common\DatagridConfiguration::getAclResource()` instead.
* The deprecated constant `Oro\Bundle\DataGridBundle\Datagrid\Builder::BASE_DATAGRID_CLASS_PATH` was removed.
  Use `Oro\Bundle\DataGridBundle\Datagrid\Common\DatagridConfiguration::BASE_DATAGRID_CLASS_PATH` instead.
* The deprecated constant `Oro\Bundle\DataGridBundle\Datagrid\Builder::DATASOURCE_SKIP_ACL_CHECK` was removed.
  Use `Oro\Bundle\DataGridBundle\Datagrid\Common\DatagridConfiguration::DATASOURCE_SKIP_ACL_APPLY_PATH`
  and `Oro\Bundle\DataGridBundle\Datagrid\Common\DatagridConfiguration::isDatasourceSkipAclApply()` instead.
* The deprecated constant `Oro\Bundle\DataGridBundle\Datagrid\Builder::DATASOURCE_SKIP_COUNT_WALKER_PATH` was removed.
  Use `Oro\Bundle\DataGridBundle\Datagrid\Common\DatagridConfiguration::DATASOURCE_SKIP_COUNT_WALKER_PATH` instead.
* The deprecated class `Oro\Bundle\DataGridBundle\Tools\GridConfigurationHelper`
  and service `oro_datagrid.grid_configuration.helper` were removed.

#### EntityConfigBundle
* The deprecated class `Oro\Bundle\EntityConfigBundle\Event\PersistConfigEvent` was removed.
  It was replaced with `Oro\Bundle\EntityConfigBundle\Event\PreFlushConfigEvent`.
* The deprecated class `Oro\Bundle\EntityConfigBundle\Event\FlushConfigEvent` was removed.
  It was replaced with `Oro\Bundle\EntityConfigBundle\Event\PostFlushConfigEvent`.

#### EntityExtendBundle
* Removed *HTML* field type, all HTML fields were converted to Text fields.

#### QueryDesignerBundle
* The deprecated constant `Oro\Bundle\QueryDesignerBundle\Grid\Extension\OrmDatasourceExtension::NAME_PATH` was removed.

#### MigrationBundle
* The deprecated method `Oro\Bundle\MigrationBundle\Migration\Extension\DataStorageExtension::put()` was removed. Use `set()` method instead.
* The deprecated constants `MAIN_FIXTURES_PATH` and `DEMO_FIXTURES_PATH` were removed from `Oro\Bundle\MigrationBundle\Command\LoadDataFixturesCommand`.
  Use `oro_migration.locator.fixture_path_locator` service instead.

#### SoapBundle
* The deprecated `Oro\Bundle\SoapBundle\Request\Parameters\Filter\HttpEntityNameParameterFilter` class was removed. Use `Oro\Bundle\SoapBundle\Request\Parameters\Filter\EntityClassParameterFilter` instead.

#### SecurityBundle
* The deprecated method `Oro\Bundle\SecurityBundle\Owner\Metadata\OwnershipMetadataInterface::getGlobalOwnerFieldName()` was removed. Use `getOrganizationFieldName()` method instead.

#### TagBundle
* The deprecated constant `Oro\Bundle\TagBundle\Grid\AbstractTagsExtension::GRID_NAME_PATH` was removed.

#### TranslationBundle
* The deprecated option `is_translated_group` for `Symfony\Component\Form\Extension\Core\Type\ChoiceType` was removed.
  Use `translatable_groups` option instead.
* The deprecated option `is_translated_option` for `Symfony\Component\Form\Extension\Core\Type\ChoiceType` was removed.
  Use `translatable_options` option instead.

## 4.0.0 (2019-07-31)
[Show detailed list of changes](incompatibilities-4-0.md)

### Added

#### UIBundle

* CSSVariable parser `oroui/js/css-variables-manager` has been add. Source module [css-variables-manager](./src/Oro/Bundle/UIBundle/Resources/public/js/css-variables-manager.js)

  Github link [https://github.com/jhildenbiddle/css-vars-ponyfill](https://github.com/jhildenbiddle/css-vars-ponyfill)

### Changed

#### UIBundle

* viewportManager has been updated. Add sync with CSS breakpoint variables

### Removed

#### ApiBundle
* All filters and sorters were removed for all "relationships" resources that returns a collection,
  e.g. "GET /api/countries/{id}/relationships/regions". If you need filtered or sorted data, use sub-resources
  instead of relationships, e.g. "GET /api/countries/{id}/regions".

### Changed

#### EntitySerializer component
* The interface `Oro\Component\EntitySerializer\Filter\EntityAwareFilterInterface` was renamed to
  `Oro\Component\EntitySerializer\FieldFilterInterface` and the following changes was made in it:
    - the constants `FILTER_ALL`, `FILTER_VALUE` and `FILTER_NOTHING` were removed
    - the method `checkField` was changed from `checkField(object|array $entity, string $entityClass, string $field): int`
      to `checkField(object $entity, string $entityClass, string $field): ?bool`
* The class `Oro\Component\EntitySerializer\Filter\EntityAwareFilterChain` and the service
  `oro_security.serializer.filter_chain` were removed.
  Use decoration of `oro_security.entity_serializer.field_filter` and/or `oro_api.entity_serializer.field_filter`
  services instead.
* The method `setFieldsFilter` of `Oro\Component\EntitySerializer\EntitySerializer` was renamed to `setFieldFilter`.

#### ApiBundle
* The handling of HTTP response status code `403 Forbidden` was fixed. Now this status code is returned if there are
  no permissions to use an API resource. Before the fix `404 Not Found` status code was returned in both cases,
  when an entity did not exist and when there were no permissions to operate with it.
* The service `oro_api.entity_serializer.acl_filter` was renamed to `oro_api.entity_serializer.field_filter`.
* The method `normalizeObject` of `Oro\Bundle\ApiBundle\Normalizer\ObjectNormalizer`
  was replaced with `normalizeObjects`.

#### SearchBundle
* The following deprecated methods were removed from `Oro\Bundle\SearchBundle\Query\Query`:
    - andWhere
    - orWhere
    - where
    - getOptions
    - setMaxResults
    - getMaxResults
    - setFirstResult
    - getFirstResult
    - setOrderBy
    - getOrderBy
    - getOrderType
    - getOrderDirection
* The deprecated trait `Oro\Bundle\SearchBundle\EventListener\IndexationListenerTrait` was removed.
* The deprecated trait `Oro\Bundle\SearchBundle\Engine\Orm\DBALPersisterDriverTrait` was removed.

#### SecurityBundle
* The class `Oro\Bundle\SecurityBundle\Filter\SerializerFieldFilter` was renamed to
  `Oro\Bundle\SecurityBundle\Filter\EntitySerializerFieldFilter`.
* The service `oro_security.serializer.acl_filter` was renamed to `oro_security.entity_serializer.field_filter`.

## 4.0.0-rc (2019-05-29)
[Show detailed list of changes](incompatibilities-4-0-rc.md)

### Added

#### ApiBundle
* The class `Oro\Bundle\ApiBundle\Request\ValueTransformer` (service ID is `oro_api.value_transformer`) was added
  to help transformation of complex computed values to concrete data-type for API responses.

### Changed

#### ChainProcessor component
* The interface `Oro\Component\ChainProcessor\ProcessorFactoryInterface` was replaced with
  `Oro\Component\ChainProcessor\ProcessorRegistryInterface`.
* The class `Oro\Component\ChainProcessor\ChainProcessorFactory` was removed.
  Use the decoration to create a chain of processor registries instead.

#### Config component
* The methods `load()` and `registerResources()` of class `Oro\Component\Config\Loader\CumulativeConfigLoader`
  were changed to not accept `Symfony\Component\DependencyInjection\ContainerBuilder` as resources container.
  Use `Oro\Component\Config\Loader\ContainerBuilderAdapter` to adapt
  `Symfony\Component\DependencyInjection\ContainerBuilder` to `Oro\Component\Config\ResourcesContainerInterface`.

#### EntitySerializer component
* The method `transform` of `Oro\Component\EntitySerializer\DataTransformerInterface` was changed
  from `transform($class, $property, $value, array $config, array $context)`
  to `transform($value, array $config, array $context)`.
* The class `Oro\Component\EntitySerializer\EntityDataTransformer` was renamed to `Oro\Component\EntitySerializer\DataTransformer`
  and `$baseDataTransformer` property was removed from it.
* The execution of post serialize collection handlers was added to `to-one` associations; now both
  single item and collection post serialize handlers are executed for all types of associations.
* The execution of post serialize handlers was removed for associations in case only ID field is requested for them.

#### ApiBundle
* The parameter `$usePropertyPathByDefault` was removed from `getResultFieldName` method of `Oro\Bundle\ApiBundle\Processor\CustomizeLoadedData\CustomizeLoadedDataContext`.

#### CacheBundle
* The approach based on `Oro\Bundle\CacheBundle\Loader\ConfigurationLoader` and `Oro\Component\Config\Dumper\CumulativeConfigMetadataDumper` has been replaced with the approach based on `Oro\Component\Config\Cache\PhpConfigProvider`.

#### EmailBundle
* The `Oro\Bundle\EmailBundle\Provider\EmailRenderer` was reimplemented to support computed variables.
  The following changes were made:
    - remove extending of this class from `Twig_Environment`
    - method `renderWithDefaultFilters` was renamed to `renderTemplate`
    - move loading of configuration to `Oro\Bundle\EntityBundle\Twig\Sandbox\TemplateRendererConfigProvider`
    - move rendering of template to `Oro\Bundle\EntityBundle\Twig\Sandbox\TemplateRenderer`
    - move formatting of entity related variables to `Oro\Bundle\EntityBundle\Twig\Sandbox\EntityFormatExtension`
* The interface `Oro\Bundle\EmailBundle\Processor\VariableProcessorInterface` was moved to
  `Oro\Bundle\EntityBundle\Twig\Sandbox\VariableProcessorInterface`.
  The method `process` was changed from `process($variable, array $definition, array $data = [])`
  to `process(string $variable, array $processorArguments, TemplateData $data): void`.
  This allows processors to add computed values.
* The interface `Oro\Bundle\EmailBundle\Provider\SystemVariablesProviderInterface` was moved to
  `Oro\Bundle\EntityBundle\Twig\Sandbox\SystemVariablesProviderInterface`.
  The method `getVariableDefinitions` was changed from `getVariableDefinitions()` to `getVariableDefinitions(): array`.
  The method `getVariableValues` was changed from `getVariableValues()` to `getVariableValues(): array`.
* The interface `Oro\Bundle\EmailBundle\Provider\EntityVariablesProviderInterface` was moved to
  `Oro\Bundle\EntityBundle\Twig\Sandbox\EntityVariablesProviderInterface`.
  The method `getVariableDefinitions` was changed from `getVariableDefinitions($entityClass = null)`
  to `getVariableDefinitions(): array`.
  The method `getVariableGetters` was changed from `getVariableGetters($entityClass = null)`
  to `getVariableGetters(): array`.
  By performance reasons new method `getVariableProcessors(string $entityClass): array` was added.
  If method `getVariableDefinitions` of your provider returns info about processors, move it to `getVariableProcessors`.
* Due to the updated version of `symfony/swiftmailer-bundle` parameter `mailer_transport: mail` is not supported anymore. Using old transport will cause such an exception -
 `Unable to replace alias “swiftmailer.mailer.default.transport.real” with actual definition “mail”.
  You have requested a non-existent service “mail”.` Please
  use `mailer_transport: sendmail` instead or another available swiftmailer transport type.

#### UIBundle
* The redundant methods `getFormatterName`, `getSupportedTypes` and `isDefaultFormatter` were removed from `Oro\Bundle\UIBundle\Formatter\FormatterInterface`.
  Use `data_type` attribute of `oro_formatter` tag to specify the default formatter for the data type.

### Removed

#### DependencyInjection component
* The `ServiceLinkRegistry` and all relates classes was removed.
  To define a bag of lazy loaded services use Symfony [Service Locator](https://symfony.com/doc/3.4/service_container/service_subscribers_locators.html#defining-a-service-locator).
  The list of removed classes:
    - `Oro\Component\DependencyInjection\ServiceLinkRegistry`
    - `Oro\Component\DependencyInjection\ServiceLinkRegistryAwareInterface`
    - `Oro\Component\DependencyInjection\ServiceLinkRegistryAwareTrait`
    - `Oro\Component\DependencyInjection\Compiler\TaggedServiceLinkRegistryCompilerPass`
    - `Oro\Component\DependencyInjection\Exception\UnknownAliasException`

#### ActionBundle
* The deprecated `route_exists` action (class `Oro\Bundle\ActionBundle\Condition\RouteExists`) was removed.

#### ChartBundle
* The possibility to define charts via ChartBundle configuration has been removed. Use `Resources/config/oro/charts.yml` instead.
* Methods `getConfigs()` and `getChartConfigs()` have been removed from `Oro\Bundle\ChartBundle\Model\ConfigProvider`. Use `getChartNames()` and `getChartConfig($chartName)` methods instead.

#### ConfigBundle
* Not used tag `oro_config.configuration_provider` has been removed.

#### DashboardBundle
* The `dashboards`, `widgets` and `widgets_configuration` sections have been removed from DashboardBundle configuration. Use `Resources/config/oro/dashboards.yml` instead.
* Methods `getConfigs()`, `getConfig($key)` and `hasConfig($key)` have been removed from `Oro\Bundle\DashboardBundle\Model\ConfigProvider`.

#### EntityBundle
* The `exclusions`, `entity_aliases`, `entity_alias_exclusions`, `virtual_fields`, `virtual_relations` and `entity_name_formats` sections have been removed from EntityBundle configuration. Use `Resources/config/oro/entity.yml` instead.

#### FilterBundle
* The `datasource` attribute for `oro_filter.extension.orm_filter.filter` tag has been removed as it is redundant.

#### HelpBundle
* The possibility to define `resources`, `vendors` and `routes` sections via HelpBundle configuration has been removed. Use `Resources/config/oro/help.yml` instead.

#### MessageQueueBundle
* The `DefaultTransportFactory` and related configuration option `oro_message_queue.transport.defaut` was removed. Check `config/config.yml` in your application.

#### NavigationBundle
* The possibility to define `menu_config`, `navigation_elements` and `titles` sections via NavigationBundle configuration has been removed. Use `Resources/config/oro/navigation.yml` instead.
* The class `Oro\Bundle\NavigationBundle\Config\MenuConfiguration` has been removed. Use `Oro\Bundle\NavigationBundle\Configuration\ConfigurationProvider` instead.

#### LayoutBundle
* The `themes` section has been removed from LayoutBundle configuration. Use `Resources/views/layouts/{folder}/theme.yml` instead.

#### LocaleBundle
* The `name_format` section has been removed from LocaleBundle configuration. Use `Resources/config/oro/name_format.yml` instead.
* The `address_format` section has been removed from LocaleBundle configuration. Use `Resources/config/oro/address_format.yml` instead.
* The `locale_data` section has been removed from LocaleBundle configuration. Use `Resources/config/oro/locale_data.yml` instead.

#### QueryDesignerBundle
* The `oro_query_designer.query_designer.manager.link` service has been removed. Use `oro_query_designer.query_designer.manager` service instead.

#### SearchBundle
* The `datasource` attribute for `oro_search.extension.search_filter.filter` tag has been removed as it is redundant.
* The `entities_config` section has been removed from SearchBundle configuration. Use `Resources/config/oro/search.yml` instead.
* Not used event `Oro\Bundle\SearchBundle\Event\BeforeMapObjectEvent` has been removed.
* Deprecated DIC parameter `oro_search.entities_config` has been removed. Use `oro_search.provider.search_mapping` service instead of it.

#### SecurityBundle
* The command `security:configurable-permission:load` has been removed.

#### SidebarBundle
* The `sidebar_widgets` section has been removed from SidebarBundle configuration. Use `Resources/public/sidebar_widgets/{folder}/widget.yml` instead.
* The class `Oro\Bundle\SidebarBundle\Model\WidgetDefinitionRegistry` has been renamed to `Oro\Bundle\SidebarBundle\Configuration\WidgetDefinitionProvider`.
* The service `oro_sidebar.widget_definition.registry` has been renamed to `oro_sidebar.widget_definition_provider`.

#### UIBundle
* The `placeholders` and `placeholder_items` sections have been removed from UIBundle configuration. Use `Resources/config/oro/placeholders.yml` instead.
* Deprecated option `show_pin_button_on_start_page` has been removed from UIBundle configuration.

## 4.0.0-beta (2019-03-28)
[Show detailed list of changes](incompatibilities-4-0-beta.md)

### Changed
#### EmailBundle
* In `Oro\Bundle\EmailBundle\Controller\EmailController::checkSmtpConnectionAction`
 (`oro_email_check_smtp_connection` route)
 action the request method was changed to POST.
* In `Oro\Bundle\EmailBundle\Controller\EmailController::purgeEmailsAttachmentsAction`
 (`oro_email_purge_emails_attachments` route)
 action the request method was changed to POST.
* In `Oro\Bundle\EmailBundle\Controller\EmailController::linkAction`
 (`oro_email_attachment_link` route)
 action the request method was changed to POST.
* In `Oro\Bundle\EmailBundle\Controller\EmailController::userEmailsSyncAction`
 (`oro_email_user_sync_emails` route)
 action the request method was changed to POST.
* In `Oro\Bundle\EmailBundle\Controller\EmailController::toggleSeenAction`
 (`oro_email_toggle_seen` route)
 action the request method was changed to POST.
* In `Oro\Bundle\EmailBundle\Controller\EmailController::markSeenAction`
 (`oro_email_mark_seen` route)
 action the request method was changed to POST.
* In `Oro\Bundle\EmailBundle\Controller\EmailController::markAllEmailsAsSeenAction`
 (`oro_email_mark_all_as_seen` route)
 action the request method was changed to POST.

#### EmbeddedFormBundle
* In `Oro\Bundle\EmbeddedFormBundle\Controller\EmbeddedFormController::deleteAction`
 (`oro_embedded_form_delete` route)
 action the request method was changed to DELETE.
* In `Oro\Bundle\EmbeddedFormBundle\Controller\EmbeddedFormController::defaultDataAction`
 (`oro_embedded_form_default_data` route)
 action the request method was changed to POST.

#### EntityBundle
* In `Oro\Bundle\EntityBundle\Controller\EntitiesController::deleteAction`
 (`oro_entity_delete` route)
 action the request method was changed to DELETE.

#### EntityConfigBundle
* In `Oro\Bundle\EntityConfigBundle\Controller\AttributeController::removeAction`
 (`oro_attribute_remove` route)
 action the request method was changed to DELETE.
* In `Oro\Bundle\EntityConfigBundle\Controller\AttributeController::unremoveAction`
 (`oro_attribute_unremove` route)
 action the request method was changed to POST.
* In `Oro\Bundle\EntityConfigBundle\Controller\AttributeFamilyController::deleteAction`
 (`oro_attribute_family_delete` route)
 action the request method was changed to DELETE.

#### EntityExtendBundle
* In `Oro\Bundle\EntityExtendBundle\Controller\ConfigEntityGridController::removeAction`
 (`oro_entityextend_entity_remove` route)
 action the request method was changed to DELETE.
* In `Oro\Bundle\EntityExtendBundle\Controller\ConfigEntityGridController::unremoveAction`
 (`oro_entityextend_field_unremove` route)
 action the request method was changed to POST.

#### ImportExportBundle
* In `Oro\Bundle\ImportExportBundle\Controller\ImportExportController::importValidateAction`
 (`oro_importexport_import_validate` route)
 action the request method was changed to POST.
* In `Oro\Bundle\ImportExportBundle\Controller\ImportExportController::importProcessAction`
 (`oro_importexport_import_process` route)
 action the request method was changed to POST.
* In `Oro\Bundle\ImportExportBundle\Controller\ImportExportController::instantExportAction`
 (`oro_importexport_export_instant` route)
 action the request method was changed to POST.
* Introduced concept of import/export owner. Applied approach with role-based owner-based permissions to the export and import functionality.
* Option `--email` has become required for `oro:import:file` command.
* Removed Message Queue Topics and related Processors. All messages with this topics will be rejected:
    * `oro.importexport.send_import_error_notification`
    * `oro.importexport.import_http_preparing`
    * `oro.importexport.import_http_validation_preparing`
    * `oro.importexport.pre_cli_import`, should be used `oro.importexport.pre_import` instead.
    * `oro.importexport.cli_import` , should be used `oro.importexport.import` instead.

#### IntegrationBundle
* In `Oro\Bundle\IntegrationBundle\Controller\IntegrationController::scheduleAction`
 (`oro_integration_schedule` route)
 action the request method was changed to POST.

#### MessageQueueBundle
* In `Oro\Bundle\MessageQueueBundle\Controller\Api\Rest\JobController::interruptRootJobAction`
 (`/api/rest/{version}/message-queue/job/interrupt/{id}` path)
 action the request method was changed to POST.

#### UserBundle
 * API processor `oro_user.api.create.save_entity` was renamed to `oro_user.api.create.save_user`.

#### WorkflowBundle
* In `Oro\Bundle\WorkflowBundle\Controller\Api\Rest\ProcessController::activateAction`
 (`/api/rest/{version}/process/activate/{processDefinition}` path)
 action the request method was changed to POST.
* In `Oro\Bundle\WorkflowBundle\Controller\Api\Rest\ProcessController::deactivateAction`
 (`/api/rest/{version}/process/deactivate/{processDefinition}` path)
 action the request method was changed to POST.
* In `Oro\Bundle\WorkflowBundle\Controller\Api\Rest\WorkflowController::startAction`
 (`/api/rest/{version}/workflow/start/{workflowName}/{transitionName}` path)
 action the request method was changed to POST.
* In `Oro\Bundle\WorkflowBundle\Controller\Api\Rest\WorkflowController::transitAction`
 (`/api/rest/{version}/workflow/transit/{workflowName}/{transitionName}` path)
 action the request method was changed to POST.
* In `Oro\Bundle\WorkflowBundle\Controller\Api\Rest\WorkflowController::activateAction`
 (`/api/rest/{version}/workflow/activate/{workflowName}/{transitionName}` path)
 action the request method was changed to POST.
* In `Oro\Bundle\WorkflowBundle\Controller\Api\Rest\WorkflowController::deactivateAction`
 (`/api/rest/{version}/workflow/deactivate/{workflowName}/{transitionName}` path)
 action the request method was changed to POST.

### Deprecated
#### ImportExportBundle
* Message Queue Topic `oro.importexport.pre_http_import` is deprecated in favor of `oro.importexport.pre_import`.
* Message Queue Topic `oro.importexport.http_import` is deprecated in favor of `oro.importexport.import`.

### Removed
#### EmbeddedFormBundle
* Layout context parameter `embedded_form_custom_layout` has been removed. Use layout updates instead.

#### UIBundle
* Plugin `jquery.mCustomScrollbar` has been removed. Use [styled-scroll-bar](./src/Oro/Bundle/UIBundle/Resources/public/js/app/plugins/styled-scroll-bar.js)

#### SecurityBundle
* Twig function `resource_granted` has been removed. Use `is_granted` from Symfony instead.

## 3.1.4
[Show detailed list of changes](incompatibilities-3-1-4.md)

### Removed
#### InstallerBundle
* Commands `oro:platform:upgrade20:db-configs` and `oro:platform:upgrade20` were removed because they are no longer used in version 3.x. Related logic was also removed. Use `oro:platform:update` instead.
* Service `oro_installer.namespace_migration` and the logic that used it were removed.

#### WorkflowBundle
* Command `oro:workflow:definitions:upgrade20` was removed because it was used for 2.x version update only.

## 3.1.3 (2019-02-19)
[Show detailed list of changes](incompatibilities-3-1-3.md)

## 3.1.2 (2019-02-05)
[Show detailed list of changes](incompatibilities-3-1-2.md)

## 3.1.0 (2019-01-30)
[Show detailed list of changes](incompatibilities-3-1.md)

### Added
#### AssetBundle
* `AssetBundle` replaces the deprecated `AsseticBundle` to build assets using Webpack.
It currently supports only styles assets. JS assets are still managed by [OroRequireJsBundle](https://doc.oroinc.com/3.1/backend/bundles/platform/RequireJSBundle/).

#### ApiBundle
* Added `custom_fields` as a possible value for `exclusion_policy` option of `entities` section of `Resources/config/oro/api.yml`. This value can be used if it is required to exclude all custom fields (fields with `is_extend` = `true` and `owner` = `Custom` in `extend` scope in entity configuration) that are not configured explicitly.

#### AttachmentBundle
* Added possibility to set available mime types from configuration.
To add or remove available mime types, add changes to the `upload_file_mime_types` section and `upload_image_mime_types` in the config.yml file:

```yml
oro_attachment:
    upload_file_mime_types:
        - application/msword
        - application/vnd.ms-excel
        - application/pdf
        - application/zip
        - image/gif
        - image/jpeg
        - image/png
    upload_image_mime_types:
        - image/gif
        - image/jpeg
        - image/png
```

### Removed
#### AsseticBundle
* Bundle was removed, use AssetBundle instead
#### QueryDesignerBundle
* The unused alias `oro_query_designer.virtual_field_provider` for the service `oro_entity.virtual_field_provider.chain` was removed.
#### InstallerBundle
* Environment variable `ORO_PHP_PATH` is no longer supported for specifying path to PHP executable.

### Changed
#### AssetBundle
* Syntax of `Resources/config/oro/assets.yml` files for the management-console was changed to follow the same standard as the configuration files for the OroCommerce storefront.
Use the `inputs` node instead of the group names.
```diff
- assets:
css:
-    'my_custom_asset_group':
+    inputs:
      - 'bundles/app/css/scss/first.scss'
      - 'bundles/app/css/scss/second.scss'
-    'another_asset_group':
      - 'bundles/app/css/scss/third.scss'
```
#### ApiBundle
* Fixed the `depends_on` configuration option of the `entities.fields` section of `Resources/config/oro/api.yml`. Now, only entity property names (or paths that contain entity property names) can be used in it. In addition, exception handling of invalid values for this option was improved to return more useful exception messages.

#### LocaleBundle
* Removed loading data about currency code and currency symbols from bundle's file `./Resources/config/oro/currency_data.yml`. Now app gets this data from the Intl component by `IntlNumberFormatter`.
If you want to override some symbols, you can decorate `Oro\Bundle\LocaleBundle\Formatter\NumberFormatter::formatCurrency()` method.

## 3.1.0-rc (2018-11-30)
[Show detailed list of changes](incompatibilities-3-1-rc.md)

### Added
#### ApiBundle
* Enable filters for to-many associations. The following operators are implemented: `=` (`eq`), `!=` (`neq`), `*` (`exists`), `!*` (`neq_or_null`), `~` (`contains`) and `!~` (`not_contains`).
* Added [documentation about filters](https://doc.oroinc.com/3.1/backend/api/filters/#api-filters).
* Added data flow diagrams for public actions. See [Actions](https://doc.oroinc.com/3.1/backend/api/actions/#web-api-actions).
* Added `rest_api_prefix` and `rest_api_pattern` configuration options and `oro_api.rest.prefix` and `oro_api.rest.pattern` DIC parameters to be able to reconfigure REST API base path.
* Added trigger `disposeLayout` on DOM element in `layout`
#### DatagridBundle
* Added [Datagrid Settings](https://github.com/oroinc/platform/blob/3.1/src/Oro/Bundle/DataGridBundle/Resources/doc/frontend/datagrid_settings.md) functionality for flexible managing of filters and grid columns

#### CacheBundle
* Added `oro.cache.abstract.without_memory_cache` that is the same as `oro.cache.abstract` but without using additional in-memory caching, it can be used to avoid unnecessary memory usage and performance penalties if in-memory caching is not needed, e.g. you implemented some more efficient in-memory caching strategy around your cache service.

#### SecurityBundle
* Added `Oro\Bundle\SecurityBundle\Test\Functional\RolePermissionExtension` trait that can be used in functional tests where you need to change permissions for security roles.

#### UIBundle
* Added the `addBeforeActionPromise` static method of `BaseController` in JS which enables to postpone route action if the required async process is in progress.

### Removed
#### DataAuditBundle
* The event `oro_audit.collect_audit_fields` was removed. Use decoration of `oro_dataaudit.converter.change_set_to_audit_fields` service instead.
* The alias `oro_dataaudit.listener.entity_listener` for the service `oro_dataaudit.listener.send_changed_entities_to_message_queue` was removed.
#### EntityConfigBundle
* Removed `oro.entity_config.field.after_remove` event. Use `oro.entity_config.post_flush` event and `ConfigManager::getFieldConfigChangeSet('extend', $className, $fieldName)` method to check if a field was removed. If the change set has `is_deleted` attribute and its value is changed from `false` to `true` than a field was removed.
#### NotificationBundle
* Removed the following DIC parameters: `oro_notification.event_entity.class`, `oro_notification.emailnotification.entity.class`, `oro_notification.massnotification.entity.class`, `oro_notification.entity_spool.class`, `oro_notification.manager.class`, `oro_notification.email_handler.class`, `oro_notification.doctrine_listener.class`, `oro_notification.event_listener.mass_notification.class`, `oro_notification.form.type.email_notification.class`, `oro_notification.form.type.recipient_list.class`, `oro_notification.form.handler.email_notification.class`, `oro_notification.form.type.email_notification_entity_choice.class`, `oro_notification.email_notification.manager.api.class`, `oro_notification.mailer.transport.spool_db.class`, `oro_notification.mailer.transport.spool_entity.class`, `oro_notification.event_listener.email_notification_service.class`, `oro_notification.email_notification_entity_provider.class`, `oro_notification.mass_notification_sender.class`.
#### UIBundle
* Removed the `loadBeforeAction` and `addToReuse` static methods of `BaseController` in JS. Global Views and Components can now be defined in the HTML over data attributes, the same way as an ordinary [Page Component](https://github.com/oroinc/platform/blob/3.1/src/Oro/Bundle/UIBundle/Resources/doc/reference/page-component.md).
#### SecurityBundle
* Removed `oro_security.acl_helper.process_select.after` event, create [Access Rule](https://github.com/oroinc/platform/blob/3.1/src/Oro/Bundle/SecurityBundle/Resources/doc/access-rules.md) instead.
* Removed `Oro\Bundle\SecurityBundle\ORM\Walker\AclWalker`, `Oro\Bundle\SecurityBundle\ORM\Walker\Condition\AclConditionInterface`, `Oro\Bundle\SecurityBundle\ORM\Walker\Condition\AclCondition`, `Oro\Bundle\SecurityBundle\ORM\Walker\Condition\JoinAclCondition`, `Oro\Bundle\SecurityBundle\ORM\Walker\Condition\JoinAssociationCondition`, `Oro\Bundle\SecurityBundle\ORM\Walker\Condition\AclConditionStorage`, `Oro\Bundle\SecurityBundle\ORM\Walker\Condition\SubRequestAclConditionStorage` and `Oro\Bundle\SecurityBundle\ORM\Walker\AclConditionalFactorBuilder` classes because now ACL restrictions applies with Access Rules by `Oro\Bundle\SecurityBundle\ORM\Walker\AccessRuleWalker`.
* Removed `Oro\Bundle\SecurityBundle\ORM\Walker\AclHelper::applyAclToCriteria` method. Please use `apply` method with Doctrine Query or Query builder instead.
#### DatagridBundle
* Removed all logic related with column manager. The logic of column manager was transformed and expanded in [Datagrid Settings](https://github.com/oroinc/platform/blob/3.1/src/Oro/Bundle/DataGridBundle/Resources/doc/frontend/datagrid_settings.md)
#### EntitySerializer Component
* Removed `excluded_fields` deprecated configuration attribute for an entity. Use `exclude` attribute for a field instead.
* Removed `result_name` deprecated configuration attribute for a field. Use `property_path` attribute instead.
* Removed `orderBy` deprecated configuration attribute. Use `order_by` attribute instead.
* Removed deprecated signature `function (array &$item) : void` of post serialization handler that can be specified in `post_serialize` configuration attribute. Use `function (array $item, array $context) : array` instead.
#### Testing Component
* The class `Oro\Component\Testing\Validator\AbstractConstraintValidatorTest` was removed. Use `Symfony\Component\Validator\Test\ConstraintValidatorTestCase` instead.

### Changed
#### AddressBundle
* Changes in `/api/addresses` REST API resource:
    - the attribute `created` was renamed to `createdAt`
    - the attribute `updated` was renamed to `updatedAt`
#### ApiBundle
* By default processors for `customize_loaded_data` action are executed only for primary and included entities. Use `identifier_only: true` tag attribute if your processor should be executed for relationships.
* `finish_submit` event for `customize_form_data` action was renamed to `post_validate` and new `pre_validate` event was added.
#### NotificationBundle
* Renamed the service `oro_notification.event_listener.email_notification_service` to `oro_notification.grid_helper`.
* Marked the following services as `private`: `oro_notification.entity_spool`, `oro_notification.form.subscriber.additional_emails`, `oro_notification.doctrine.event.listener`, `oro_notification.model.notification_settings`, `oro_notification.email_handler`, `oro_notification.mailer.spool_db`, `oro_notification.mailer.transport.eventdispatcher`, `oro_notification.mailer.transport`, `swiftmailer.mailer.db_spool_mailer`, `oro_notification.email_notification_entity_provider`, `oro_notification.form.subscriber.contact_information_emails`, `oro_notification.provider.email_address_with_context_preferred_language_provider`.
#### UIBundle
* Changed all UI of backoffice
* Updated version of bootstrap from 2.3.0 to 4.1.1
* All global JS Views and Components are defined in the HTML through data attributes.
* Change target and name of a layout event. Now `layout` triggers `initLayout` event on DOM element instead `layoutInit` on `mediator`
#### RequireJsBundle
* `oro_require_js.js_engine` configuration option was removed. Use `oro_asset.nodejs_path` instead.
#### SecurityBundle
* `Oro\Bundle\SecurityBundle\ORM\Walker\AclHelper::apply` method logic was changed to support Access rules.
* `oro_security.encoder.mcrypt` service was changed to `oro_security.encoder.default`.
#### TagBundle
* Changes in `/api/taxonomies` REST API resource:
    - the attribute `created` was renamed to `createdAt`
    - the attribute `updated` was renamed to `updatedAt`
#### MessageQueue Component
* In case when message processor specified in message not found this message will be rejected and exception will be thrown.

## 3.0.0 (2018-07-27)
[Show detailed list of changes](incompatibilities-3-0.md)

## 3.0.0-rc (2018-05-31)
[Show detailed list of changes](incompatibilities-3-0-rc.md)

### Added
#### ApiBundle
* Added `direction` option for fields in the `actions` section to be able to specify if the request data and the the response data can contain a field. Possible values are `input-only`, `output-only` or `bidirectional`. The `bidirectional` is the default value.
* Added the following operators for ComparisonFilter: `*` (`exists`), `!*` (`neq_or_null`), `~` (`contains`), `!~` (`not_contains`), `^` (`starts_with`), `!^` (`not_starts_with`), `$` (`ends_with`), `!$` (`not_ends_with`). For details see [how_to.md](https://doc.oroinc.com/3.1/backend/api/how-to/#advanced-operators-for-string-filter).
* Added the `case_insensitive` and `value_transformer` options for ComparisonFilter. See [how_to.md](https://doc.oroinc.com/3.1/backend/api/how-to/#enable-case-insensitive-string-filter) for more details.

### Removed
#### ApiBundle
* Removed deprecated routes contain `_format` placeholder.

### Changed
#### ApiBundle
* The `oro_api.get_config.add_owner_validator` service was renamed to `oro_organization.api.config.add_owner_validator`
* The `oro_api.request_type_provider` DIC tag was renamed to `oro.api.request_type_provider`
* The `oro_api.routing_options_resolver` DIC tag was renamed to `oro.api.routing_options_resolver`
* The `oro_api.api_doc_annotation_handler` DIC tag was renamed to `oro.api.api_doc_annotation_handler`

## 3.0.0-beta (2018-03-30)
[Show detailed list of changes](incompatibilities-3-0-beta.md)

### Added
#### ApiBundle
* Added a possibility to enable custom API. See [how_to.md](https://doc.oroinc.com/3.1/backend/api/how-to/#enable-custom-api) for more information.

### Removed
#### ApiBundle
* Removed the deprecated `Oro\Bundle\ApiBundle\Processor\CustomizeLoadedDataContext` class
* Removed the deprecated `Oro\Bundle\ApiBundle\Model\EntityDescriptor` class

#### EntityConfigBundle
* Removed the deprecated `getDefaultTimeout` and `setDefaultTimeout` methods from the `Oro\Bundle\EntityConfigBundle\Tools\CommandExecutor` class

#### ImportExportBundle
* Removed the `Oro\Bundle\ImportExportBundle\EventListener\ExportJoinListener` class and the corresponding `oro_importexport.event_listener.export_join_listener` service
* The `%oro_importexport.file.split_csv_file.size_of_batch%` parameter was removed; use `%oro_importexport.import.size_of_batch%` instead.

#### InstallerBundle
* Removed the deprecated `getDefaultTimeout` and `setDefaultTimeout` methods from the `Oro\Bundle\InstallerBundle\CommandExecutor` class

#### UIBundle
* Removed twig filter `oro_html_tag_trim`; use `oro_html_escape` instead. See [documentation](https://doc.oroinc.com/3.1/backend/bundles/platform/UIBundle/twig-filters/#oro-html-escape).
* Removed twig filter `oro_html_purify`; use `oro_html_strip_tags` instead. See [documentation](https://doc.oroinc.com/3.1/backend/bundles/platform/UIBundle/twig-filters/#oro-html-strip-tags).

#### WorkflowBundle
* Removed the `oro_workflow.cache.provider.workflow_definition` cache provider. Doctrine result cache is used instead.

### Changed
#### ApiBundle
* The HTTP method depended routes and controllers were replaced with the more general ones. The following is the full list of changes:

    | Removed Route | Removed Controller | New Route | New Controller |
    | --- | --- | --- | --- |
    | oro_rest_api_get | OroApiBundle:RestApi:get | oro_rest_api_item | OroApiBundle:RestApi:item |
    | oro_rest_api_delete | OroApiBundle:RestApi:delete | oro_rest_api_item | OroApiBundle:RestApi:item |
    | oro_rest_api_patch | OroApiBundle:RestApi:patch | oro_rest_api_item | OroApiBundle:RestApi:item |
    | oro_rest_api_post | OroApiBundle:RestApi:post | oro_rest_api_list | OroApiBundle:RestApi:list |
    | oro_rest_api_cget | OroApiBundle:RestApi:cget | oro_rest_api_list | OroApiBundle:RestApi:list |
    | oro_rest_api_cdelete | OroApiBundle:RestApi:cdelete | oro_rest_api_list | OroApiBundle:RestApi:list |
    | oro_rest_api_get_subresource | OroApiBundle:RestApiSubresource:get | oro_rest_api_subresource | OroApiBundle:RestApi:subresource |
    | oro_rest_api_get_relationship | OroApiBundle:RestApiRelationship:get | oro_rest_api_relationship | OroApiBundle:RestApi:relationship |
    | oro_rest_api_patch_relationship | OroApiBundle:RestApiRelationship:patch | oro_rest_api_relationship | OroApiBundle:RestApi:relationship |
    | oro_rest_api_post_relationship | OroApiBundle:RestApiRelationship:post | oro_rest_api_relationship | OroApiBundle:RestApi:relationship |
    | oro_rest_api_delete_relationship | OroApiBundle:RestApiRelationship:delete | oro_rest_api_relationship | OroApiBundle:RestApi:relationship |

#### UIBundle
* Twig filter `oro_tag_filter` was renamed to `oro_html_strip_tags`. See [documentation](https://doc.oroinc.com/3.1/backend/bundles/platform/UIBundle/twig-filters/#oro-html-strip-tags).

#### UserBundle
* The `oro_rest_api_get_user_profile` route was removed; use the `oro_rest_api_user_profile` route instead.
* The `Oro\Bundle\UserBundle\Api\Routing\UserProfileRestRouteOptionsResolver` and the `Oro\Bundle\UserBundle\Api\ApiDoc\UserProfileRestRouteOptionsResolver` route option resolvers were removed in favor of [routing.yml](https://doc.oroinc.com/3.1/backend/api/how-to/#add-a-custom-route).

## 2.6.0 (2018-01-31)
[Show detailed list of changes](incompatibilities-2-6.md)

### Added
#### ConfigBundle
* Added the configuration search provider functionality (see [documentation](https://github.com/oroinc/platform/blob/2.6/src/Oro/Bundle/ConfigBundle/Resources/doc/system_configuration.md#search-type-provider))
    * Service should be registered as a service with the `oro_config.configuration_search_provider` tag.
    * Class should implement `Oro\Bundle\ConfigBundle\Provider\SearchProviderInterface` interface.
#### EntityBundle
* Added the `oro_entity.structure.options` event (see [documentation](https://github.com/oroinc/platform/blob/2.6/src/Oro/Bundle/EntityBundle/Resources/doc/events.md#entity-structure-options-event))
* Added the `Oro\Bundle\EntityBundle\Provider\EntityStructureDataProvider`provider to retrieve data of entities structure (see [documentation](https://github.com/oroinc/platform/blob/2.6/src/Oro/Bundle/EntityBundle/Resources/doc/entity_structure_data_provider.md))
* Added JS `EntityModel`[[?]](https://github.com/oroinc/platform/tree/2.6.0/src/Oro/Bundle/EntityBundle/Resources/public/js/app/models/entity-model.js) (see [documentation](https://github.com/oroinc/platform/blob/2.6/src/Oro/Bundle/EntityBundle/Resources/doc/client-side/entity-model.md))
* Added JS `EntityStructureDataProvider`[[?]](https://github.com/oroinc/platform/tree/2.6.0/src/Oro/Bundle/EntityBundle/Resources/public/js/app/services/entity-structure-data-provider.js) (see [documentation](https://github.com/oroinc/platform/blob/2.6/src/Oro/Bundle/EntityBundle/Resources/doc/client-side/entity-structure-data-provider.md))
* Added `FieldChoiceView`[[?]](https://github.com/oroinc/platform/tree/2.6.0/src/Oro/Bundle/EntityBundle/Resources/public/js/app/views/field-choice-view.js) Backbone view, as replacement for jQuery widget `oroentity.fieldChoice`.
#### EntityExtendBundle
* The `Oro\Bundle\EntityExtendBundle\Tools\ExtendHelper::convertName` method was renamed to `convertEnumNameToCode`, visibility of this method was changed from `public` to `private` and it will throw an exception when the `iconv` function fails on converting the input string, instead of hashing the input string.
#### QueryDesignerBundle
* Added `FunctionChoiceView`[[?]](https://github.com/oroinc/platform/tree/2.6.0/src/Oro/Bundle/QueryDesignerBundle/Resources/public/js/app/views/function-choice-view.js) Backbone view, as replacement for jQuery widget `oroquerydesigner.functionChoice`.
#### SegmentBundle
* Added `SegmentChoiceView`[[?]](https://github.com/oroinc/platform/tree/2.6.0/src/Oro/Bundle/SegmentBundle/Resources/public/js/app/views/segment-choice-view.js) Backbone view, as replacement for jQuery widget `orosegment.segmentChoice`.
#### UIBundle
* Added JS `Registry`[[?]](https://github.com/oroinc/platform/tree/2.6.0/src/Oro/Bundle/UIBundle/Resources/public/js/app/services/registry/registry.js) (see [documentation](https://github.com/oroinc/platform/blob/2.6/src/Oro/Bundle/UIBundle/Resources/doc/reference/client-side/registry.md))
#### PlatformBundle
* Added a new DIC compiler pass `Oro\Bundle\PlatformBundle\DependencyInjection\Compiler\ConsoleGlobalOptionsCompilerPass`
* Added the `oro_platform.console.global_options_provider` tag to be able to register the console command global options provider for `GlobalOptionsProviderRegistry`<sup>[[?]](./src/Oro/Bundle/PlatformBundle/Provider/Console/GlobalOptionsProviderRegistry.php "Oro\Bundle\PlatformBundle\Provider\Console\GlobalOptionsProviderRegistry")</sup> and it will be used in `GlobalOptionsListener`<sup>[[?]](./src/Oro/Bundle/PlatformBundle/EventListener/Console/GlobalOptionsListener.php "Oro\Bundle\PlatformBundle\EventListener\Console\GlobalOptionsListener")</sup>. This providers must implement `GlobalOptionsProviderInterface`<sup>[[?]](./src/Oro/Bundle/PlatformBundle/Provider/Console/GlobalOptionsProviderInterface.php "Oro\Bundle\PlatformBundle\Provider\Console\GlobalOptionsProviderInterface")</sup>.

### Changed

#### ApiBundle
* The `build_query` group was removed from `update` and `delete` actions. From now the updating/deleting entity is loaded by `Oro\Bundle\ApiBundle\Processor\Shared\LoadEntity` processor instead of `Oro\Bundle\ApiBundle\Processor\Shared\LoadEntityByOrmQuery` processor.
* The priorities of some groups for the `update` action were changed. All changes are in the following table:

    | Group | Old Priority | New Priority |
    | --- | --- | --- |
    | load_data | -50 | -40 |
    | transform_data | -60 | -50 |
    | save_data | -70 | -60 |
    | normalize_data | -80 | -70 |
    | finalize | -90 | -80 |
    | normalize_result | -100 | -90 |

* The priorities of some groups for the `delete` action were changed. All changes are in the following table:

    | Group | Old Priority | New Priority |
    | --- | --- | --- |
    | load_data | -50 | -40 |
    | delete_data | -60 | -50 |
    | finalize | -70 | -60 |
    | normalize_result | -80 | -70 |

* Handling of `percent` data type in POST and PATCH requests was fixed. Before the fix, the percent value in GET and POST/PATCH requests was inconsistent; in POST/PATCH requests it was divided by 100, but GET request returned it as is. In this fix, the division by 100 was removed.
* For string filters the default value of the `allow_array` option was changed from `true` to `false`. This was done to allow filter data if a string field contains a comma.
#### DataGridBundle
* Parameter `count_hints` will have value of `hints` unless otherwise specified.
If other words from now
```yaml
datagrids:
    grid-name:
       ...
       source:
           ...
           hints:
               - SOME_QUERY_HINT
```
equivalent
```yaml
datagrids:
    grid-name:
       ...
       source:
           ...
           hints:
               - SOME_QUERY_HINT
           count_hints:
               - SOME_QUERY_HINT
```
#### SegmentBundle
* Refactored the `SegmentComponent` js-component to use `EntityStructureDataProvider`.
#### SidebarBundle
* In the `Oro\Bundle\SidebarBundle\Model\WidgetDefinitionRegistry` class, the return type in the `getWidgetDefinitions` and `getWidgetDefinitionsByPlacement` methods were changed from `ArrayCollection` to `array`.
#### UIBundle
* The `loadModules` method of the `'oroui/js/tools'` js-module now returns a promise object.
   * the element path is mostly turned off by default. It is turned on only in places where the status bar was enabled before. (edited) <|MERGE_RESOLUTION|>--- conflicted
+++ resolved
@@ -2,15 +2,13 @@
 
 The current file describes significant changes in the code that may affect the upgrade of your customizations.
 
-<<<<<<< HEAD
 ## 5.0-alpha.2
 * `Mixins` and `SCSS Variables` related to `direction.scss` were removed. For implementing Right To Left UI design have a look in [Right to Left UI Support](https://doc.oroinc.com/frontend/rtl-support.html).
 
-## 5.0-alpha.1
-=======
 ## 5.0.0-alpha.1 (2021-03-31)
 [Show detailed list of changes](incompatibilities-5-0-alpha-1.md)
->>>>>>> 8cd16597
+
+## 5.0-alpha.1
 
 ### Added
 * Added support for Right To Left UI design see more [Right to Left UI Support](https://doc.oroinc.com/frontend/rtl-support.html). 
