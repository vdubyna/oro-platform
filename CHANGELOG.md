--- conflicted
+++ resolved
@@ -5,6 +5,7 @@
 ## 4.0.0-rc
 
 ### Added
+
 #### ChainProcessor component
 * The method `setResolver($key, ?ParameterValueResolverInterface $resolver)` was added to
   `Oro\Component\ChainProcessor\ParameterBagInterface`. It allows to resolve a parameter value
@@ -64,7 +65,6 @@
     - `Oro\Component\DependencyInjection\Compiler\TaggedServiceLinkRegistryCompilerPass`
     - `Oro\Component\DependencyInjection\Exception\UnknownAliasException`
 
-<<<<<<< HEAD
 #### ActionBundle
 * The deprecated `route_exists` action (class `Oro\Bundle\ActionBundle\Condition\RouteExists`) was removed.
 
@@ -124,11 +124,8 @@
 * The `placeholders` and `placeholder_items` sections have been removed from UIBundle configuration. Use `Resources/config/oro/placeholders.yml` instead.
 * Deprecated option `show_pin_button_on_start_page` has been removed from UIBundle configuration.
 
-## 4.0.0-beta
-=======
 ## 4.0.0-beta (2019-03-28)
 [Show detailed list of changes](incompatibilities-4-0-beta.md)
->>>>>>> 31c92b9b
 
 ### Changed
 #### EmailBundle
