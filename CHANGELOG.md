--- conflicted
+++ resolved
@@ -4,7 +4,6 @@
 
 ## 4.2.0
 
-<<<<<<< HEAD
 ### Added
 
 #### SecurityBundle
@@ -16,8 +15,36 @@
 #### WorkflowBundle
 * Added migration query `Oro\Bundle\WorkflowBundle\Migration\RemoveWorkflowAwareEntitiesQuery` that can be used to remove instances of entity created from the specified workflow.
 * Added method `Oro\Bundle\WorkflowBundle\Model\WorkflowManager::transitUnconditionally()`. The method transits a workflow item without checking for preconditions and conditions.
-=======
+
 ### Changed
+
+#### AttachmentBundle
+* The service `oro_attachment.manager.media_cache_manager_registry` was renamed to `oro_attachment.media_cache_manager_registry`.
+* The service `oro_attachment.provider.attachment_file_name_provider` was renamed to `oro_attachment.provider.file_name`.
+
+#### EntityBundle
+* The service `oro_entity.virtual_field_provider.chain` was renamed to `oro_entity.virtual_field_provider`.
+* The service `oro_entity.virtual_relation_provider.chain` was renamed to `oro_entity.virtual_relation_provider`.
+
+#### PlatformBundle
+* The handling of `priority` attribute for `oro_platform.console.global_options_provider` DIC tag
+  was changed to correspond Symfony recommendations.
+  If you have services with this tag, change the sign of the priority value for them.
+  E.g. `{ name: oro_platform.console.global_options_provider, priority: 100 }` should be changed to
+  `{ name: oro_platform.console.global_options_provider, priority: -100 }`
+
+#### QueryDesignerBundle
+* The class `Oro\Bundle\QueryDesignerBundle\QueryDesigner\AbstractQueryConverter` was refactored to decrease its complexity.
+  The state of all query converters was moved to "context" classes.
+  The base context class is `Oro\Bundle\QueryDesignerBundle\QueryDesigner\QueryConverterContext`.
+  If you have own query converters, update them according to new architecture.
+
+#### SecurityBundle
+* The handling of `priority` attribute for `oro.security.filter.acl_privilege` DIC tag
+  was changed to correspond Symfony recommendations.
+  If you have services with this tag, change the sign of the priority value for them.
+  E.g. `{ name: oro.security.filter.acl_privilege, priority: 100 }` should be changed to
+  `{ name: oro.security.filter.acl_privilege, priority: -100 }`
 
 #### UIBundle
 
@@ -96,51 +123,6 @@
     - $icomoon-font-path: "fonts" !default;
     + $icomoon-font-path: "~bundles/orocms/fonts/grapsejs/fonts" !default;
     ```
->>>>>>> 25810b87
-
-### Removed
-
-* Package `twig/extensions` is abandoned by its maintainers and has been removed from Oro dependencies.
-
-### FilterBundle
-* The outdated filter `selectrow` was removed, as well as `Oro\Bundle\FilterBundle\Filter\SelectRowFilter`
-  and `Oro\Bundle\FilterBundle\Form\Type\Filter\SelectRowFilterType` classes.
-* The outdated filter `many-to-many` was removed, as well as `Oro\Bundle\FilterBundle\Filter\ManyToManyFilter`
-  and `Oro\Bundle\FilterBundle\Form\Type\Filter\ManyToManyFilterType` classes.
-
-#### UserBundle
-* The `Oro\Bundle\UserBundle\Provider\PrivilegeCategoryProviderInterface` was removed.
-  Use `Resources/config/oro/acl_categories.yml` files to configure ACL categories.
-
-### Changed
-
-#### AttachmentBundle
-* The service `oro_attachment.manager.media_cache_manager_registry` was renamed to `oro_attachment.media_cache_manager_registry`.
-* The service `oro_attachment.provider.attachment_file_name_provider` was renamed to `oro_attachment.provider.file_name`.
-
-#### EntityBundle
-* The service `oro_entity.virtual_field_provider.chain` was renamed to `oro_entity.virtual_field_provider`.
-* The service `oro_entity.virtual_relation_provider.chain` was renamed to `oro_entity.virtual_relation_provider`.
-
-#### PlatformBundle
-* The handling of `priority` attribute for `oro_platform.console.global_options_provider` DIC tag
-  was changed to correspond Symfony recommendations.
-  If you have services with this tag, change the sign of the priority value for them.
-  E.g. `{ name: oro_platform.console.global_options_provider, priority: 100 }` should be changed to
-  `{ name: oro_platform.console.global_options_provider, priority: -100 }`
-
-#### QueryDesignerBundle
-* The class `Oro\Bundle\QueryDesignerBundle\QueryDesigner\AbstractQueryConverter` was refactored to decrease its complexity.
-  The state of all query converters was moved to "context" classes.
-  The base context class is `Oro\Bundle\QueryDesignerBundle\QueryDesigner\QueryConverterContext`.
-  If you have own query converters, update them according to new architecture.
-
-#### SecurityBundle
-* The handling of `priority` attribute for `oro.security.filter.acl_privilege` DIC tag
-  was changed to correspond Symfony recommendations.
-  If you have services with this tag, change the sign of the priority value for them.
-  E.g. `{ name: oro.security.filter.acl_privilege, priority: 100 }` should be changed to
-  `{ name: oro.security.filter.acl_privilege, priority: -100 }`
 
 #### UserBundle
 * The following changes were done in the `Oro\Bundle\UserBundle\Provider\RolePrivilegeCategoryProvider` class:
@@ -148,6 +130,20 @@
   - the method `getTabList` was renamed to `getTabIds`
   - the following methods were removed `getAllCategories`, `getTabbedCategories`, `getCategory`,
     `addProvider`, `getProviders`, `getProviderByName`, `hasProvider`
+
+### Removed
+
+* Package `twig/extensions` is abandoned by its maintainers and has been removed from Oro dependencies.
+
+### FilterBundle
+* The outdated filter `selectrow` was removed, as well as `Oro\Bundle\FilterBundle\Filter\SelectRowFilter`
+  and `Oro\Bundle\FilterBundle\Form\Type\Filter\SelectRowFilterType` classes.
+* The outdated filter `many-to-many` was removed, as well as `Oro\Bundle\FilterBundle\Filter\ManyToManyFilter`
+  and `Oro\Bundle\FilterBundle\Form\Type\Filter\ManyToManyFilterType` classes.
+
+#### UserBundle
+* The `Oro\Bundle\UserBundle\Provider\PrivilegeCategoryProviderInterface` was removed.
+  Use `Resources/config/oro/acl_categories.yml` files to configure ACL categories.
 
 ## 4.2.0-rc
 
