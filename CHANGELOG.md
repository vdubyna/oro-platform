## 3.1.0
### Added
#### ApiBundle
* Enable filters for to-many associations. The following operators are implemented: `=` (`eq`), `!=` (`neq`), `*` (`exists`), `!*` (`neq_or_null`), `~` (`contains`) and `!~` (`not_contains`).
* Added [documentation about filters](./src/Oro/Bundle/ApiBundle/Resources/doc/filters.md).
<<<<<<< HEAD
=======
* Added data flow diagrams for public actions. See [Actions](./src/Oro/Bundle/ApiBundle/Resources/doc/actions.md).
* Added `rest_api_prefix` and `rest_api_pattern` configuration options and `oro_api.rest.prefix` and `oro_api.rest.pattern` DIC parameters to be able to reconfigure REST API base path.
>>>>>>> f4bc701d

#### UIBundle
* Added the `addBeforeActionPromise` static method of `BaseController` in JS which enables to postpone route action if the required async process is in progress.

### Removed
#### UIBundle
* Removed the `loadBeforeAction` and `addToReuse` static methods of `BaseController` in JS. Global Views and Components can now be defined in the HTML over data attributes, the same way as an ordinary [Page Component](./src/Oro/Bundle/UIBundle/Resources/doc/reference/page-component.md).

### Changed
#### ApiBundle
* By default processors for `customize_loaded_data` action are executed only for primary and included entities. Use `identifier_only: true` tag attribute if your processor should be executed for relationships.

#### UIBundle
* All global JS Views and Components are defined in the HTML through data attributes.

## 3.0.0 (2018-07-27)
[Show detailed list of changes](incompatibilities-3-0.md)

## 3.0.0-rc (2018-05-31)
[Show detailed list of changes](incompatibilities-3-0-rc.md)

### Added
#### ApiBundle
* Added `direction` option for fields in the `actions` section to be able to specify if the request data and the the response data can contain a field. Possible values are `input-only`, `output-only` or `bidirectional`. The `bidirectional` is the default value.
* Added the following operators for ComparisonFilter: `*` (`exists`), `!*` (`neq_or_null`), `~` (`contains`), `!~` (`not_contains`), `^` (`starts_with`), `!^` (`not_starts_with`), `$` (`ends_with`), `!$` (`not_ends_with`). For details see [how_to.md](./src/Oro/Bundle/ApiBundle/Resources/doc/how_to.md#enable-advanced-operators-for-string-filter).
* Added the `case_insensitive` and `value_transformer` options for ComparisonFilter. See [how_to.md](./src/Oro/Bundle/ApiBundle/Resources/doc/how_to.md#enable-case-insensitive-string-filter) for more details.

### Removed
#### ApiBundle
* Removed deprecated routes contain `_format` placeholder.

### Changed
#### ApiBundle
* The `oro_api.get_config.add_owner_validator` service was renamed to `oro_organization.api.config.add_owner_validator`
* The `oro_api.request_type_provider` DIC tag was renamed to `oro.api.request_type_provider`
* The `oro_api.routing_options_resolver` DIC tag was renamed to `oro.api.routing_options_resolver`
* The `oro_api.api_doc_annotation_handler` DIC tag was renamed to `oro.api.api_doc_annotation_handler`

## 3.0.0-beta (2018-03-30)
[Show detailed list of changes](incompatibilities-3-0-beta.md)

### Added
#### ApiBundle
* Added a possibility to enable custom API. See [how_to.md](./src/Oro/Bundle/ApiBundle/Resources/doc/how_to.md#enable-custom-api) for more information.

### Removed
#### ApiBundle
* Removed the deprecated `Oro\Bundle\ApiBundle\Processor\CustomizeLoadedDataContext` class
* Removed the deprecated `Oro\Bundle\ApiBundle\Model\EntityDescriptor` class

#### EntityConfigBundle
* Removed the deprecated `getDefaultTimeout` and `setDefaultTimeout` methods from the `Oro\Bundle\EntityConfigBundle\Tools\CommandExecutor` class

#### ImportExportBundle
* Removed the `Oro\Bundle\ImportExportBundle\EventListener\ExportJoinListener` class and the corresponding `oro_importexport.event_listener.export_join_listener` service 
* The `%oro_importexport.file.split_csv_file.size_of_batch%` parameter was removed; use `%oro_importexport.import.size_of_batch%` instead.

#### InstallerBundle
* Removed the deprecated `getDefaultTimeout` and `setDefaultTimeout` methods from the `Oro\Bundle\InstallerBundle\CommandExecutor` class 

#### UIBundle
* Removed twig filter `oro_html_tag_trim`; use `oro_html_escape` instead. See [documentation](./src/Oro/Bundle/UIBundle/Resources/doc/reference/twig-filters.md#oro_html_escape).
* Removed twig filter `oro_html_purify`; use `oro_html_strip_tags` instead. See [documentation](./src/Oro/Bundle/UIBundle/Resources/doc/reference/twig-filters.md#oro_html_strip_tags).

#### WorkflowBundle
* Removed the `oro_workflow.cache.provider.workflow_definition` cache provider. Doctrine result cache is used instead.

### Changed
#### ApiBundle
* The HTTP method depended routes and controllers were replaced with the more general ones. The following is the full list of changes:

    | Removed Route | Removed Controller | New Route | New Controller |
    | --- | --- | --- | --- |
    | oro_rest_api_get | OroApiBundle:RestApi:get | oro_rest_api_item | OroApiBundle:RestApi:item |
    | oro_rest_api_delete | OroApiBundle:RestApi:delete | oro_rest_api_item | OroApiBundle:RestApi:item |
    | oro_rest_api_patch | OroApiBundle:RestApi:patch | oro_rest_api_item | OroApiBundle:RestApi:item |
    | oro_rest_api_post | OroApiBundle:RestApi:post | oro_rest_api_list | OroApiBundle:RestApi:list |
    | oro_rest_api_cget | OroApiBundle:RestApi:cget | oro_rest_api_list | OroApiBundle:RestApi:list |
    | oro_rest_api_cdelete | OroApiBundle:RestApi:cdelete | oro_rest_api_list | OroApiBundle:RestApi:list |
    | oro_rest_api_get_subresource | OroApiBundle:RestApiSubresource:get | oro_rest_api_subresource | OroApiBundle:RestApi:subresource |
    | oro_rest_api_get_relationship | OroApiBundle:RestApiRelationship:get | oro_rest_api_relationship | OroApiBundle:RestApi:relationship |
    | oro_rest_api_patch_relationship | OroApiBundle:RestApiRelationship:patch | oro_rest_api_relationship | OroApiBundle:RestApi:relationship |
    | oro_rest_api_post_relationship | OroApiBundle:RestApiRelationship:post | oro_rest_api_relationship | OroApiBundle:RestApi:relationship |
    | oro_rest_api_delete_relationship | OroApiBundle:RestApiRelationship:delete | oro_rest_api_relationship | OroApiBundle:RestApi:relationship |

#### UIBundle
* Twig filter `oro_tag_filter` was renamed to `oro_html_strip_tags`. See [documentation](./src/Oro/Bundle/UIBundle/Resources/doc/reference/twig-filters.md#oro_html_strip_tags).

#### UserBundle
* The `oro_rest_api_get_user_profile` route was removed; use the `oro_rest_api_user_profile` route instead.
* The `Oro\Bundle\UserBundle\Api\Routing\UserProfileRestRouteOptionsResolver` and the `Oro\Bundle\UserBundle\Api\ApiDoc\UserProfileRestRouteOptionsResolver` route option resolvers were removed in favor of [routing.yml](./src/Oro/Bundle/ApiBundle/Resources/doc/how_to.md#add-a-custom-route).

## 2.6.0 (2018-01-31)
[Show detailed list of changes](incompatibilities-2-6.md)

### Added
#### ConfigBundle
* Added the configuration search provider functionality (see [documentation](./src/Oro/Bundle/ConfigBundle/Resources/doc/system_configuration.md#search-type-provider))
    * Service should be registered as a service with the `oro_config.configuration_search_provider` tag.
    * Class should implement `Oro\Bundle\ConfigBundle\Provider\SearchProviderInterface` interface.
#### EntityBundle
* Added the `oro_entity.structure.options` event (see [documentation](./src/Oro/Bundle/EntityBundle/Resources/doc/events.md#entity-structure-options-event))
* Added the `Oro\Bundle\EntityBundle\Provider\EntityStructureDataProvider`provider to retrieve data of entities structure (see [documentation](./src/Oro/Bundle/EntityBundle/Resources/doc/entity_structure_data_provider.md))
* Added JS `EntityModel`[[?]](https://github.com/oroinc/platform/tree/2.6.0/src/Oro/Bundle/EntityBundle/Resources/public/js/app/models/entity-model.js) (see [documentation](./src/Oro/Bundle/EntityBundle/Resources/doc/client-side/entity-model.md))
* Added JS `EntityStructureDataProvider`[[?]](https://github.com/oroinc/platform/tree/2.6.0/src/Oro/Bundle/EntityBundle/Resources/public/js/app/services/entity-structure-data-provider.js) (see [documentation](./src/Oro/Bundle/EntityBundle/Resources/doc/client-side/entity-structure-data-provider.md))
* Added `FieldChoiceView`[[?]](https://github.com/oroinc/platform/tree/2.6.0/src/Oro/Bundle/EntityBundle/Resources/public/js/app/views/field-choice-view.js) Backbone view, as replacement for jQuery widget `oroentity.fieldChoice`.
#### EntityExtendBundle
* The `Oro\Bundle\EntityExtendBundle\Tools\ExtendHelper::convertName` method was renamed to `convertEnumNameToCode`, visibility of this method was changed from `public` to `private` and it will throw an exception when the `iconv` function fails on converting the input string, instead of hashing the input string.
#### QueryDesignerBundle
* Added `FunctionChoiceView`[[?]](https://github.com/oroinc/platform/tree/2.6.0/src/Oro/Bundle/QueryDesignerBundle/Resources/public/js/app/views/function-choice-view.js) Backbone view, as replacement for jQuery widget `oroquerydesigner.functionChoice`.
#### SegmentBundle
* Added `SegmentChoiceView`[[?]](https://github.com/oroinc/platform/tree/2.6.0/src/Oro/Bundle/SegmentBundle/Resources/public/js/app/views/segment-choice-view.js) Backbone view, as replacement for jQuery widget `orosegment.segmentChoice`.
#### UIBundle
* Added JS `Registry`[[?]](https://github.com/oroinc/platform/tree/2.6.0/src/Oro/Bundle/UIBundle/Resources/public/js/app/services/registry/registry.js) (see [documentation](./src/Oro/Bundle/UIBundle/Resources/doc/reference/client-side/registry.md))
#### PlatformBundle
* Added a new DIC compiler pass `Oro\Bundle\PlatformBundle\DependencyInjection\Compiler\ConsoleGlobalOptionsCompilerPass`
* Added the `oro_platform.console.global_options_provider` tag to be able to register the console command global options provider for `GlobalOptionsProviderRegistry`<sup>[[?]](./src/Oro/Bundle/PlatformBundle/Provider/Console/GlobalOptionsProviderRegistry.php "Oro\Bundle\PlatformBundle\Provider\Console\GlobalOptionsProviderRegistry")</sup> and it will be used in `GlobalOptionsListener`<sup>[[?]](./src/Oro/Bundle/PlatformBundle/EventListener/Console/GlobalOptionsListener.php "Oro\Bundle\PlatformBundle\EventListener\Console\GlobalOptionsListener")</sup>. This providers must implement `GlobalOptionsProviderInterface`<sup>[[?]](./src/Oro/Bundle/PlatformBundle/Provider/Console/GlobalOptionsProviderInterface.php "Oro\Bundle\PlatformBundle\Provider\Console\GlobalOptionsProviderInterface")</sup>.

### Changed

#### ApiBundle
* The `build_query` group was removed from `update` and `delete` actions. From now the updating/deleting entity is loaded by `Oro\Bundle\ApiBundle\Processor\Shared\LoadEntity` processor instead of `Oro\Bundle\ApiBundle\Processor\Shared\LoadEntityByOrmQuery` processor.
* The priorities of some groups for the `update` action were changed. All changes are in the following table:

    | Group | Old Priority | New Priority |
    | --- | --- | --- |
    | load_data | -50 | -40 |
    | transform_data | -60 | -50 |
    | save_data | -70 | -60 |
    | normalize_data | -80 | -70 |
    | finalize | -90 | -80 |
    | normalize_result | -100 | -90 |

* The priorities of some groups for the `delete` action were changed. All changes are in the following table:

    | Group | Old Priority | New Priority |
    | --- | --- | --- |
    | load_data | -50 | -40 |
    | delete_data | -60 | -50 |
    | finalize | -70 | -60 |
    | normalize_result | -80 | -70 |

* Handling of `percent` data type in POST and PATCH requests was fixed. Before the fix, the percent value in GET and POST/PATCH requests was inconsistent; in POST/PATCH requests it was divided by 100, but GET request returned it as is. In this fix, the division by 100 was removed.
* For string filters the default value of the `allow_array` option was changed from `true` to `false`. This was done to allow filter data if a string field contains a comma.
#### SegmentBundle
* Refactored the `SegmentComponent` js-component to use `EntityStructureDataProvider`.
#### SidebarBundle
* In the `Oro\Bundle\SidebarBundle\Model\WidgetDefinitionRegistry` class, the return type in the `getWidgetDefinitions` and `getWidgetDefinitionsByPlacement` methods were changed from `ArrayCollection` to `array`.
#### UIBundle
* The `loadModules` method of the `'oroui/js/tools'` js-module now returns a promise object.
* The default value for the `keepElement` property of a `Chaplin.View` has changed from `false` to `null` when no element is provided, and from `false` to `true` when the element is provided in the options.
#### WorkflowBundle
* Refactored the `WorkflowEditorComponent` and `WorkflowViewerComponent` js-components to use `EntityStructureDataProvider`.

### Deprecated
#### EntityBundle
* JS util `EntityFieldsUtil` is deprecated in favor of `EntityStructureDataProvider`.

### Removed
#### AttachmentBundle
* The parameter `oro_attachment.listener.file_listener.class` was removed form the service container.
#### CommentBundle
* The parameter `oro_comment.comment_lifecycle_listener.class` was removed form the service container.
#### EntityBundle
* A jQuery widget `oroentity.fieldChoice` is replaced with the `FieldChoiceView` Backbone view.
* A jQuery widget `oroentity.fieldsLoader` is removed. Please use `EntityStructureDataProvider` instead.
#### ImapBundle
* The parameter `oro_imap.listener.user_email_origin.class` was removed form the service container
#### QueryDesignerBundle
* A jQuery widget `oroquerydesigner.functionChoice` is replaced with the `FunctionChoiceView` Backbone view.
#### ReminderBundle
* The parameter `oro_reminder.event_listener.reminder_listener.class` was removed form the service container.
#### SegmentBundle
* A jQuery widget `orosegment.segmentChoice` is replaced with the `SegmentChoiceView` Backbone view.
#### SidebarBundle
* The parameter `oro_sidebar.widget_definition.registry.class` was removed form the service container.
* The service `oro_sidebar.request.handler` was removed.
#### SSOBundle
* The parameter `oro_sso.event_listener.user_email_change_listener.class` was removed form the service container.
#### UIBundle
* Removed the `loadModule` methods from `'oroui/js/tools'` js-module.  Please use `loadModules` instead.

#### WorkflowBundle
* The parameter `oro_workflow.listener.process_data_serialize.class` was removed form the service container.
* The parameter `oro_workflow.listener.workflow_data_serialize.class` was removed form the service container.

## 2.5.0 (2017-11-30)
[Show detailed list of changes](incompatibilities-2-5.md)

### Added
#### ActivityListBundle
* Added `ActivityConditionView` as substitution for removed `oroactivity.activityCondition` jQuery widget.
#### ApiBundle
* Added an additional syntax for data filters: `key[operator_name]=value`. For example `GET /api/users?filter[id][neq]=2` can be used instead of `GET /api/users?filter[id]!=2`. The supported operators are `eq`, `neq`, `lt`, `lte`, `gt` and `gte`.
* Added a possibility to specify the **documentation_resource** option for the same entity in different `Resources/config/oro/api.yml` files. It can be helpful when some bundle needs to add a field to an entity declared in another bundle.
* Added a possibility to configure own identifier field(s) instead of the database primary key. For details see [how_to.md](./src/Oro/Bundle/ApiBundle/Resources/doc/how_to.md#using-a-non-primary-key-to-identify-entity)
* Added filters for the following data types: `smallint`, `date`, `time`, `guid`, `percent`, `money` and `duration`
* Added a range filter and option `allow_range` that allow to enable or disable this filter. An example of usage of this filter `/api/leads?filter[createdAt]=2017-10-19T10:00:00..2017-10-19T10:30:00`
#### DataAuditBundle
* Added `DataAuditConditionView` as substitution for removed `oroauditquerydesigner.dataAuditCondition` jQuery widget.
#### EntityConfigBundle
* Added the`Oro\Bundle\EntityConfigBundle\Attribute\Type\AttributeTypeInterface` interface that should be implemented in case a new type of arguments was added.
#### MessageQueue Component
* Added method `onPreCreateDelayed` to `Oro\Component\MessageQueue\Job\ExtensionInterface` interface.
* Added Stale Jobs functionality
    * Added the `setJobConfigurationProvider` method to `Oro\Component\MessageQueue\Job\JobProcessor`
    * Added the new oro.message_queue_job.status.stale state 
    * Added the new `Oro\Component\MessageQueue\Provider\JobConfigurationProviderInterface` interface 
#### MessageQueueBundle
* Added interface `Oro\Bundle\MessageQueueBundle\Consumption\Extension\ClearerInterface`. For details see [container_in_consumer.md](./src/Oro/Bundle/MessageQueueBundle/Resources/doc/container_in_consumer.md#container-reset)
* Added configuration for Stale Jobs
#### QueryDesignerBundle
* Added `ConditionBuilderView` as substitution for removed `oroquerydesigner.conditionBuilder` jQuery widget.
* Added `AbstractConditionView` and `FieldConditionView`  as substitution for removed `oroquerydesigner.fieldCondition` jQuery widget.
* Added `AggregatedFieldConditionView` as substitution for removed `oroauditquerydesigner.aggregatedFieldCondition` jQuery widget.
#### SyncBundle
* Added parameters `websocket_frontend_path` and `websocket_backend_path`. [Usage](https://github.com/oroinc/platform/blob/master/src/Oro/Bundle/SyncBundle/README.md)
### Changed
#### ApiBundle
* Class `Oro\Bundle\ApiBundle\Config\EntityDefinitionConfig`
    * method `hasDocumentationResource` was renamed to `hasDocumentationResources`
    * method `getDocumentationResource` was renamed to `getDocumentationResources`
    * method `setDocumentationResource` was renamed to `setDocumentationResources`
* Added a possibility to rename associations. This leads the following backward incompatible changes:
    * the data passed to `customize_loaded_data` processors were changed: from now these data contain already renamed fields and associations are not collapsed
#### ChainProcessor Component
* The performance and memory usage was optimized. As result the following changes were done:
    * the building of groups and processors maps functionality was moved from `Oro\Component\ChainProcessor\ProcessorBag` to `Oro\Component\ChainProcessor\ProcessorBagConfigBuilder`
    * methods `addGroup` and `addProcessor` were removed from `Oro\Component\ChainProcessor\ProcessorBag`
    * the schema of data stored in `Oro\Component\ChainProcessor\ProcessorBag::$processors` property was changed from `[action => [['processor' => processor id, 'attributes' => [attribute name => attribute value, ...]], ...], ...]` to `[action => [[processor id, [attribute name => attribute value, ...]], ...], ...]`
    * the schema of data stored in `Oro\Component\ChainProcessor\ProcessorIterator::$processors` property was changed from `[['processor' => processor id, 'attributes' => [attribute name => attribute value, ...]], ...]` to `[[processor id, [attribute name => attribute value, ...]], ...]`
    * the DIC compiler pass `Oro\Component\ChainProcessor\DependencyInjection\LoadProcessorsCompilerPass` was split into two compiler passes `Oro\Component\ChainProcessor\DependencyInjection\LoadProcessorsCompilerPass` and `Oro\Component\ChainProcessor\DependencyInjection\LoadApplicableCheckersCompilerPass`
    * added new DIC compiler pass `Oro\Component\ChainProcessor\DependencyInjection\LoadAndBuildProcessorsCompilerPass`
#### EntityConfigBundle
* Implementation should be registered as a service with the `oro_entity_config.attribute_type` tag.
#### EntitySerializer Component
* Added a possibility to rename associations. This leads the following backward incompatible changes:
    * the `Oro\Component\EntitySerializer\EntitySerializer` class was changed a lot. If you have classes extend this class, carefully check them
    * the data passed to `post_serialize` handlers were changed: from now these data contain already renamed fields and associations are not collapsed
#### MessageQueue Component
* Interface `Oro\Component\MessageQueue\Job\ExtensionInterface`
    * renamed method `onCreateDelayed` to `onPostCreateDelayed`
#### MessageQueueBundle
* Method `setPersistentServices` was moved from `Oro\Bundle\MessageQueueBundle\Consumption\Extension\ContainerResetExtension` to `Oro\Bundle\MessageQueueBundle\Consumption\Extension\ContainerClearer`
#### SearchBundle
* Entity `Oro\Bundle\WebsiteSearchBundle\Entity\IndexDecimal`:
    * changed decimal field `value`:
        * `precision` changed from `10` to `21`.
        * `scale` changed from `2` to `6`.
* Added the Oro\Bundle\SearchBundle\Formatter\DateTimeFormatter class that should be used to format the \DateTime object in a specific string. [Documentation](./src/Oro/Bundle/SearchBundle/Resources/doc/date-time-formatter.md) 
#### WorkflowBundle
* The property `restrictions` was excluded from output results of the method "Get Workflow Definition" (`/api/rest/{version}/workflowdefinition/{workflowDefinition}.{_format}`).
### Deprecated
#### SearchBundle
* Class `Oro/Bundle/SearchBundle/Engine/Orm/DBALPersistenceDriverTrait` is deprecated. The functionality was merged into `BaseDriver`
### Removed
#### ActivityListBundle
* Refactored setup of ActivityCondition for QueryDesigner's ConditionBuilder. 
    * jQuery widget `oroactivity.activityCondition` replaced with `ActivityConditionView` Backbone view, removed unused extensions support in its options.
    * Removed class `Oro\Bundle\ActivityListBundle\EventListener\SegmentWidgetOptionsListener`.
#### DataAuditBundle
* jQuery widget `oroauditquerydesigner.dataAuditCondition` replaced with `DataAuditConditionView` Backbone view.
#### QueryDesignerBundle
* jQuery widget `oroquerydesigner.conditionBuilder` replaced with `ConditionBuilderView` Backbone view.
* jQuery widget `oroquerydesigner.fieldCondition` refactored into `AbstractConditionView` and `FieldConditionView` Backbone views.
* jQuery widget `oroauditquerydesigner.aggregatedFieldCondition` replaced with `AggregatedFieldConditionView` Backbone view.
#### SearchBundle
* Removed service `oro_search.search.engine.storer`
#### SecurityBundle
* Class `Oro\Bundle\SecurityBundle\Owner\AbstractOwnerTreeProvider`
     * internal cache parameter `$tree` was removed cause all cache providers are already automatically decorated by the memory cache provider
#### WorkflowBundle
* Removed `renderResetButton()` macro from Oro/Bundle/WorkflowBundle/Resources/views/macros.html.twig. Also removed usage of this macro from two files:
    * `Oro/Bundle/WorkflowBundle/Resources/views/Widget/widget/button.html.twig`
    * `Oro/Bundle/WorkflowBundle/Resources/views/Widget/widget/buttons.html.twig`
#### OroBehatExtension
* Removed --show-execution-time and --log-feature-execution-time parameters along the MeasureExecutionTimeController

#### FormBundle
* Class `OroTextareaType`<sup>[[?]](https://github.com/oroinc/platform/blob/2.3.11/src/Oro/Bundle/FormBundle/Form/Type/OroTextareaType.php "Oro\Bundle\FormBundle\Form\Type\OroTextareaType")</sup> was removed. The `strip_tags` form option should be used instead.
* service `oro_form.type.textarea` was removed.

## 2.4.0 (2017-09-29)

### Added
#### CacheBundle
* Added tag `oro.config_cache_warmer.provider` to be able to register custom warmer configuration provider for `CacheWarmerListener`<sup>[[?]](https://github.com/oroinc/platform/tree/2.4.0/src/Oro/Bundle/CacheBundle/EventListener/CacheWarmerListener.php "Oro\Bundle\CacheBundle\EventListener\CacheWarmerListener")</sup>. It must implement `ConfigCacheWarmerInterface`<sup>[[?]](https://github.com/oroinc/platform/tree/2.4.0/src/Oro/Bundle/CacheBundle/Provider/ConfigCacheWarmerInterface.php "Oro\Bundle\CacheBundle\Provider\ConfigCacheWarmerInterface")</sup>.
#### ImportExportBundle
* Was added new parameter to `ConfigurableAddOrReplaceStrategy`<sup>[[?]](https://github.com/oroinc/platform/tree/2.4.0/src/Oro/Bundle/ImportExportBundle/Strategy/Import/ConfigurableAddOrReplaceStrategy.php "Oro\Bundle\ImportExportBundle\Strategy\Import\ConfigurableAddOrReplaceStrategy")</sup> class constructor and 
`oro_importexport.strategy.configurable_add_or_replace` service. New parameter id `oro_security.owner.checker` service that helps check the owner during import.
* `JobResult`<sup>[[?]](https://github.com/oroinc/platform/tree/2.4.0/src/Oro/Bundle/ImportExportBundle/Job/JobResult.php "Oro\Bundle\ImportExportBundle\Job\JobResult")</sup> have new `needRedelivery` flag.
`JobExecutor`<sup>[[?]](https://github.com/oroinc/platform/tree/2.4.0/src/Oro/Bundle/ImportExportBundle/Job/JobExecutor.php "Oro\Bundle\ImportExportBundle\Job\JobExecutor")</sup> in case of any of catched exception during Job processing is a type of
`Doctrine\DBAL\Exception\UniqueConstraintViolationException` JobResult will have a `needRedelivery` flag set to true.
* `ImportMessageProcessor`<sup>[[?]](https://github.com/oroinc/platform/tree/2.4.0/src/Oro/Bundle/ImportExportBundle/Async/Import/ImportMessageProcessor.php "Oro\Bundle\ImportExportBundle\Async\Import\ImportMessageProcessor")</sup> is able to catch new 
`Oro\Component\MessageQueue\Exception\JobRedeliveryException` and it this case is able to requeue a message to process
#### MessageQueue component
* Added interface `Oro\Component\MessageQueue\Job\ExtensionInterface` that can be used to do some additional work before and after job processing.
### Changed
#### ApiBundle
* Class `HtmlFormatter`<sup>[[?]](https://github.com/oroinc/platform/tree/2.4.0/src/Oro/Bundle/ApiBundle/ApiDoc/HtmlFormatter.php "Oro\Bundle\ApiBundle\ApiDoc\HtmlFormatter")</sup> was renamed to `NewHtmlFormatter`<sup>[[?]](https://github.com/oroinc/platform/tree/2.4.0/src/Oro/Bundle/ApiBundle/ApiDoc/NewHtmlFormatter.php "Oro\Bundle\ApiBundle\ApiDoc\NewHtmlFormatter")</sup>
#### DataGridBundle
* Some inline underscore templates were moved to separate .html file for each template.
* Class `PreciseOrderByExtension`<sup>[[?]](https://github.com/oroinc/platform/tree/2.4.0/src/Oro/Bundle/DataGridBundle/Extension/Sorter/PreciseOrderByExtension.php "Oro\Bundle\DataGridBundle\Extension\Sorter\PreciseOrderByExtension")</sup> was renamed to `HintExtension`<sup>[[?]](https://github.com/oroinc/platform/tree/2.4.0/src/Oro/Bundle/DataGridBundle/Extension/Sorter/HintExtension.php "Oro\Bundle\DataGridBundle\Extension\Sorter\HintExtension")</sup>. Hint name and priority now passed as 2nd and 3rd constructor arguments
* `HINT_DISABLE_ORDER_BY_MODIFICATION_NULLS` was enabled by default for all data grids. To enable order by nulls behavior same to MySQL for PostgreSQL next hint should be added to data grid config
```yaml
datagrids:
    grid-name:
       ...
       source:
           ...
           hints:
               - { name: HINT_DISABLE_ORDER_BY_MODIFICATION_NULLS, value: false }
```
#### ElasticSearchBundle
* Tokenizer configuration has been changed. A full rebuilding of the backend search index is required.
#### EmailBundle
* Email entity is not ACL protected entity so it should not contain any permissions for it.
* method `handleChangedAddresses` in class `EmailOwnerManager`<sup>[[?]](https://github.com/oroinc/platform/tree/2.4.0/src/Oro/Bundle/EmailBundle/Entity/Manager/EmailOwnerManager.php "Oro\Bundle\EmailBundle\Entity\Manager\EmailOwnerManager")</sup> does not persist new EmailAddresses anymore, but returns array of updated entities and entities to create
#### FilterBundle
* Some inline underscore templates were moved to separate .html file for each template.
#### ImportExportBundle
* Class `ConfigurableTableDataConverter`<sup>[[?]](https://github.com/oroinc/platform/tree/2.4.0/src/Oro/Bundle/ImportExportBundle/Converter/ConfigurableTableDataConverter.php "Oro\Bundle\ImportExportBundle\Converter\ConfigurableTableDataConverter")</sup> does not initialize backend headers
    during import anymore. Method `getHeaderConversionRules` previously called `initialize` method to load both conversion
    rules and backend headers, but now it calls only `initializeRules`
#### MessageQueueBundle
* Parameter `oro_message_queue.maintance.idle_time` was renamed to `oro_message_queue.maintenance.idle_time`
* Class `Oro\Component\MessageQueue\Consumption\Extension\SignalExtension`
    * the visibility of method `interruptExecutionIfNeeded` was changed from `public` to `protected`
#### UIBundle
* Some inline underscore templates were moved to separate .html file for each template.
* `'oroui/js/tools'` JS-module does not contain utils methods from `Caplin.utils` any more. Require `'chaplin'` directly to get access to them.
* `'oroui/js/app/components/base/component-container-mixin'` Each view on which we want to call `'initLayout()'` method 
(to intialize all components within) have to be marked as separated layout by adding `'data-layout="separate"'` 
attribute. Otherwise `'Error'` will be thrown.
### Removed
#### ApiBundle
* The `data_transformer` option for fields was removed from `Resources/config/oro/api.yml`. This option is required rarely and it is quite confusing for developers because its name is crossed with data transformers used in Symfony Forms. However, the purpose of this option was different and it was used to transform a field value from one data type to another when loading data. If you used this option for some of your API resources, please replace it with a processor for [customize_loaded_data](./src/Oro/Bundle/ApiBundle/Resources/doc/actions.md#customize_loaded_data-action) action.
* Class `ApiActions`<sup>[[?]](https://github.com/oroinc/platform/tree/2.4.0/src/Oro/Bundle/ApiBundle/Request/ApiActions.php "Oro\Bundle\ApiBundle\Request\ApiActions")</sup>
    * removed methods `isInputAction`, `isOutputAction` and `getActionOutputFormatActionType`. They were moved to `RestDocHandler`<sup>[[?]](https://github.com/oroinc/platform/tree/2.4.0/src/Oro/Bundle/ApiBundle/ApiDoc/RestDocHandler.php "Oro\Bundle\ApiBundle\ApiDoc\RestDocHandler")</sup>
    * removed method `isIdentifierNeededForAction`. This code was moved to `ApiDocMetadataParser`<sup>[[?]](https://github.com/oroinc/platform/tree/2.4.0/src/Oro/Bundle/ApiBundle/ApiDoc/Parser/ApiDocMetadataParser.php "Oro\Bundle\ApiBundle\ApiDoc\Parser\ApiDocMetadataParser")</sup>
#### FormBundle
* Removed usage of the `'tinymce/jquery.tinymce'` extension. Use `'tinymce/tinymce'` directly instead
#### SearchBundle.
* Removed method `getUniqueId` from class `BaseDriver`<sup>[[?]](https://github.com/oroinc/platform/tree/2.4.0/src/Oro/Bundle/SearchBundle/Engine/Orm/BaseDriver.php "Oro\Bundle\SearchBundle\Engine\Orm\BaseDriver")</sup>. Use method `getJoinAttributes` instead.
#### SegmentBundle
* Services `oro_segment.query_converter.segment` and `oro_segment.query_converter.segment.link` were removed.
#### UserBundle
* Removed the use of js-application build `js/oro.min.js` from login page. Use `head_script` twig placeholder to include custom script on login page.
### Fixed
#### MessageQueueBundle
* Fixed handling of `priority` attribute of the tag `oro_message_queue.consumption.extension` to work in the same way
as other Symfony's tagged services. From now the highest the priority number, the earlier the extension is executed.
* Service `oro_message_queue.client.consume_messages_command` was removed
* Service `oro_message_queue.command.consume_messages` was removed
* The extension `TokenStorageClearerExtension`<sup>[[?]](https://github.com/oroinc/platform/tree/2.4.0/src/Oro/Bundle/MessageQueueBundle/Consumption/Extension/TokenStorageClearerExtension.php "Oro\Bundle\MessageQueueBundle\Consumption\Extension\TokenStorageClearerExtension")</sup> was removed. This 
job is handled by `ContainerResetExtension`<sup>[[?]](https://github.com/oroinc/platform/tree/2.4.0/src/Oro/Bundle/MessageQueueBundle/Consumption/Extension/ContainerResetExtension.php "Oro\Bundle\MessageQueueBundle\Consumption\Extension\ContainerResetExtension")</sup> extension.

## 2.3.1 (2017-07-28)

### Changed
#### SegmentBundle

- Class `SegmentQueryConverterFactory`<sup>[[?]](https://github.com/oroinc/platform/tree/2.3.1/src/Oro/Bundle/SegmentBundle/Query/SegmentQueryConverterFactory.php "Oro\Bundle\SegmentBundle\Query\SegmentQueryConverterFactory")</sup> was created. It was registered as the service `oro_segment.query.segment_query_converter_factory`.

    services.yml
    ```yml
    oro_segment.query.segment_query_converter_factory:
        class: 'Oro\Bundle\SegmentBundle\Query\SegmentQueryConverterFactory'
        arguments:
            - '@oro_query_designer.query_designer.manager'
            - '@oro_entity.virtual_field_provider.chain'
            - '@doctrine'
            - '@oro_query_designer.query_designer.restriction_builder'
            - '@oro_entity.virtual_relation_provider.chain'
        public: false
    ```
- Service `oro_segment.query.segment_query_converter_factory.link` was created to initialize the service `oro_segment.query.segment_query_converter_factory` in `DynamicSegmentQueryBuilder`<sup>[[?]](https://github.com/oroinc/platform/tree/2.3.1/src/Oro/Bundle/SegmentBundle/Query/DynamicSegmentQueryBuilder.php "Oro\Bundle\SegmentBundle\Query\DynamicSegmentQueryBuilder")</sup>.

    services.yml
    ```yml
    oro_segment.query.segment_query_converter_factory.link:
        tags:
            - { name: oro_service_link,  service: oro_segment.query.segment_query_converter_factory }
    ```
- Class `DynamicSegmentQueryBuilder`<sup>[[?]](https://github.com/oroinc/platform/tree/2.3.1/src/Oro/Bundle/SegmentBundle/Query/DynamicSegmentQueryBuilder.php "Oro\Bundle\SegmentBundle\Query\DynamicSegmentQueryBuilder")</sup> was changed to use service `oro_segment.query.segment_query_converter_factory.link` instead of `oro_segment.query_converter.segment.link`.
    - public method `setSegmentQueryConverterFactoryLink(ServiceLink $segmentQueryConverterFactoryLink)` was added.
- Definition of service `oro_segment.query.dynamic_segment.query_builder` was changed in services.yml.
    Before
    ```yml
    oro_segment.query.dynamic_segment.query_builder:
        class: %oro_segment.query.dynamic_segment.query_builder.class%
        arguments:
            - '@oro_segment.query_converter.segment.link'
            - '@doctrine'
    ```
    After
    ```yml
    oro_segment.query.dynamic_segment.query_builder:
        class: %oro_segment.query.dynamic_segment.query_builder.class%
        arguments:
            - '@oro_segment.query_converter.segment.link'
            - '@doctrine'
        calls:
            - [setSegmentQueryConverterFactoryLink, ['@oro_segment.query.segment_query_converter_factory.link']]
    ```
## 2.3.0 (2017-07-28)

### Added
#### ImportExportBundle
* Added a possibility to change aggregation strategy for a job summary. An aggregator should implement `ContextAggregatorInterface`<sup>[[?]](https://github.com/oroinc/platform/tree/2.3.0/src/Oro/Bundle/ImportExportBundle/Job/Context/ContextAggregatorInterface.php "Oro\Bundle\ImportExportBundle\Job\Context\ContextAggregatorInterface")</sup>. Added two job summary aggregators:
    * `SimpleContextAggregator`<sup>[[?]](https://github.com/oroinc/platform/tree/2.3.0/src/Oro/Bundle/ImportExportBundle/Job/Context/SimpleContextAggregator.php "Oro\Bundle\ImportExportBundle\Job\Context\SimpleContextAggregator")</sup>, it summarizes counters by the type from all steps and it is a default aggregator
    * `SelectiveContextAggregator`<sup>[[?]](https://github.com/oroinc/platform/tree/2.3.0/src/Oro/Bundle/ImportExportBundle/Job/Context/SelectiveContextAggregator.php "Oro\Bundle\ImportExportBundle\Job\Context\SelectiveContextAggregator")</sup>, it summarizes counters by the type from all steps marked as `add_to_job_summary`
* Added trait `AddToJobSummaryStepTrait`<sup>[[?]](https://github.com/oroinc/platform/tree/2.3.0/src/Oro/Bundle/ImportExportBundle/Job/Step/AddToJobSummaryStepTrait.php "Oro\Bundle\ImportExportBundle\Job\Step\AddToJobSummaryStepTrait")</sup> that can be used in steps support `add_to_job_summary` parameter.
#### IntegrationBundle
* Class `LoggerClientDecorator`<sup>[[?]](https://github.com/oroinc/platform/tree/2.3.0/src/Oro/Bundle/IntegrationBundle/Provider/Rest/Client/Decorator/LoggerClientDecorator.php "Oro\Bundle\IntegrationBundle\Provider\Rest\Client\Decorator\LoggerClientDecorator")</sup> was added. Implements `RestClientInterface`. Use it for logging client. Add the ability to make additional requests to the server.
#### MigrationBundle
* Added event `oro_migration.data_fixtures.pre_load` that is raised before data fixtures are loaded
* Added event `oro_migration.data_fixtures.post_load` that is raised after data fixtures are loaded
#### NoteBundle
* Added new action `create_note` related class `CreateNoteAction`<sup>[[?]](https://github.com/oroinc/platform/tree/2.3.0/src/Oro/Bundle/NoteBundle/Action/CreateNoteAction.php "Oro\Bundle\NoteBundle\Action\CreateNoteAction")</sup>
#### ReportBundle
* Class `ReportCacheCleanerListener`<sup>[[?]](https://github.com/oroinc/platform/tree/2.3.0/src/Oro/Bundle/ReportBundle/EventListener/ReportCacheCleanerListener.php "Oro\Bundle\ReportBundle\EventListener\ReportCacheCleanerListener")</sup> was added. It cleans cache of report grid on postUpdate event of Report entity.
#### WorkflowBundle
* Added provider `oro_workflow.provider.workflow_definition` to manage cached instances of `WorkflowDefinitions`.
* Added cache provider `oro_workflow.cache.provider.workflow_definition` to hold cached instances of `WorkflowDefinitions`.
### Changed
#### EmailBundle
* Class `EmailExtension`<sup>[[?]](https://github.com/oroinc/platform/tree/2.3.0/src/Oro/Bundle/EmailBundle/Twig/EmailExtension.php "Oro\Bundle\EmailBundle\Twig\EmailExtension")</sup> method `getSecurityFacade` was replaces with `getAuthorizationChecker` and `getTokenAccessor`
* Class `EmailQueryFactory`<sup>[[?]](https://github.com/oroinc/platform/tree/2.3.0/src/Oro/Bundle/EmailBundle/Datagrid/EmailQueryFactory.php "Oro\Bundle\EmailBundle\Datagrid\EmailQueryFactory")</sup> method `prepareQuery` renamed to `addFromEmailAddress`
* The performance of the following data grids was improved. As a result, their definitions and TWIG templates were significantly changed. The main change is to return only the fields required for the grid, instead of returning the whole entity
    * `base-email-grid`
    * `email-grid`
    * `dashboard-recent-emails-inbox-grid`
    * `dashboard-recent-emails-sent-grid`
    * `dashboard-recent-emails-new-grid`
    * `EmailBundle/Resources/views/Email/Datagrid/Property/contacts.html.twig`
    * `EmailBundle/Resources/views/Email/Datagrid/Property/date.html.twig`
    * `EmailBundle/Resources/views/Email/Datagrid/Property/date_long.html.twig`
    * `EmailBundle/Resources/views/Email/Datagrid/Property/from.html.twig`
    * `EmailBundle/Resources/views/Email/Datagrid/Property/mailbox.html.twig`
    * `EmailBundle/Resources/views/Email/Datagrid/Property/recipients.html.twig`
    * `EmailBundle/Resources/views/Email/Datagrid/Property/subject.html.twig`
    * TWIG macro `wrapTextToTag` was marked as deprecated
#### FormBundle
* Updated jQuery Validation plugin to 1.6.0 version
* Updated TinyMCE to 4.6.* version
#### IntegrationBundle
* Interface `RestResponseInterface`<sup>[[?]](https://github.com/oroinc/platform/tree/2.3.0/src/Oro/Bundle/IntegrationBundle/Provider/Rest/Client/RestResponseInterface.php "Oro\Bundle\IntegrationBundle\Provider\Rest\Client\RestResponseInterface")</sup> was changed:
    * Methods `getContentEncoding`, `getContentLanguage`, `getContentLength`, `getContentLocation`, `getContentDisposition`, `getContentMd5`, `getContentRange`, `getContentType`, `isContentType` were superseded by `getHeader` method 
#### LocaleBundle
* Updated Moment.js to 2.18.* version
* Updated Numeral.js to 2.0.6 version
#### NotificationBundle
* Entity `EmailNotification`<sup>[[?]](https://github.com/oroinc/platform/tree/2.3.0/src/Oro/Bundle/NotificationBundle/Model/EmailNotification.php "Oro\Bundle\NotificationBundle\Model\EmailNotification")</sup> became Extend
#### ReportBundle
* Class Oro\Bundle\ReportBundle\Grid\ReportDatagridConfigurationProvider was modified to use doctrine cache instead of caching the DatagridConfiguration value in property $configuration
     Before
     ```PHP
        class ReportDatagridConfigurationProvider
        {
            /**
             * @var DatagridConfiguration
             */
            protected $configuration;
            public function getConfiguration($gridName)
            {
                if ($this->configuration === null) {
                    ...
                    $this->configuration = $this->builder->getConfiguration();
                }
                return $this->configuration;
            }
        }
     ```
     After
     ```PHP
        class ReportDatagridConfigurationProvider
        {
            /**
             * Doctrine\Common\Cache\Cache
             */
            protected $reportCacheManager;
            public function getConfiguration($gridName)
            {
                $cacheKey = $this->getCacheKey($gridName);
                if ($this->reportCacheManager->contains($cacheKey)) {
                    $config = $this->reportCacheManager->fetch($cacheKey);
                    $config = unserialize($config);
                } else {
                    $config = $this->prepareConfiguration($gridName);
                    $this->reportCacheManager->save($cacheKey, serialize($config));
                }
                return $config;
            }
        }
     ```
#### SecurityBundle
* Class `OroSecurityExtension`<sup>[[?]](https://github.com/oroinc/platform/tree/2.3.0/src/Oro/Bundle/SecurityBundle/Twig/OroSecurityExtension.php "Oro\Bundle\SecurityBundle\Twig\OroSecurityExtension")</sup>
    * method `getSecurityFacade` was replaces with `getAuthorizationChecker` and `getTokenAccessor`
#### TestFrameworkBundle
* Class `TestListener` namespace added, use `TestListener`<sup>[[?]](https://github.com/oroinc/platform/tree/2.3.0/src/Oro/Bundle/TestFrameworkBundle/Test/TestListener.php "Oro\Bundle\TestFrameworkBundle\Test\TestListener")</sup> instead
#### UIBundle
* Updated ChaplinJS to 1.2.0 version
* Updated Autolinker.js to 1.4.* version
* Updated jQuery-Form to 4.2.1 version
* Updated jQuery.Numeric to 1.5.0 version
* Updated Lightgallery.js to 1.4.0 version
* Updated RequireJS test.js plugin to 2.0.* version
* Updated Jquery-UI-Multiselect-Widget to 2.0.1 version
* Updated Timepicker.js plugin to 1.11.* version
* Updated Datepair.js plugin to 0.4.* version
* Updated jQuery.Uniform to 4.2.0 version
#### WorkflowBundle
* Class `WorkflowRegistry`<sup>[[?]](https://github.com/oroinc/platform/tree/2.3.0/src/Oro/Bundle/WorkflowBundle/Model/WorkflowRegistry.php "Oro\Bundle\WorkflowBundle\Model\WorkflowRegistry")</sup>:
    * following protected methods were moved to `WorkflowDefinitionProvider`:
        * `refreshWorkflowDefinition`
        * `getEntityManager`
        * `getEntityRepository`
* Datagrid filter `WorkflowFilter`<sup>[[?]](https://github.com/oroinc/platform/tree/2.3.0/src/Oro/Bundle/WorkflowBundle/Datagrid/Filter/WorkflowFilter.php "Oro\Bundle\WorkflowBundle\Datagrid\Filter\WorkflowFilter")</sup> changed namespace
### Deprecated
#### EmailBundle
* Class `EmailRecipientRepository`<sup>[[?]](https://github.com/oroinc/platform/tree/2.3.0/src/Oro/Bundle/EmailBundle/Entity/Repository/EmailRecipientRepository.php "Oro\Bundle\EmailBundle\Entity\Repository\EmailRecipientRepository")</sup> method `getThreadUniqueRecipients` was marked as deprecated. Use `EmailGridResultHelper::addEmailRecipients` instead
* Class `FolderType`<sup>[[?]](https://github.com/oroinc/platform/tree/2.3.0/src/Oro/Bundle/EmailBundle/Model/FolderType.php "Oro\Bundle\EmailBundle\Model\FolderType")</sup> method `outcomingTypes` was marked as deprecated. Use `outgoingTypes` instead
* Class `EmailExtension`<sup>[[?]](https://github.com/oroinc/platform/tree/2.3.0/src/Oro/Bundle/EmailBundle/Twig/EmailExtension.php "Oro\Bundle\EmailBundle\Twig\EmailExtension")</sup> method `getEmailThreadRecipients` was marked as deprecated. Use `EmailGridResultHelper::addEmailRecipients` instead
#### SecurityBundle
* Interface `AccessLevelOwnershipDecisionMakerInterface`<sup>[[?]](https://github.com/oroinc/platform/tree/2.3.0/src/Oro/Bundle/SecurityBundle/Acl/Extension/AccessLevelOwnershipDecisionMakerInterface.php "Oro\Bundle\SecurityBundle\Acl\Extension\AccessLevelOwnershipDecisionMakerInterface")</sup>
    * method `isGlobalLevelEntity` was marked as deprecated, use method `isOrganization` instead
    * method `isLocalLevelEntity` was marked as deprecated, use method `isBusinessUnit` instead
    * method `isBasicLevelEntity` was marked as deprecated, use method `isUser` instead
    * method `isAssociatedWithGlobalLevelEntity` was marked as deprecated, use method `isAssociatedWithOrganization` instead
    * method `isAssociatedWithLocalLevelEntity` was marked as deprecated, use method `isAssociatedWithBusinessUnit` instead
    * method `isAssociatedWithBasicLevelEntity` was marked as deprecated, use method `isAssociatedWithUser` instead
* Interface `OwnerTreeInterface`<sup>[[?]](https://github.com/oroinc/platform/tree/2.3.0/src/Oro/Bundle/SecurityBundle/Owner/OwnerTreeInterface.php "Oro\Bundle\SecurityBundle\Owner\OwnerTreeInterface")</sup> was renamed to `OwnerTreeBuilderInterface`
    * method `addBasicEntity` was marked as deprecated, use method `addUser` instead
    * method `addGlobalEntity` was marked as deprecated, use method `addUserOrganization` instead
    * method `addLocalEntityToBasic` was marked as deprecated, use method `addUserBusinessUnit` instead
    * method `addDeepEntity` was marked as deprecated, use method `addBusinessUnitRelation` instead
    * method `addLocalEntity` was marked as deprecated, use method `addBusinessUnit` instead
* Interface `OwnershipMetadataInterface`<sup>[[?]](https://github.com/oroinc/platform/tree/2.3.0/src/Oro/Bundle/SecurityBundle/Owner/Metadata/OwnershipMetadataInterface.php "Oro\Bundle\SecurityBundle\Owner\Metadata\OwnershipMetadataInterface")</sup>
    * method `isBasicLevelOwned` was marked as deprecated, use method `isUserOwned` instead
    * method `isLocalLevelOwned` was marked as deprecated, use method `isBusinessUnitOwned` instead
    * method `isGlobalLevelOwned` was marked as deprecated, use method `isOrganizationOwned` instead
    * method `isSystemLevelOwned` was marked as deprecated
    * method `getGlobalOwnerColumnName` was marked as deprecated, use method `getOrganizationColumnName` instead
    * method `getGlobalOwnerFieldName` was marked as deprecated, use method `getOrganizationFieldName` instead
* Interface `MetadataProviderInterface`<sup>[[?]](https://github.com/oroinc/platform/tree/2.3.0/src/Oro/Bundle/SecurityBundle/Owner/Metadata/MetadataProviderInterface.php "Oro\Bundle\SecurityBundle\Owner\Metadata\MetadataProviderInterface")</sup> was renamed to `OwnershipMetadataProviderInterface`
    * method `getBasicLevelClass` was marked as deprecated, use method `getUserClass` instead
    * method `getLocalLevelClass` was marked as deprecated, use method `getBusinessUnitClass` instead
    * method `getGlobalLevelClass` was marked as deprecated, use method `getOrganizationClass` instead
### Removed
#### EmailBundle
* Class `ExtendClassLoader`<sup>[[?]](https://github.com/oroinc/platform/tree/2.3.0/src/Oro/Bundle/EntityExtendBundle/Tools/ExtendClassLoader.php "Oro\Bundle\EntityExtendBundle\Tools\ExtendClassLoader")</sup> was removed. The `Oro\Component\PhpUtils\ClassLoader` is used instead of it
* service `oro_email.listener.role_subscriber` was removed.
#### IntegrationBundle
* Interface `RestResponseInterface`<sup>[[?]](https://github.com/oroinc/platform/tree/2.3.0/src/Oro/Bundle/IntegrationBundle/Provider/Rest/Client/RestResponseInterface.php "Oro\Bundle\IntegrationBundle\Provider\Rest\Client\RestResponseInterface")</sup> was changed. Methods `getRawHeaders`, `xml`, `getRedirectCount`, `getEffectiveUrl` were completely removed
* Interface `RestClientInterface`<sup>[[?]](https://github.com/oroinc/platform/tree/2.3.0/src/Oro/Bundle/IntegrationBundle/Provider/Rest/Client/RestClientInterface.php "Oro\Bundle\IntegrationBundle\Provider\Rest\Client\RestClientInterface")</sup> was changed. Method `getXML` was completely removed.
* Class `GuzzleRestClient`<sup>[[?]](https://github.com/oroinc/platform/tree/2.3.0/src/Oro/Bundle/IntegrationBundle/Provider/Rest/Client/Guzzle/GuzzleRestClient.php "Oro\Bundle\IntegrationBundle\Provider\Rest\Client\Guzzle\GuzzleRestClient")</sup> method `getXML` was removed, please use a simple `get` method instead and convert its result to XML
* Class `GuzzleRestResponse`<sup>[[?]](https://github.com/oroinc/platform/tree/2.3.0/src/Oro/Bundle/IntegrationBundle/Provider/Rest/Client/Guzzle/GuzzleRestResponse.php "Oro\Bundle\IntegrationBundle\Provider\Rest\Client\Guzzle\GuzzleRestResponse")</sup>:
    * Methods `getRawHeaders`, `xml`, `getRedirectCount`, `getEffectiveUrl` were removed, in case you need them just use the construction such as `$response->getSourceResponse()->xml()`
    * Methods `getContentEncoding`, `getContentLanguage`, `getContentLength`, `getContentLocation`, `getContentDisposition`, `getContentMd5`, `getContentRange`, `getContentType`, `isContentType` were removed, but you can get the same values if you use `$response->getHeader('Content-Type')` or `$response->getHeader('Content-MD5')`, for example.
* Removed translation label `oro.integration.sync_error_invalid_credentials`
* Removed translation label `oro.integration.progress`
* Updated translation label `oro.integration.sync_error`
* Updated translation label `oro.integration.sync_error_integration_deactivated`
#### NavigationBundle
* Class `MenuUpdateBuilder`<sup>[[?]](https://github.com/oroinc/platform/tree/2.3.0/src/Oro/Bundle/NavigationBundle/Builder/MenuUpdateBuilder.php "Oro\Bundle\NavigationBundle\Builder\MenuUpdateBuilder")</sup>:
    * abstract service `oro_navigation.menu_update.builder.abstract` was removed, use instead class `MenuUpdateBuilder`
#### SearchBundle
* Class `ReindexDemoDataListener`<sup>[[?]](https://github.com/oroinc/platform/tree/2.3.0/src/Oro/Bundle/SearchBundle/EventListener/ReindexDemoDataListener.php "Oro\Bundle\SearchBundle\EventListener\ReindexDemoDataListener")</sup> was removed. Logic was moved to `ReindexDemoDataFixturesListener`<sup>[[?]](https://github.com/oroinc/platform/tree/2.3.0/src/Oro/Bundle/SearchBundle/EventListener/ReindexDemoDataFixturesListener.php "Oro\Bundle\SearchBundle\EventListener\ReindexDemoDataFixturesListener")</sup>. Service `oro_search.event_listener.reindex_demo_data` was replaced with `oro_search.migration.demo_data_fixtures_listener.reindex`.
#### SecurityBundle
* Class `OwnershipConditionDataBuilder`<sup>[[?]](https://github.com/oroinc/platform/tree/2.3.0/src/Oro/Bundle/SecurityBundle/ORM/Walker/OwnershipConditionDataBuilder.php "Oro\Bundle\SecurityBundle\ORM\Walker\OwnershipConditionDataBuilder")</sup>
    * removed deprecated method `fillOrganizationBusinessUnitIds`
    * removed deprecated method `fillOrganizationUserIds`
* Removed DI container parameter `oro_security.owner.tree.class`
* Removed DI container parameter `oro_security.owner.decision_maker.abstract.class`
* Removed service `oro_security.owner.tree`
* Removed service `oro_security.owner.decision_maker.abstract`
* Removed service `oro_security.link.ownership_tree_provider`
* Class `AbstractMetadataProvider`<sup>[[?]](https://github.com/oroinc/platform/tree/2.3.0/src/Oro/Bundle/SecurityBundle/Owner/Metadata/AbstractMetadataProvider.php "Oro\Bundle\SecurityBundle\Owner\Metadata\AbstractMetadataProvider")</sup> was removed. The logic was moved to `AbstractOwnershipMetadataProvider`
    * changed the constructor signature: old signature was `__construct(array $owningEntityNames)`, new signature is `__construct(ConfigManager $configManager)`
    * removed property `localCache`
    * removed property `owningEntityNames`
    * removed method `setContainer`
    * removed method `getContainer`
    * removed method `getConfigProvider`
    * removed method `getEntityClassResolver`
    * removed method `setAccessLevelClasses`
* Class `ChainMetadataProvider`<sup>[[?]](https://github.com/oroinc/platform/tree/2.3.0/src/Oro/Bundle/SecurityBundle/Owner/Metadata/ChainMetadataProvider.php "Oro\Bundle\SecurityBundle\Owner\Metadata\ChainMetadataProvider")</sup> was removed. Logic was moved to `ChainOwnershipMetadataProvider`
#### TestFrameworkBundle
* Removed `--applicable-suites` parameter from behat. Now every bundle should provide only features that are applicable to any application that includes that bundle.
#### TranslationBundle
* Removed service `oro_translation.distribution.package_manager.link`
#### WorkflowBundle
* Removed service container parameters:
    * `oro_workflow.configuration.config.workflow_sole.class`
    * `oro_workflow.configuration.config.workflow_list.class`
    * `oro_workflow.configuration.handler.step.class`
    * `oro_workflow.configuration.handler.attribute.class`
    * `oro_workflow.configuration.handler.transition.class`
    * `oro_workflow.configuration.handler.workflow.class`
    * `oro_workflow.configuration.config.process_definition_sole.class`
    * `oro_workflow.configuration.config.process_definition_list.class`
    * `oro_workflow.configuration.config.process_trigger_sole.class`
    * `oro_workflow.configuration.config.process_trigger_list.class`
    * `oro_workflow.configuration.provider.workflow_config.class`
    * `oro_workflow.configuration.provider.process_config.class`
    * `oro_workflow.configuration.builder.workflow_definition.class`
    * `oro_workflow.configuration.builder.workflow_definition.handle.class`
    * `oro_workflow.configuration.builder.process_configuration.class`
## 2.2.0 (2017-05-31)
[Show detailed list of changes](incompatibilities-2-2.md)

### Added
#### ApiBundle
* Added the `form_event_subscriber` option to `Resources/config/oro/api.yml`. It can be used to add an event subscriber(s) to the form of such actions as `create`, `update`, `add_relationship`, `update_relationship` and `delete_relationship`. See `/src/Oro/Bundle/ApiBundle/Resources/doc/configuration.md` for more information.
#### WorkflowBundle
* Added processor tag `oro_workflow.processor` and `oro_workflow.processor_bag` service to collect processors.
* Class `WorkflowAwareCache`<sup>[[?]](https://github.com/oroinc/platform/tree/2.2.0/src/Oro/Bundle/WorkflowBundle/EventListener/WorkflowAwareCache.php "Oro\Bundle\WorkflowBundle\EventListener\WorkflowAwareCache")</sup> added:
    * ***purpose***: to check whether an entity has been involved as some workflow related entity in cached manner to avoid DB calls
    * ***methods***:
        - `hasRelatedActiveWorkflows($entity)`
        - `hasRelatedWorkflows($entity)`
    - invalidation of cache occurs on workflow changes events: 
        - `oro.workflow.after_update`
        - `oro.workflow.after_create`
        - `oro.workflow.after_delete`
        - `oro.workflow.activated`
        - `oro.workflow.deactivated`
* Created action `@get_available_workflow_by_record_group` class `GetAvailableWorkflowByRecordGroup`<sup>[[?]](https://github.com/oroinc/platform/tree/2.2.0/src/Oro/Bundle/WorkflowBundle/Model/Action/GetAvailableWorkflowByRecordGroup.php "Oro\Bundle\WorkflowBundle\Model\Action\GetAvailableWorkflowByRecordGroup")</sup>
* Added `variable_definitions` to workflow definition
* Added new `CONFIGURE` permission for workflows
### Changed
#### ApiBundle
* Static class `FormUtil`<sup>[[?]](https://github.com/orocrm/platform/tree/2.1.0/src/Oro/Bundle/ApiBundle/Form/FormUtil.php#L15 "Oro\Bundle\ApiBundle\Form\FormUtil")</sup> was replaced with `FormHelper`<sup>[[?]](https://github.com/orocrm/platform/tree/2.1.0/src/Oro/Bundle/ApiBundle/Form/FormHelper.php "Oro\Bundle\ApiBundle\Form\FormHelper")</sup> which is available as a service `oro_api.form_helper`
* Changed implementation of `CompleteDefinition`<sup>[[?]](https://github.com/orocrm/platform/tree/2.1.0/src/Oro/Bundle/ApiBundle/Processor/Config/Shared/CompleteDefinition.php#L130 "Oro\Bundle\ApiBundle\Processor\Config\Shared\CompleteDefinition")</sup> processor. All logic was moved to the following classes:
    * `CompleteAssociationHelper`<sup>[[?]](https://github.com/orocrm/platform/tree/2.1.0/src/Oro/Bundle/ApiBundle/Processor/Config/Shared/CompleteDefinition/CompleteAssociationHelper.php#L130 "Oro\Bundle\ApiBundle\Processor\Config\Shared\CompleteDefinition\CompleteAssociationHelper")</sup>
    * `CompleteCustomAssociationHelper`<sup>[[?]](https://github.com/orocrm/platform/tree/2.1.0/src/Oro/Bundle/ApiBundle/Processor/Config/Shared/CompleteDefinition/CompleteCustomAssociationHelper.php#L130 "Oro\Bundle\ApiBundle\Processor\Config\Shared\CompleteDefinition\CompleteCustomAssociationHelper")</sup>
    * `CompleteEntityDefinitionHelper`<sup>[[?]](https://github.com/orocrm/platform/tree/2.1.0/src/Oro/Bundle/ApiBundle/Processor/Config/Shared/CompleteDefinition/CompleteEntityDefinitionHelper.php#L130 "Oro\Bundle\ApiBundle\Processor\Config\Shared\CompleteDefinition\CompleteEntityDefinitionHelper")</sup>
    * `CompleteObjectDefinitionHelper`<sup>[[?]](https://github.com/orocrm/platform/tree/2.1.0/src/Oro/Bundle/ApiBundle/Processor/Config/Shared/CompleteDefinition/CompleteObjectDefinitionHelper.php#L130 "Oro\Bundle\ApiBundle\Processor\Config\Shared\CompleteDefinition\CompleteObjectDefinitionHelper")</sup>
#### EmailBundle
* template `Resources/views/Form/autoresponseFields.html.twig` was removed as it contained possibility to add a collection item after an arbitrary item, which is unnecessary with new form
* The following templates were changed:
    * `Resources/views/AutoResponseRule/dialog/update.html.twig`
    * `Resources/views/Configuration/Mailbox/update.html.twig`
    * `EmailBundle/Resources/views/Form/fields.html.twig`
* Class `AutoResponseRuleController`<sup>[[?]](https://github.com/oroinc/platform/tree/2.2.0/src/Oro/Bundle/EmailBundle/Controller/AutoResponseRuleController.php "Oro\Bundle\EmailBundle\Controller\AutoResponseRuleController")</sup>
    * action `update` now returns following data: `form`, `saved`, `data`, `metadata`
#### FormBundle
* Form types `OroEncodedPlaceholderPasswordType`, `OroEncodedPasswordType` acquired `browser_autocomplete` option with default value set to `false`, which means that password autocomplete is off by default.
#### ImportExportBundle
* Class `CliImportMessageProcessor`<sup>[[?]](https://github.com/oroinc/platform/tree/2.2.0/src/Oro/Bundle/ImportExportBundle/Async/Import/CliImportMessageProcessor.php "Oro\Bundle\ImportExportBundle\Async\Import\CliImportMessageProcessor")</sup>
    * does not implement TopicSubscriberInterface now.
    * subscribed topic moved to tag in `mq_processor.yml`.  
    * service `oro_importexport.async.http_import` decorates `oro_importexport.async.import`
* Class `HttpImportMessageProcessor`<sup>[[?]](https://github.com/oroinc/platform/tree/2.2.0/src/Oro/Bundle/ImportExportBundle/Async/Import/HttpImportMessageProcessor.php "Oro\Bundle\ImportExportBundle\Async\Import\HttpImportMessageProcessor")</sup>
    * does not implement TopicSubscriberInterface now.
    * subscribed topic moved to tag in `mq_processor.yml`.  
    * service `oro_importexport.async.cli_import` decorates `oro_importexport.async.import`
#### SegmentBundle
* Class `Oro/Bundle/SegmentBundle/Entity/Manager/StaticSegmentManager`:
    * method `run` now also accepts a dynamic segment
#### WorkflowBundle
* Class `WorkflowItemListener`<sup>[[?]](https://github.com/oroinc/platform/tree/2.2.0/src/Oro/Bundle/WorkflowBundle/EventListener/WorkflowItemListener.php "Oro\Bundle\WorkflowBundle\EventListener\WorkflowItemListener")</sup> auto start workflow part were moved into `WorkflowStartListener`<sup>[[?]](https://github.com/oroinc/platform/tree/2.2.0/src/Oro/Bundle/WorkflowBundle/EventListener/WorkflowStartListener.php "Oro\Bundle\WorkflowBundle\EventListener\WorkflowStartListener")</sup>
### Deprecated
#### SegmentBundle
* Class `Oro/Bundle/SegmentBundle/Entity/Manager/StaticSegmentManager` method `bindParameters` is deprecated and will be removed.
### Removed
#### ActionBundle
* The `ButtonListener`<sup>[[?]](https://github.com/orocrm/platform/tree/2.1.0/src/Oro/Bundle/ActionBundle/Datagrid/EventListener/ButtonListener.php "Oro\Bundle\ActionBundle\Datagrid\EventListener\ButtonListener")</sup> class was removed. Logic was transferred to `DatagridActionButtonProvider`<sup>[[?]](https://github.com/oroinc/platform/blob/2.2.0/src/Oro/Bundle/ActionBundle/Datagrid/Provider/DatagridActionButtonProvider.php "Oro\Bundle\ActionBundle\Datagrid\Provider\DatagridActionButtonProvider")</sup> class.
* Service `oro_action.datagrid.event_listener.button` was removed and new `oro_action.datagrid.action.button_provider` added with tag `oro_datagrid.extension.action.provider`
#### DataGridBundle
* Removed event `oro_datagrid.datagrid.extension.action.configure-actions.before`, now it is a call of `DatagridActionProviderInterface::hasActions`<sup>[[?]](https://github.com/orocrm/platform/tree/2.2.0/src/Oro/Bundle/DataGridBundle/Extension/Action/DatagridActionProviderInterface.php#L13 "Oro\Bundle\DataGridBundle\Extension\Action\DatagridActionProviderInterface")</sup> of registered through a `oro_datagrid.extension.action.provider` tag services.
#### EmailBundle
* Class `AutoResponseRuleType`<sup>[[?]](https://github.com/oroinc/platform/tree/2.2.0/src/Oro/Bundle/EmailBundle/Form/Type/AutoResponseRuleType.php "Oro\Bundle\EmailBundle\Form\Type\AutoResponseRuleType")</sup> form field `conditions` was removed. Use field `definition` instead.
* The `AutoResponseRule::$conditions`<sup>[[?]](https://github.com/orocrm/platform/tree/2.1.0/src/Oro/Bundle/EmailBundle/Entity/AutoResponseRule.php#L46 "Oro\Bundle\EmailBundle\Entity\AutoResponseRule::$conditions")</sup> property was removed. Use methods related to `definition` property instead.
#### ImportExportBundle
* Message topics `oro.importexport.cli_import`, `oro.importexport.import_http_validation`, `oro.importexport.import_http` with the constants were removed.
#### InstallerBundle
* The option `--force` was removed from `oro:install` cli command.
#### PlatformBundle
* Service `jms_serializer.link` was removed.
#### WorkflowBundle
* Class `TransitionCustomFormHandler`<sup>[[?]](https://github.com/oroinc/platform/tree/2.2.0/src/Oro/Bundle/WorkflowBundle/Form/Handler/TransitionCustomFormHandler.php "Oro\Bundle\WorkflowBundle\Form\Handler\TransitionCustomFormHandler")</sup> and service `@oro_workflow.handler.transition.form.page_form` removed (see `CustomFormProcessor`<sup>[[?]](https://github.com/oroinc/platform/tree/2.2.0/src/Oro/Bundle/WorkflowBundle/Processor/Transition/CustomFormProcessor.php "Oro\Bundle\WorkflowBundle\Processor\Transition\CustomFormProcessor")</sup>)
* Class `TransitionFormHandler`<sup>[[?]](https://github.com/oroinc/platform/tree/2.2.0/src/Oro/Bundle/WorkflowBundle/Form/Handler/TransitionFormHandler.php "Oro\Bundle\WorkflowBundle\Form\Handler\TransitionFormHandler")</sup> and service `@oro_workflow.handler.transition.form` removed see replacements:
    * `DefaultFormProcessor`<sup>[[?]](https://github.com/oroinc/platform/tree/2.2.0/src/Oro/Bundle/WorkflowBundle/Processor/Transition/DefaultFormProcessor.php "Oro\Bundle\WorkflowBundle\Processor\Transition\DefaultFormProcessor")</sup>
    * `DefaultFormStartHandleProcessor`<sup>[[?]](https://github.com/oroinc/platform/tree/2.2.0/src/Oro/Bundle/WorkflowBundle/Processor/Transition/DefaultFormStartHandleProcessor.php "Oro\Bundle\WorkflowBundle\Processor\Transition\DefaultFormStartHandleProcessor")</sup>
* Class `TransitionHelper`<sup>[[?]](https://github.com/oroinc/platform/tree/2.2.0/src/Oro/Bundle/WorkflowBundle/Handler/Helper/TransitionHelper.php "Oro\Bundle\WorkflowBundle\Handler\Helper\TransitionHelper")</sup> and service `@oro_workflow.handler.transition_helper` removed (see `FormSubmitTemplateResponseProcessor`<sup>[[?]](https://github.com/oroinc/platform/tree/2.2.0/src/Oro/Bundle/WorkflowBundle/Processor/Transition/Template/FormSubmitTemplateResponseProcessor.php "Oro\Bundle\WorkflowBundle\Processor\Transition\Template\FormSubmitTemplateResponseProcessor")</sup>)
* Class `StartTransitionHandler`<sup>[[?]](https://github.com/oroinc/platform/tree/2.2.0/src/Oro/Bundle/WorkflowBundle/Handler/StartTransitionHandler.php "Oro\Bundle\WorkflowBundle\Handler\StartTransitionHandler")</sup> and service `@oro_workflow.handler.start_transition_handler` removed (see `StartHandleProcessor`<sup>[[?]](https://github.com/oroinc/platform/tree/2.2.0/src/Oro/Bundle/WorkflowBundle/Processor/Transition/StartHandleProcessor.php "Oro\Bundle\WorkflowBundle\Processor\Transition\StartHandleProcessor")</sup>)
* Class `TransitionHandler`<sup>[[?]](https://github.com/oroinc/platform/tree/2.2.0/src/Oro/Bundle/WorkflowBundle/Handler/TransitionHandler.php "Oro\Bundle\WorkflowBundle\Handler\TransitionHandler")</sup> and service `@oro_workflow.handler.transition_handler` removed (see `TransitionHandleProcessor`<sup>[[?]](https://github.com/oroinc/platform/tree/2.2.0/src/Oro/Bundle/WorkflowBundle/Processor/Transition/TransitionHandleProcessor.php "Oro\Bundle\WorkflowBundle\Processor\Transition\TransitionHandleProcessor")</sup>)
* Class `TransitionWidgetHelper`<sup>[[?]](https://github.com/oroinc/platform/tree/2.2.0/src/Oro/Bundle/WorkflowBundle/Helper/TransitionWidgetHelper.php "Oro\Bundle\WorkflowBundle\Helper\TransitionWidgetHelper")</sup>:
    * Constant `TransitionWidgetHelper::DEFAULT_TRANSITION_TEMPLATE`<sup>[[?]](https://github.com/oroinc/platform/tree/2.2.0/src/Oro/Bundle/WorkflowBundle/Helper/TransitionWidgetHelper.php#L0 "Oro\Bundle\WorkflowBundle\Helper\TransitionWidgetHelper::DEFAULT_TRANSITION_TEMPLATE")</sup> moved into `DefaultFormTemplateResponseProcessor::DEFAULT_TRANSITION_TEMPLATE`<sup>[[?]](https://github.com/oroinc/platform/tree/2.1.0/src/Oro/Bundle/WorkflowBundle/Processor/Transition/Template/DefaultFormTemplateResponseProcessor.php#L0 "Oro\Bundle\WorkflowBundle\Processor\Transition\Template\DefaultFormTemplateResponseProcessor::DEFAULT_TRANSITION_TEMPLATE")</sup>
    * Constant `TransitionWidgetHelper::DEFAULT_TRANSITION_CUSTOM_FORM_TEMPLATE`<sup>[[?]](https://github.com/oroinc/platform/tree/2.2.0/src/Oro/Bundle/WorkflowBundle/Helper/TransitionWidgetHelper.php#L0 "Oro\Bundle\WorkflowBundle\Helper\TransitionWidgetHelper::DEFAULT_TRANSITION_CUSTOM_FORM_TEMPLATE")</sup> moved into `CustomFormTemplateResponseProcessor::DEFAULT_TRANSITION_CUSTOM_FORM_TEMPLATE`<sup>[[?]](https://github.com/oroinc/platform/tree/2.1.0/src/Oro/Bundle/WorkflowBundle/Processor/Transition/Template/CustomFormTemplateResponseProcessor.php#L0 "Oro\Bundle\WorkflowBundle\Processor\Transition\Template\CustomFormTemplateResponseProcessor::DEFAULT_TRANSITION_CUSTOM_FORM_TEMPLATE")</sup>
* Class `WorkflowReplacementSelectType`<sup>[[?]](https://github.com/oroinc/platform/tree/2.2.0/src/Oro/Bundle/WorkflowBundle/Form/Type/WorkflowReplacementSelectType.php "Oro\Bundle\WorkflowBundle\Form\Type\WorkflowReplacementSelectType")</sup> was removed. Logic was moved to `WorkflowReplacementType`<sup>[[?]](https://github.com/oroinc/platform/tree/2.2.0/src/Oro/Bundle/WorkflowBundle/Form/Type/WorkflowReplacementType.php "Oro\Bundle\WorkflowBundle\Form\Type\WorkflowReplacementType")</sup>
### Fixed
#### ApiBundle
* Fixed handling of `property_path` option from `api.yml` for cases when the property path contains several fields, e.g. `customerAssociation.account`
## 2.1.0 (2017-03-30)
[Show detailed list of changes](incompatibilities-2-1.md)

### Added
#### Action Component
* Added Class `Oro\Component\Action\Model\DoctrineTypeMappingExtension`. That can be used as base for services definitions
#### ActionBundle
* Added new action with alias `resolve_destination_page` and class `ResolveDestinationPage`<sup>[[?]](https://github.com/oroinc/platform/tree/2.1.0/src/Oro/Bundle/ActionBundle/Action/ResolveDestinationPage.php "Oro\Bundle\ActionBundle\Action\ResolveDestinationPage")</sup>
* Added new tag `oro.action.extension.doctrine_type_mapping` to collect custom doctrine type mappings used to resolve types for serialization at `AttributeGuesser`<sup>[[?]](https://github.com/oroinc/platform/tree/2.1.0/src/Oro/Bundle/ActionBundle/Model/AttributeGuesser.php "Oro\Bundle\ActionBundle\Model\AttributeGuesser")</sup>
#### BatchBundle
* Added `BufferedIdentityQueryResultIterator`<sup>[[?]](https://github.com/oroinc/platform/tree/2.1.0/src/Oro/Bundle/BatchBundle/ORM/Query/BufferedIdentityQueryResultIterator.php "Oro\Bundle\BatchBundle\ORM\Query\BufferedIdentityQueryResultIterator")</sup> that allows to iterate through the changing dataset
#### EntityBundle
* Added class `Oro\Bundle\EntityBundle\ORM\DiscriminatorMapListener' that should be used for entities with single table inheritance.
    Example:
```yml
oro_acme.my_entity.discriminator_map_listener:
    class: 'Oro\Bundle\EntityBundle\ORM\DiscriminatorMapListener'
    public: false
    calls:
        - [ addClass, ['oro_acme_entity', '%oro_acme.entity.acme_entity.class%'] ]
    tags:
        - { name: doctrine.event_listener, event: loadClassMetadata }
```
#### FormBundle
* Class `UpdateHandlerFacade`<sup>[[?]](https://github.com/oroinc/platform/tree/2.1.0/src/Oro/Bundle/FormBundle/Model/UpdateHandlerFacade.php "Oro\Bundle\FormBundle\Model\UpdateHandlerFacade")</sup> added as a replacement of standard `UpdateHandler`<sup>[[?]](https://github.com/oroinc/platform/tree/2.1.0/src/Oro/Bundle/FormBundle/Model/UpdateHandler.php "Oro\Bundle\FormBundle\Model\UpdateHandler")</sup>. So please consider to use it when for a new entity management development.
* Interface `FormHandlerInterface`<sup>[[?]](https://github.com/oroinc/platform/tree/2.1.0/src/Oro/Bundle/FormBundle/Form/Handler/FormHandlerInterface.php "Oro\Bundle\FormBundle\Form\Handler\FormHandlerInterface")</sup> added for standard form handlers.
* Class `FormHandler`<sup>[[?]](https://github.com/oroinc/platform/tree/2.1.0/src/Oro/Bundle/FormBundle/Form/Handler/FormHandler.php "Oro\Bundle\FormBundle\Form\Handler\FormHandler")</sup> added (service 'oro_form.form.handler.default') as default form processing mechanism.
* Tag `oro_form.form.handler` added to register custom form handlers under its `alias`.
* Class `CallbackFormHandler`<sup>[[?]](https://github.com/oroinc/platform/tree/2.1.0/src/Oro/Bundle/FormBundle/Form/Handler/CallbackFormHandler.php "Oro\Bundle\FormBundle\Form\Handler\CallbackFormHandler")</sup> added as interface compatibility helper for callable.
* Interface `FormTemplateDataProviderInterface`<sup>[[?]](https://github.com/oroinc/platform/tree/2.1.0/src/Oro/Bundle/FormBundle/Provider/FormTemplateDataProviderInterface.php "Oro\Bundle\FormBundle\Provider\FormTemplateDataProviderInterface")</sup>  added for common update template data population.
* Class `FromTemplateDataProvider`<sup>[[?]](https://github.com/oroinc/platform/tree/2.1.0/src/Oro/Bundle/FormBundle/Provider/FromTemplateDataProvider.php "Oro\Bundle\FormBundle\Provider\FromTemplateDataProvider")</sup> (service `oro_form.provider.from_template_data.default`) as default update template data provider.
* Tag `oro_form.form_template_data_provider` added to register custom update template data providers.
* Class `FormTemplateDataProviderRegistry`<sup>[[?]](https://github.com/oroinc/platform/tree/2.1.0/src/Oro/Bundle/FormBundle/Model/FormTemplateDataProviderRegistry.php "Oro\Bundle\FormBundle\Model\FormTemplateDataProviderRegistry")</sup> added to collect tagged with `oro_form.form_template_data_provider` services.
* Class `CallbackFormTemplateDataProvider`<sup>[[?]](https://github.com/oroinc/platform/tree/2.1.0/src/Oro/Bundle/FormBundle/Provider/CallbackFormTemplateDataProvider.php "Oro\Bundle\FormBundle\Provider\CallbackFormTemplateDataProvider")</sup> added as interface compatibility helper for callable.
#### ImportExportBundle
* Class `FileManager`<sup>[[?]](https://github.com/oroinc/platform/tree/2.1.0/src/Oro/Bundle/ImportExportBundle/File/FileManager.php "Oro\Bundle\ImportExportBundle\File\FileManager")</sup> and its service `oro_importexport.file.file_manager` were added. We should use it instead of the `FileSystemOperator`<sup>[[?]](https://github.com/oroinc/platform/tree/2.1.0/src/Oro/Bundle/ImportExportBundle/File/FileSystemOperator.php "Oro\Bundle\ImportExportBundle\File\FileSystemOperator")</sup>
* Command `oro:cron:import-clean-up-storage` (class `CleanupStorageCommand`<sup>[[?]](https://github.com/oroinc/platform/tree/2.1.0/src/Oro/Bundle/ImportExportBundle/Command/Cron/CleanupStorageCommand.php "Oro\Bundle\ImportExportBundle\Command\Cron\CleanupStorageCommand")</sup>) was added.
#### LayoutBundle
* Added alias `layout` for `oro_layout.layout_manager` service to make it more convenient to access it from container
#### UserBundle
* Added Configurable Permission `default` for View and Edit pages of User Role (see [configurable-permissions.md](./src/Oro/Bundle/SecurityBundle/Resources/doc/configurable-permissions.md))
### Changed
#### ActionBundle
* The service `oro_action.twig.extension.operation` was marked as `private`
#### AddressBundle
* The service `oro_address.twig.extension.phone` was marked as `private`
#### AsseticBundle
* The service `oro_assetic.twig.extension` was marked as `private`
#### AttachmentBundle
* The service `oro_attachment.twig.file_extension` was marked as `private`
* Class `FileManager`<sup>[[?]](https://github.com/oroinc/platform/tree/2.1.0/src/Oro/Bundle/AttachmentBundle/Manager/FileManager.php "Oro\Bundle\AttachmentBundle\Manager\FileManager")</sup> method `writeStreamToStorage` was changed to `public`
#### ConfigBundle
* The service `oro_config.twig.config_extension` was marked as `private`
#### CurrencyBundle
* The service `oro_currency.twig.currency` was marked as `private`
#### DashboardBundle
* The service `oro_dashboard.twig.extension` was marked as `private`
#### DataGridBundle
* Class `GridController`<sup>[[?]](https://github.com/oroinc/platform/tree/2.1.0/src/Oro/Bundle/DataGridBundle/Controller/GridController.php "Oro\Bundle\DataGridBundle\Controller\GridController")</sup> renamed method `filterMetadata` to `filterMetadataAction`
* Class `ExportHandler`<sup>[[?]](https://github.com/oroinc/platform/tree/2.1.0/src/Oro/Bundle/DataGridBundle/Handler/ExportHandler.php "Oro\Bundle\DataGridBundle\Handler\ExportHandler")</sup> (service `oro_datagrid.handler`) changed its service calls: it doesn't call `setRouter` and `setConfigManager` any more but calls `setFileManager` now.
* Topic `oro.datagrid.export` doesn't start datagrid export any more. Use `oro.datagrid.pre_export` topic instead.
* The service `oro_datagrid.twig.datagrid` was marked as `private`
#### DependencyInjection Component
* Class `Oro\Component\DependencyInjection\ServiceLinkRegistry` together with
`Oro\Component\DependencyInjection\ServiceLinkRegistryAwareInterface` for injection awareness. Can be used to provide
injection of a collection of services that are registered in system, but there no need to instantiate
all of them on every runtime. The registry has `@service_container` dependency (`Symfony\Component\DependencyInjection\ContainerInterface`)
and uses `Oro\Component\DependencyInjection\ServiceLink` instances internally. It can register public services by `ServiceLinkRegistry::add`
with `service_id` and `alias`. Later service can be resolved from registry by its alias on demand (method `::get($alias)`).
* Class `Oro\Component\DependencyInjection\Compiler\TaggedServiceLinkRegistryCompilerPass` to easily setup a tag by 
which services will be gathered into `Oro\Component\DependencyInjection\ServiceLinkRegistry` and then injected to 
provided service (usually that implements `Oro\Component\DependencyInjection\ServiceLinkRegistryAwareInterface`).
#### EmailBundle
* Class `AssociationManager`<sup>[[?]](https://github.com/oroinc/platform/tree/2.1.0/src/Oro/Bundle/EmailBundle/Async/Manager/AssociationManager.php "Oro\Bundle\EmailBundle\Async\Manager\AssociationManager")</sup> changed the return type of `getOwnerIterator` method from `BufferedQueryResultIterator` to `\Iterator`
* The service `oro_email.twig.extension.email` was marked as `private`
#### EmbeddedFormBundle
* The service `oro_embedded_form.back_link.twig.extension` was marked as `private`
#### EntityBundle
* The service `oro_entity.twig.extension.entity` was marked as `private`
#### EntityConfigBundle
* Class `ConfigCache`<sup>[[?]](https://github.com/oroinc/platform/tree/2.1.0/src/Oro/Bundle/EntityConfigBundle/Config/ConfigCache.php "Oro\Bundle\EntityConfigBundle\Config\ConfigCache")</sup> the implementation was changed significantly, by performance reasons. The most of `protected` methods were removed or marked as `private`
* The service `oro_entity_config.twig.extension.config` was marked as `private`
* The service `oro_entity_config.twig.extension.dynamic_fields_attribute_decorator` was marked as `private`
#### EntityExtendBundle
* Class `ExtendExtension`<sup>[[?]](https://github.com/oroinc/platform/tree/2.1.0/src/Oro/Bundle/EntityExtendBundle/Migration/Extension/ExtendExtension.php "Oro\Bundle\EntityExtendBundle\Migration\Extension\ExtendExtension")</sup>
    * calls to `addManyToManyRelation`, `addManyToOneRelation` methods now create unidirectional relations.
    To create bidirectional relation you _MUST_ call `*InverseRelation` method respectively
    * call to `addOneToManyRelation` creates bidirectional relation according to Doctrine [documentation](http://docs.doctrine-project.org/projects/doctrine-orm/en/latest/reference/association-mapping.html#one-to-many-bidirectional)
    * throw exception when trying to use not allowed option while creating relation in migration
* To be able to create bidirectional relation between entities and use "Reuse existing relation" functionality on UI you _MUST_ select "bidirectional" field while creating relation
* The service `oro_entity_extend.twig.extension.dynamic_fields` was marked as `private`
* The service `oro_entity_extend.twig.extension.enum` was marked as `private`
#### EntityMergeBundle
* The service `oro_entity_merge.twig.extension` was marked as `private`
#### EntityPaginationBundle
* The service `oro_entity_pagination.twig_extension.entity_pagination` was marked as `private`
#### FeatureToggleBundle
* The service `oro_featuretoggle.twig.feature_extension` was marked as `private`
#### FormBundle
* The service `oro_form.twig.form_extension` was marked as `private`
#### HelpBundle
* The service `oro_help.twig.extension` was marked as `private`
#### ImportExportBundle
* Class `ExportMessageProcessor`<sup>[[?]](https://github.com/oroinc/platform/tree/2.1.0/src/Oro/Bundle/ImportExportBundle/Async/Export/ExportMessageProcessor.php "Oro\Bundle\ImportExportBundle\Async\Export\ExportMessageProcessor")</sup>
    * changed the namespace from `Async`<sup>[[?]](https://github.com/oroinc/platform/tree/2.1.0/src/Oro/Bundle/ImportExportBundle/Async.php "Oro\Bundle\ImportExportBundle\Async")</sup> to `Export`<sup>[[?]](https://github.com/oroinc/platform/tree/2.1.0/src/Oro/Bundle/ImportExportBundle/Async/Export.php "Oro\Bundle\ImportExportBundle\Async\Export")</sup>
    * construction signature was changed now it takes next arguments:
        * ExportHandler $exportHandler,
        * JobRunner $jobRunner,
        * DoctrineHelper $doctrineHelper,
        * TokenStorageInterface $tokenStorage,
        * LoggerInterface $logger,
        * JobStorage $jobStorage
* Class `AbstractImportHandler`<sup>[[?]](https://github.com/oroinc/platform/tree/2.1.0/src/Oro/Bundle/ImportExportBundle/Handler/AbstractImportHandler.php "Oro\Bundle\ImportExportBundle\Handler\AbstractImportHandler")</sup> (service `oro_importexport.handler.import.abstract`) changed its service calls: it doesn't call `setRouter` and `setConfigManager` any more but calls `setReaderChain` now.
* Command `oro:import:csv` (class `ImportCommand`<sup>[[?]](https://github.com/oroinc/platform/tree/2.1.0/src/Oro/Bundle/ImportExportBundle/Command/ImportCommand.php "Oro\Bundle\ImportExportBundle\Command\ImportCommand")</sup>) was renamed to `oro:import:file`
* Class `ImportExportJobSummaryResultService`<sup>[[?]](https://github.com/oroinc/platform/tree/2.1.0/src/Oro/Bundle/ImportExportBundle/Async/ImportExportJobSummaryResultService.php "Oro\Bundle\ImportExportBundle\Async\ImportExportJobSummaryResultService")</sup> was renamed to `ImportExportResultSummarizer`. It will be moved after add supporting templates in notification process.
* Route `oro_importexport_import_error_log` with path `/import_export/import-error/{jobId}.log` was renamed to `oro_importexport_job_error_log` with path `/import_export/job-error-log/{jobId}.log`
#### IntegrationBundle
* The service `oro_integration.twig.integration` was marked as `private`
#### LayoutBundle
* Changed default value option name for `page_title` block type, from `text` to `defaultValue`
#### LocaleBundle
* The following services were marked as `private`:
    * `oro_locale.twig.date_format`
    * `oro_locale.twig.locale`
    * `oro_locale.twig.calendar`
    * `oro_locale.twig.address`
    * `oro_locale.twig.number`
    * `oro_locale.twig.localization`
    * `oro_locale.twig.date_time_organization`
* Class `LocalizedFallbackValue`<sup>[[?]](https://github.com/oroinc/platform/tree/2.1.0/src/Oro/Bundle/LocaleBundle/Entity/LocalizedFallbackValue.php "Oro\Bundle\LocaleBundle\Entity\LocalizedFallbackValue")</sup> will become not extended in 2.3 release
#### MessageQueue Component
* Unify percentage value for `Job::$jobProgress`. Now 100% is stored as 1 instead of 100.
#### MessageQueueBundle
* The service `oro_message_queue.job.calculate_root_job_status_service` was renamed to `oro_message_queue.job.root_job_status_calculator` and marked as `private`
* The service `oro_message_queue.job.calculate_root_job_progress_service` was renamed to `oro_message_queue.job.root_job_progress_calculator` and marked as `private`
#### MigrationBundle
* The service `oro_migration.twig.schema_dumper` was marked as `private`
#### NavigationBundle
* The following services were marked as `private`:
    * `oro_menu.twig.extension`
    * `oro_navigation.title_service.twig.extension`
#### PlatformBundle
* The service `oro_platform.twig.platform_extension` was marked as `private`
#### ReminderBundle
* The service `oro_reminder.twig.extension` was marked as `private`
#### RequireJSBundle
* The service `oro_requirejs.twig.requirejs_extension` was marked as `private`
#### ScopeBundle
* Class `ScopeManager`<sup>[[?]](https://github.com/oroinc/platform/tree/2.1.0/src/Oro/Bundle/ScopeBundle/Manager/ScopeManager.php "Oro\Bundle\ScopeBundle\Manager\ScopeManager")</sup>:
    * changed the return type of `findBy` method from `BufferedQueryResultIterator` to `BufferedQueryResultIteratorInterface`
    * changed the return type of `findRelatedScopes` method from `BufferedQueryResultIterator` to `BufferedQueryResultIteratorInterface`
#### SearchBundle
* `entityManager` instead of `em` should be used in `BaseDriver` children
* `OrmIndexer` should be decoupled from `DbalStorer` dependency
* The service `oro_search.twig.search_extension` was marked as `private`
* The `oro:search:reindex` command now works synchronously by default. Use the `--scheduled` parameter if you need the old, async behaviour
#### SecurityBundle
* Service overriding in compiler pass was replaced by service decoration for next services:
    * `sensio_framework_extra.converter.doctrine.orm`
    * `security.acl.dbal.provider`
    * `security.acl.cache.doctrine`
    * `security.acl.voter.basic_permissions`
* The service `oro_security.twig.security_extension` was marked as `private`
#### SegmentBundle
* The service `oro_segment.twig.extension.segment` was marked as `private`
#### SidebarBundle
* The service `oro_sidebar.twig.extension` was marked as `private`
#### SyncBundle
* The service `oro_wamp.twig.sync_extension` was marked as `private`
#### TagBundle
* The service `oro_tag.twig.tag.extension` was marked as `private`
#### ThemeBundle
* The service `oro_theme.twig.extension` was marked as `private`
#### TranslationBundle
* The service `oro_translation.twig.translation.extension` was marked as `private`
* Added `array $filtersType = []` parameter to the `generate` method, that receives an array of filter types to be applies on the route in order to support filters such as `contains` when generating routes
* Class `AddLanguageType`<sup>[[?]](https://github.com/oroinc/platform/tree/2.1.0/src/Oro/Bundle/TranslationBundle/Form/Type/AddLanguageType.php "Oro\Bundle\TranslationBundle\Form\Type\AddLanguageType")</sup>
    * Changed parent from type from `locale` to `oro_choice`
* Updated service definition for `oro_translation.extension.transtation_packages_provider` changed publicity to `false`
#### UIBundle
* The following services were marked as `private`:
    * `oro_ui.twig.extension.formatter`
    * `oro_ui.twig.tab_extension`
    * `oro_ui.twig.html_tag`
    * `oro_ui.twig.placeholder_extension`
    * `oro_ui.twig.ui_extension`
#### UserBundle
* The service `oro_user.twig.user_extension` was marked as `private`
* Class `StatusController`<sup>[[?]](https://github.com/oroinc/platform/tree/2.1.0/src/Oro/Bundle/UserBundle/Controller/StatusController.php "Oro\Bundle\UserBundle\Controller\StatusController")</sup>
    * renamed method `setCurrentStatus` to `setCurrentStatusAction`
    * renamed method `clearCurrentStatus` to `clearCurrentStatusAction`
#### WindowsBundle
* The service `oro_windows.twig.extension` was marked as `private`
#### WorkflowBundle
* The service `oro_workflow.twig.extension.workflow` was marked as `private`
### Deprecated
#### ActionBundle
* `RouteExists`<sup>[[?]](https://github.com/oroinc/platform/tree/2.1.0/src/Oro/Bundle/ActionBundle/Condition/RouteExists.php "Oro\Bundle\ActionBundle\Condition\RouteExists")</sup> deprecated because of:
    * work with `RouteCollection` is performance consuming
    * it was used to check bundle presence, which could be done with `service_exists`
#### BatchBundle
* `DeletionQueryResultIterator`<sup>[[?]](https://github.com/oroinc/platform/tree/2.1.0/src/Oro/Bundle/BatchBundle/ORM/Query/DeletionQueryResultIterator.php "Oro\Bundle\BatchBundle\ORM\Query\DeletionQueryResultIterator")</sup> is deprecated. Use `BufferedIdentityQueryResultIterator`<sup>[[?]](https://github.com/oroinc/platform/tree/2.1.0/src/Oro/Bundle/BatchBundle/ORM/Query/BufferedIdentityQueryResultIterator.php "Oro\Bundle\BatchBundle\ORM\Query\BufferedIdentityQueryResultIterator")</sup> instead
#### CronBundle
* Interface `CronCommandInterface`<sup>[[?]](https://github.com/oroinc/platform/tree/2.1.0/src/Oro/Bundle/CronBundle/Command/CronCommandInterface.php "Oro\Bundle\CronBundle\Command\CronCommandInterface")</sup>
    * deprecated method `isActive`
#### DataGridBundle
* `DeletionIterableResult`<sup>[[?]](https://github.com/oroinc/platform/tree/2.1.0/src/Oro/Bundle/DataGridBundle/Datasource/Orm/DeletionIterableResult.php "Oro\Bundle\DataGridBundle\Datasource\Orm\DeletionIterableResult")</sup> is deprecated. Use `BufferedIdentityQueryResultIterator`<sup>[[?]](https://github.com/oroinc/platform/tree/2.1.0/src/Oro/Bundle/BatchBundle/ORM/Query/BufferedIdentityQueryResultIterator.php "Oro\Bundle\BatchBundle\ORM\Query\BufferedIdentityQueryResultIterator")</sup> instead
#### DistributionBundle
* The method `ErrorHandler::handle`<sup>[[?]](https://github.com/oroinc/platform/tree/2.1.0/src/Oro/Bundle/DistributionBundle/Error/ErrorHandler.php#L96 "Oro\Bundle\DistributionBundle\Error\ErrorHandler::handle")</sup> is deprecated. Use `ErrorHandler::handleErrors`<sup>[[?]](https://github.com/oroinc/platform/tree/2.1.0/src/Oro/Bundle/DistributionBundle/Error/ErrorHandler.php#L48 "Oro\Bundle\DistributionBundle\Error\ErrorHandler::handleErrors")</sup> instead.
#### EmailBundle
* The service `oro_email.link.autoresponserule_manager` was marked as deprecated
#### EntityConfigBundle
* The service `oro_entity_config.link.config_manager` was marked as deprecated
#### EntityExtendBundle
* Class `ExtendExtension`<sup>[[?]](https://github.com/oroinc/platform/tree/2.1.0/src/Oro/Bundle/EntityExtendBundle/Migration/Extension/ExtendExtension.php "Oro\Bundle\EntityExtendBundle\Migration\Extension\ExtendExtension")</sup>
    * deprecated `addOneToManyInverseRelation`
#### FormBundle
* Class `UpdateHandler`<sup>[[?]](https://github.com/oroinc/platform/tree/2.1.0/src/Oro/Bundle/FormBundle/Model/UpdateHandler.php "Oro\Bundle\FormBundle\Model\UpdateHandler")</sup>:
    * marked as deprecated, use `UpdateHandlerFacade`<sup>[[?]](https://github.com/oroinc/platform/tree/2.1.0/src/Oro/Bundle/FormBundle/Model/UpdateHandlerFacade.php "Oro\Bundle\FormBundle\Model\UpdateHandlerFacade")</sup> (service `oro_form.update_handler`) instead
#### ImportExportBundle
* Class `FileSystemOperator`<sup>[[?]](https://github.com/oroinc/platform/tree/2.1.0/src/Oro/Bundle/ImportExportBundle/File/FileSystemOperator.php "Oro\Bundle\ImportExportBundle\File\FileSystemOperator")</sup> is deprecated now. Use `FileManager`<sup>[[?]](https://github.com/oroinc/platform/tree/2.1.0/src/Oro/Bundle/ImportExportBundle/File/FileManager.php "Oro\Bundle\ImportExportBundle\File\FileManager")</sup> instead.
#### LocaleBundle
* Class `ExtendLocalizedFallbackValue`<sup>[[?]](https://github.com/oroinc/platform/tree/2.1.0/src/Oro/Bundle/LocaleBundle/Model/ExtendLocalizedFallbackValue.php "Oro\Bundle\LocaleBundle\Model\ExtendLocalizedFallbackValue")</sup>
    * deprecated and will be removed in 2.3 release
#### SearchBundle
* `DbalStorer` is deprecated. If you need its functionality, please compose your class with `DBALPersistenceDriverTrait`
* Deprecated services and classes:
    * `oro_search.search.engine.storer`
    * `DbalStorer`<sup>[[?]](https://github.com/oroinc/platform/tree/2.1.0/src/Oro/Bundle/SearchBundle/Engine/Orm/DbalStorer.php "Oro\Bundle\SearchBundle\Engine\Orm\DbalStorer")</sup>
* Interface `EngineV2Interface`<sup>[[?]](https://github.com/oroinc/platform/tree/2.1.0/src/Oro/Bundle/SearchBundle/Engine/EngineV2Interface.php "Oro\Bundle\SearchBundle\Engine\EngineV2Interface")</sup> marked as deprecated - please, use `EngineInterface`<sup>[[?]](https://github.com/oroinc/platform/tree/2.1.0/src/Oro/Bundle/SearchBundle/Engine/EngineInterface.php "Oro\Bundle\SearchBundle\Engine\EngineInterface")</sup> instead
* `PdoMysql`<sup>[[?]](https://github.com/oroinc/platform/tree/2.1.0/src/Oro/Bundle/SearchBundle/Engine/PdoMysql.php "Oro\Bundle\SearchBundle\Engine\PdoMysql")</sup> `getWords` method is deprecated. All non alphanumeric chars are removed in `BaseDriver`<sup>[[?]](https://github.com/oroinc/platform/tree/2.1.0/src/Oro/Bundle/SearchBundle/Engine/BaseDriver.php "Oro\Bundle\SearchBundle\Engine\BaseDriver")</sup> `filterTextFieldValue` from fulltext search for MySQL and PgSQL
### Removed
#### AddressBundle
* The parameter `oro_address.twig.extension.phone.class` was removed from DIC
* The service `oro_address.provider.phone.link` was removed
#### AsseticBundle
* The parameter `oro_assetic.twig_extension.class` was removed from DIC
#### AttachmentBundle
* The parameter `oro_attachment.twig.file_extension.class` was removed from DIC
#### ConfigBundle
* The parameter `oro_config.twig_extension.class` was removed from DIC
#### CurrencyBundle
* The parameter `oro_currency.twig.currency.class` was removed from DIC
#### DashboardBundle
* The service `oro_dashboard.widget_config_value.date_range.converter.link` was removed
#### DataGridBundle
* Class `GroupConcat`<sup>[[?]](https://github.com/oroinc/platform/tree/2.1.0/src/Oro/Bundle/DataGridBundle/Engine/Orm/PdoMysql/GroupConcat.php "Oro\Bundle\DataGridBundle\Engine\Orm\PdoMysql\GroupConcat")</sup> was removed. Use `GroupConcat` from package `oro/doctrine-extensions` instead.
#### EmailBundle
* `Oro/Bundle/EmailBundle/Migrations/Data/ORM/EnableEmailFeature` removed, feature enabled by default
* The parameter `oro_email.twig.extension.email.class` was removed from DIC
#### EmbeddedFormBundle
* The parameter `oro_embedded_form.back_link.twig.extension.class` was removed from DIC
#### EntityBundle
* The parameter `oro_entity.twig.extension.entity.class` was removed from DIC
* The service `oro_entity.fallback.resolver.entity_fallback_resolver.link` was removed
#### EntityConfigBundle
* The parameter `oro_entity_config.twig.extension.config.class` was removed from DIC
#### EntityExtendBundle
* The parameter `oro_entity_extend.twig.extension.dynamic_fields.class` was removed from DIC
* The parameter `oro_entity_extend.twig.extension.enum.class` was removed from DIC
#### EntityMergeBundle
* The parameter `oro_entity_merge.twig.extension.class` was removed from DIC
#### EntityPaginationBundle
* The parameter `oro_entity_pagination.twig_extension.entity_pagination.class` was removed from DIC
#### FormBundle
* The parameter `oro_form.twig.form.class` was removed from DIC
* The parameter `oro_form.twig.js_validation_extension.class` was removed from DIC
* The service `oro_form.twig.js_validation_extension` was removed from DIC
* Class `JsValidationExtension`<sup>[[?]](https://github.com/oroinc/platform/tree/2.1.0/src/Oro/Bundle/FormBundle/Twig/JsValidationExtension.php "Oro\Bundle\FormBundle\Twig\JsValidationExtension")</sup> was removed. Its functionality was moved to `FormExtension`<sup>[[?]](https://github.com/oroinc/platform/tree/2.1.0/src/Oro/Bundle/FormBundle/Twig/FormExtension.php "Oro\Bundle\FormBundle\Twig\FormExtension")</sup>
#### HelpBundle
* The parameter `oro_help.twig.extension.class` was removed from DIC
#### ImportExportBundle
* Class `AbstractPreparingHttpImportMessageProcessor`<sup>[[?]](https://github.com/oroinc/platform/tree/2.1.0/src/Oro/Bundle/ImportExportBundle/Async/Import/AbstractPreparingHttpImportMessageProcessor.php "Oro\Bundle\ImportExportBundle\Async\Import\AbstractPreparingHttpImportMessageProcessor")</sup> and its service `oro_importexport.async.abstract_preparing_http_import` were removed. You can use `PreHttpImportMessageProcessor`<sup>[[?]](https://github.com/oroinc/platform/tree/2.1.0/src/Oro/Bundle/ImportExportBundle/Async/Import/PreHttpImportMessageProcessor.php "Oro\Bundle\ImportExportBundle\Async\Import\PreHttpImportMessageProcessor")</sup> and `HttpImportMessageProcessor`<sup>[[?]](https://github.com/oroinc/platform/tree/2.1.0/src/Oro/Bundle/ImportExportBundle/Async/Import/HttpImportMessageProcessor.php "Oro\Bundle\ImportExportBundle\Async\Import\HttpImportMessageProcessor")</sup>.
* Class `PreparingHttpImportMessageProcessor`<sup>[[?]](https://github.com/oroinc/platform/tree/2.1.0/src/Oro/Bundle/ImportExportBundle/Async/Import/PreparingHttpImportMessageProcessor.php "Oro\Bundle\ImportExportBundle\Async\Import\PreparingHttpImportMessageProcessor")</sup> and its service `oro_importexport.async.preparing_http_import` were removed. You can use `PreHttpImportMessageProcessor`<sup>[[?]](https://github.com/oroinc/platform/tree/2.1.0/src/Oro/Bundle/ImportExportBundle/Async/Import/PreHttpImportMessageProcessor.php "Oro\Bundle\ImportExportBundle\Async\Import\PreHttpImportMessageProcessor")</sup> and `HttpImportMessageProcessor`<sup>[[?]](https://github.com/oroinc/platform/tree/2.1.0/src/Oro/Bundle/ImportExportBundle/Async/Import/HttpImportMessageProcessor.php "Oro\Bundle\ImportExportBundle\Async\Import\HttpImportMessageProcessor")</sup>.
* Class `PreparingHttpImportValidationMessageProcessor`<sup>[[?]](https://github.com/oroinc/platform/tree/2.1.0/src/Oro/Bundle/ImportExportBundle/Async/Import/PreparingHttpImportValidationMessageProcessor.php "Oro\Bundle\ImportExportBundle\Async\Import\PreparingHttpImportValidationMessageProcessor")</sup> and its service `oro_importexport.async.preparing_http_import_validation` were removed. You can use `PreHttpImportMessageProcessor`<sup>[[?]](https://github.com/oroinc/platform/tree/2.1.0/src/Oro/Bundle/ImportExportBundle/Async/Import/PreHttpImportMessageProcessor.php "Oro\Bundle\ImportExportBundle\Async\Import\PreHttpImportMessageProcessor")</sup> and `HttpImportMessageProcessor`<sup>[[?]](https://github.com/oroinc/platform/tree/2.1.0/src/Oro/Bundle/ImportExportBundle/Async/Import/HttpImportMessageProcessor.php "Oro\Bundle\ImportExportBundle\Async\Import\HttpImportMessageProcessor")</sup>.
* Class `AbstractChunkImportMessageProcessor`<sup>[[?]](https://github.com/oroinc/platform/tree/2.1.0/src/Oro/Bundle/ImportExportBundle/Async/Import/AbstractChunkImportMessageProcessor.php "Oro\Bundle\ImportExportBundle\Async\Import\AbstractChunkImportMessageProcessor")</sup> and its service `oro_importexport.async.abstract_chunk_http_import` were removed. You can use `PreHttpImportMessageProcessor`<sup>[[?]](https://github.com/oroinc/platform/tree/2.1.0/src/Oro/Bundle/ImportExportBundle/Async/Import/PreHttpImportMessageProcessor.php "Oro\Bundle\ImportExportBundle\Async\Import\PreHttpImportMessageProcessor")</sup> and `HttpImportMessageProcessor`<sup>[[?]](https://github.com/oroinc/platform/tree/2.1.0/src/Oro/Bundle/ImportExportBundle/Async/Import/HttpImportMessageProcessor.php "Oro\Bundle\ImportExportBundle\Async\Import\HttpImportMessageProcessor")</sup>.
* Class `ChunkHttpImportMessageProcessor`<sup>[[?]](https://github.com/oroinc/platform/tree/2.1.0/src/Oro/Bundle/ImportExportBundle/Async/Import/ChunkHttpImportMessageProcessor.php "Oro\Bundle\ImportExportBundle\Async\Import\ChunkHttpImportMessageProcessor")</sup> and its service `oro_importexport.async.chunck_http_import` were removed. You can use `PreHttpImportMessageProcessor`<sup>[[?]](https://github.com/oroinc/platform/tree/2.1.0/src/Oro/Bundle/ImportExportBundle/Async/Import/PreHttpImportMessageProcessor.php "Oro\Bundle\ImportExportBundle\Async\Import\PreHttpImportMessageProcessor")</sup> and `HttpImportMessageProcessor`<sup>[[?]](https://github.com/oroinc/platform/tree/2.1.0/src/Oro/Bundle/ImportExportBundle/Async/Import/HttpImportMessageProcessor.php "Oro\Bundle\ImportExportBundle\Async\Import\HttpImportMessageProcessor")</sup>.
* Class `ChunkHttpImportValidationMessageProcessor`<sup>[[?]](https://github.com/oroinc/platform/tree/2.1.0/src/Oro/Bundle/ImportExportBundle/Async/Import/ChunkHttpImportValidationMessageProcessor.php "Oro\Bundle\ImportExportBundle\Async\Import\ChunkHttpImportValidationMessageProcessor")</sup> and its service `oro_importexport.async.chunck_http_import_validation` were removed. You can use `PreHttpImportMessageProcessor`<sup>[[?]](https://github.com/oroinc/platform/tree/2.1.0/src/Oro/Bundle/ImportExportBundle/Async/Import/PreHttpImportMessageProcessor.php "Oro\Bundle\ImportExportBundle\Async\Import\PreHttpImportMessageProcessor")</sup> and `HttpImportMessageProcessor`<sup>[[?]](https://github.com/oroinc/platform/tree/2.1.0/src/Oro/Bundle/ImportExportBundle/Async/Import/HttpImportMessageProcessor.php "Oro\Bundle\ImportExportBundle\Async\Import\HttpImportMessageProcessor")</sup>.
* Class `CliImportValidationMessageProcessor`<sup>[[?]](https://github.com/oroinc/platform/tree/2.1.0/src/Oro/Bundle/ImportExportBundle/Async/Import/CliImportValidationMessageProcessor.php "Oro\Bundle\ImportExportBundle\Async\Import\CliImportValidationMessageProcessor")</sup> and its service `oro_importexport.async.cli_import_validation` were removed. You can use `PreCliImportMessageProcessor`<sup>[[?]](https://github.com/oroinc/platform/tree/2.1.0/src/Oro/Bundle/ImportExportBundle/Async/Import/PreCliImportMessageProcessor.php "Oro\Bundle\ImportExportBundle\Async\Import\PreCliImportMessageProcessor")</sup> and `CliImportMessageProcessor`<sup>[[?]](https://github.com/oroinc/platform/tree/2.1.0/src/Oro/Bundle/ImportExportBundle/Async/Import/CliImportMessageProcessor.php "Oro\Bundle\ImportExportBundle\Async\Import\CliImportMessageProcessor")</sup>.
* Class `SplitterCsvFiler`<sup>[[?]](https://github.com/oroinc/platform/tree/2.1.0/src/Oro/Bundle/ImportExportBundle/Splitter/SplitterCsvFiler.php "Oro\Bundle\ImportExportBundle\Splitter\SplitterCsvFiler")</sup> and its service `oro_importexport.splitter.csv` were removed. You can use `BatchFileManager`<sup>[[?]](https://github.com/oroinc/platform/tree/2.1.0/src/Oro/Bundle/ImportExportBundle/File/BatchFileManager.php "Oro\Bundle\ImportExportBundle\File\BatchFileManager")</sup> instead.
#### InstallerBundle
* The parameter `oro_installer.listener.request.class` was removed from DIC
#### IntegrationBundle
* The parameter `oro_integration.twig.integration.class` was removed from DIC
#### LayoutBundle
* Removed the following parameters from the DI container:
    * `oro_layout.layout_factory_builder.class`
    * `oro_layout.twig.extension.layout.class`
    * `oro_layout.twig.renderer.class`
    * `oro_layout.twig.renderer.engine.class`
    * `oro_layout.twig.layout_renderer.class`
    * `oro_layout.twig.form.engine.class`
#### LocaleBundle
* The service `oro_locale.twig.name` was removed
* The service `oro_translation.event_listener.language_change` was removed
* Removed the following parameters from DIC:
    * `oro_locale.twig.date_format.class`
    * `oro_locale.twig.locale.class`
    * `oro_locale.twig.calendar.class`
    * `oro_locale.twig.date_time.class`
    * `oro_locale.twig.name.class`
    * `oro_locale.twig.address.class`
    * `oro_locale.twig.number.class`
#### MessageQueue Component
* Class `Oro\Component\MessageQueue\Job\CalculateRootJobStatusService` was removed. Logic was transferred to `Oro\Component\MessageQueue\Job\RootJobStatusCalculator`
#### MigrationBundle
* The parameter `oro_migration.twig.schema_dumper.class` was removed from DIC
#### NavigationBundle
* Removed the following parameters from DIC:
    * `oro_menu.twig.extension.class`
    * `oro_navigation.event.master_request_route_listener.class`
    * `oro_navigation.title_service.twig.extension.class`
    * `oro_navigation.title_service.event.request.listener.class`
    * `oro_navigation.twig_hash_nav_extension.class`
#### OrganizationBundle
* Removed the following parameters from DIC:
    * `oro_organization.twig.get_owner.class`
    * `oro_organization.twig.business_units.class`
* The following services were removed:
    * `oro_organization.twig.get_owner`
    * `oro_organization.twig.business_units`
#### PlatformBundle
* The parameter `oro_platform.twig.platform_extension.class` was removed from DIC
#### ReminderBundle
* The parameter `oro_reminder.twig.extension.class` was removed from DIC
#### SearchBundle
* The parameter `oro_search.twig_extension.class` was removed from DIC
#### SecurityBundle
* Next container parameters were removed:
    * `oro_security.acl.voter.class`
    * `oro_security.twig.security_extension.class`
    * `oro_security.twig.security_organization_extension`
    * `oro_security.twig.acl.permission_extension.class`
    * `oro_security.listener.context_listener.class`
    * `oro_security.listener.console_context_listener.class`
* The service `oro_security.twig.security_organization_extension` was removed
* The service `oro_security.twig.acl.permission_extension` was removed
* Class `PermissionExtension`<sup>[[?]](https://github.com/oroinc/platform/tree/2.1.0/src/Oro/Bundle/SecurityBundle/Twig/Acl/PermissionExtension.php "Oro\Bundle\SecurityBundle\Twig\Acl\PermissionExtension")</sup> was removed
* Class `OroSecurityOrganizationExtension`<sup>[[?]](https://github.com/oroinc/platform/tree/2.1.0/src/Oro/Bundle/SecurityBundle/Twig/OroSecurityOrganizationExtension.php "Oro\Bundle\SecurityBundle\Twig\OroSecurityOrganizationExtension")</sup> was removed
#### SegmentBundle
* The parameter `oro_segment.twig.extension.segment.class` was removed from DIC
#### SidebarBundle
* The parameter `oro_sidebar.twig.extension.class` was removed from DIC
* The parameter `oro_sidebar.request.handler.class` was removed from DIC
#### SyncBundle
* The parameter `oro_wamp.twig.class` was removed from DIC
* The service `oro_sync.twig.content.tags_extension` was removed
#### TagBundle
* The parameter `oro_tag.twig.tag.extension.class` was removed from DIC
#### TestFrameworkBundle
* `@dbIsolation` annotation removed, applied as default behavior
* `@dbReindex` annotation removed, use `SearchExtensionTrait::clearIndexTextTable`<sup>[[?]](https://github.com/oroinc/platform/tree/2.1.0/src/Oro/Bundle/SearchBundle/Tests/Functional/SearchExtensionTrait.php#L88 "Oro\Bundle\SearchBundle\Tests\Functional\SearchExtensionTrait::clearIndexTextTable")</sup>
#### ThemeBundle
* The parameter `oro_theme.twig.extension.class` was removed from DIC
#### UIBundle
* Removed the following parameters from DIC:
    * `oro_ui.twig.sort_by.class`
    * `oro_ui.twig.ceil.class`
    * `oro_ui.twig.extension.class`
    * `oro_ui.twig.mobile.class`
    * `oro_ui.twig.widget.class`
    * `oro_ui.twig.date.class`
    * `oro_ui.twig.regex.class`
    * `oro_ui.twig.skype_button.class`
    * `oro_ui.twig.form.class`
    * `oro_ui.twig.formatter.class`
    * `oro_ui.twig.placeholder.class`
    * `oro_ui.twig.tab.class`
    * `oro_ui.twig.content.class`
    * `oro_ui.twig.url.class`
    * `oro_ui.twig.js_template.class`
    * `oro_ui.twig.merge_recursive.class`
    * `oro_ui.twig.block.class`
    * `oro_ui.twig.html_tag.class`
    * `oro_ui.twig.extension.formatter.class`
    * `oro_ui.view.listener.class`
    * `oro_ui.view.content_provider.listener.class`
* Removed the following services:
    * `oro_ui.twig.sort_by_extension`
    * `oro_ui.twig.ceil_extension`
    * `oro_ui.twig.mobile_extension`
    * `oro_ui.twig.form_extension`
    * `oro_ui.twig.view_extension`
    * `oro_ui.twig.formatter_extension`
    * `oro_ui.twig.widget_extension`
    * `oro_ui.twig.date_extension`
    * `oro_ui.twig.regex_extension`
    * `oro_ui.twig.skype_button_extension`
    * `oro_ui.twig.content_extension`
    * `oro_ui.twig.url_extension`
    * `oro_ui.twig.js_template`
    * `oro_ui.twig.merge_recursive`
    * `oro_ui.twig.block`
#### UserBundle
* The parameter `oro_user.twig.user_extension.class` was removed from DIC
#### WindowsBundle
* The parameter `oro_windows.twig.extension.class` was removed from DIC
### Fixed
#### ChainProcessor Component
* Fixed an issue with invalid execution order of processors. The issue was that processors from different groups are intersected. During the fix the calculation of internal priorities of processors was changed, this may affect existing configuration of processors in case if you have common (not bound to any action) processors and ungrouped processors which should work with regular grouped processors.
    The previous priority rules:
    | Processor type | Processor priority | Group priority |
    |----------------|--------------------|----------------|
    | initial common processors | from -255 to 255 |  |
    | initial ungrouped processors | from -255 to 255 |  |
    | grouped processors | from -255 to 255 | from -254 to 252 |
    | final ungrouped processors | from -65535 to -65280 |  |
    | final common processors | from min int to -65536 |  |
    The new priority rules:
    | Processor type | Processor priority | Group priority |
    |----------------|--------------------|----------------|
    | initial common processors | greater than or equals to 0 |  |
    | initial ungrouped processors | greater than or equals to 0 |  |
    | grouped processors | from -255 to 255 | from -255 to 255 |
    | final ungrouped processors | less than 0 |  |
    | final common processors | less than 0 |  |
    So, the new rules means that:
        * common and ungrouped processors with the priority greater than or equals to 0 will be executed before grouped processors
        * common and ungrouped processors with the priority less than 0 will be executed after grouped processors
        * now there are no any magic numbers for priorities of any processors
#### SearchBundle
* Return value types in `SearchQueryInterface`<sup>[[?]](https://github.com/oroinc/platform/tree/2.1.0/src/Oro/Bundle/SearchBundle/Query/SearchQueryInterface.php "Oro\Bundle\SearchBundle\Query\SearchQueryInterface")</sup> and
`AbstractSearchQuery`<sup>[[?]](https://github.com/oroinc/platform/tree/2.1.0/src/Oro/Bundle/SearchBundle/Query/AbstractSearchQuery.php "Oro\Bundle\SearchBundle\Query\AbstractSearchQuery")</sup> were fixed to support fluent interface
`Orm`<sup>[[?]](https://github.com/oroinc/platform/tree/2.1.0/src/Oro/Bundle/SearchBundle/Engine/Orm.php "Oro\Bundle\SearchBundle\Engine\Orm")</sup> `setDrivers` method and `$drivers` and injected directly to `SearchIndexRepository`<sup>[[?]](https://github.com/oroinc/platform/tree/2.1.0/src/Oro/Bundle/SearchBundle/Entity/Repository/SearchIndexRepository.php "Oro\Bundle\SearchBundle\Entity\Repository\SearchIndexRepository")</sup>
`OrmIndexer`<sup>[[?]](https://github.com/oroinc/platform/tree/2.1.0/src/Oro/Bundle/SearchBundle/Engine/OrmIndexer.php "Oro\Bundle\SearchBundle\Engine\OrmIndexer")</sup> `setDrivers` method and `$drivers` and injected directly to `SearchIndexRepository`<sup>[[?]](https://github.com/oroinc/platform/tree/2.1.0/src/Oro/Bundle/SearchBundle/Entity/Repository/SearchIndexRepository.php "Oro\Bundle\SearchBundle\Entity\Repository\SearchIndexRepository")</sup>
## 2.0.0 (2017-01-16)

This changelog references the relevant changes (new features, changes and bugs) done in 2.0 versions.
  * Changed minimum required php version to 5.6
  * PhpUnit 5.7 support
  * Extend fields default mode is `ConfigModel::MODE_READONLY`<sup>[[?]](https://github.com/oroinc/platform/tree/2.0.0/src/Oro/Bundle/EntityConfigBundle/Entity/ConfigModel.php#L0 "Oro\Bundle\EntityConfigBundle\Entity\ConfigModel::MODE_READONLY")</sup>
  * Added support of PHP 7.1

## 1.10.0

This changelog references the relevant changes (new features, changes and bugs) done in 1.10.0 versions.
  * The application has been upgraded to Symfony 2.8 (Symfony 2.8.10 doesn't supported because of [Symfony issue](https://github.com/symfony/symfony/issues/19840))
  * Added support php 7
  * Changed minimum required php version to 5.5.9

## 1.9.0

This changelog references the relevant changes (new features, changes and bugs) done in 1.9.0 versions.
* 1.9.0 (2016-02-15)
 * Inline editing in grids
 * Grid column management
 * New UX for Tags
 * Automated REST API for GET requests
 * Performance improvements
 * Apply range filters for numerical fields in grids
 * Manage field tooltips from the UI
 * Override calendar-view.js in customizations
 * Profiler of duplicated queries
 * Importing layout updates

## 1.8.0

This changelog references the relevant changes (new features, changes and bugs) done in 1.8.0 versions.
* 1.8.0 (2015-08-26)
 * Visual workflow configurator
 * New and extended APIs to work with emails
 * Segmentation based on Data audit
 * Improvements to search
 * Improved filtering on option set attributes, allowing for multiple selections
 * The application has been upgraded to Symfony 2.7 and migrated to Doctrine 2.5
 * Select2 component has been improved to automatically initializes select2 widget
 * Documentation for the new Oro Layout component has been added with examples of use

## 1.7.0

This changelog references the relevant changes (new features, changes and bugs) done in 1.7.0 versions.
* 1.7.0 (2015-04-28)
 * New page layouts and layout themes
 * Added Google single sign-on
 * Added Change or reset users' passwords
 * Added Grid views
 * Dashboard widget configuration
 * Email auto-response in workflow definition

## 1.6.0

This changelog references the relevant changes (new features, changes and bugs) done in 1.6.0 versions.
* 1.6.0 (2015-01-19)
 * Comments to activities.
With this feature, the users will be able to add comments to various record activities, such as calls, notes, calendar events, tasks, and so on, making it possible to leave permanent remarks to particular activities they find important, and even engage in conversations that might come in handy later.
Comments are added to every activity record separately, in a linear thread. In addition to text they might contain a file attachment (1 file/image per comment). Comments may be enabled or disabled for any activity in Entity Management. The ability to add, edit, delete, and view others’ comments is subject to user’s ACL configuration.
 * WYSIWYG rich text editor for emails and notes.
This feature allows users to create rich text emails and notes with the built-in WYSIWYG text editor. It allows to mark text as bold, italic, and underlined; change text color and background; create bullet and numbered lists; insert hyperlinks and chunks of source code.
Rich text editor may be turned off in System configuration—in this case, editor will no longer be available and all previously created rich text pieces will be stripped of any formatting to plain text.

## 1.5.0

This changelog references the relevant changes (new features, changes and bugs) done in 1.5.0 versions.
* 1.5.0 (2014-12-18)
 * Invitations to calendar events.
It is now possible to invite other Oro users to events, send them email notifications about this invitation and receive feedback about their responses or lack thereof.
To invite a user to your event, simply open its edit form and choose guests in a respectively named selector control. After you save the event with invitees, they will receive email notifications about the invitation with a link to their copy of the event in OroCRM. On the view page of that event they will be able to respond to an invitation with three options: Attend, Tentatively attend, and Not attend. Response status (including no response yet) will be displayed on the event tile in the calendar view, and next to the guest's name in the event view. An invitee will be able to change his response after the initial choice, i.e. choose to not attend a previously agreed event. For every response to an invitation, or a change in plans, you (i.e. the organizer of the event) will receive an email notification.
 * System calendars.
This feature allows developers to add so-called System calendars to Oro Platform. Use cases for such calendars include company-wide holiday calendar; organization-wide calendar of conferences and conventions, and so on. (Note that organization calendars will only be available in Enterprise Edition 1.7.0).
These calendars and their events will be automatically added to Calendar views of all users in the entire system. Events of these calendars can be managed on their view forms that are available under System > System Calendars. The permission to add or modify events might be assigned to as many people as needed—e.g. the HR and the office manager.
 * Task calendar.
Task calendar is a special kind of system calendar that displays tasks assigned to the user on the calendar view in addition to calendar events. For now, there is no way to add tasks via the calendar view, but it is possible to edit or delete existing tasks. It is not possible to view other users' task calendars either—only the personal task calendar is available.
The calendar view also features a button that leads to the grid of all tasks, similarly to the existing Events button.
 * Color coding for calendars and calendar events.
The user now may change the color of the calendar from the default one in the calendar actions popup menu. Similarly, the user can change the color of the individual event in its Edit dialogue. A palette of standard colors is offered in both cases, with the option to select a custom color with the color wheel.
Standard palettes for calendars and events may be configured in the system configuration under Display settings > Calendar settings.
 * Other minor changes to calendar view.
It is now possible to turn calendars on and off without removing them from the list by clicking on the colored square or via the popup menu.
Click on the event tile opens its View Event form, not Edit.
 * Calls, Tasks, and Calendar events as entity activities.
This is an expansion to the entity activity feature that was first released with 1.3.0 where we introduced the concept of entity activity to the platform and converted emailing to the activity mechanism. Now we are adding three more ubiquitous user actions to this list: logging calls, creating tasks, and scheduling calendar events.
In order to better accommodate the expanding lot of activities we also have customized the UI for them. Previously, every action/activity had its own button regardless of the number of activities available, so if the admin has enabled a lot of activities, users could easily get confused with a long row of buttons, especially on a low resolution screen. Now all activities and non-activity based actions other than Edit and Delete are conveniently grouped into a single More Actions dropdown button.
 * Record Activities Widget.
The Record Activities Widget replaces the Record Activity block, where activities were listed by their type in separate tabs. Instead of tabs, the widget puts all record activities—emails, calls, tasks, calendar events, etc—in a single paginated list.
The user is able to filter the list by activity type and by date of activity. It is possible to configure the the list to be sorted either by creation date or by last update date.
 * Custom fields without schema update.
It is now possible to add custom fields to entities and immediately use them without schema update. This ability comes with drawbacks: these "serialized" fields can only store textual or numeric data—they cannot be option sets, relations, or files/images; nor they are available in reports or segments. But these fields will be displayed on entity view/add forms, and may be added to grid and export/import profile if necessary.
To create such fields, click Create field button on the entity view page in Entity management, and then choose "Serialized field" in Storage type selector. To create regular field, choose "Table column."
 * Entity records pagination.
This feature allows the user to "remember" a set of entity records that existed on the grid (i.e. with filters applied) when he moves to the view page of any record, and then quickly navigate through these records with a new pagination control that appears in top right corner of the page.
Pagination only works when the user comes to a view page from the main entity grid; in any other case (e.g. search, direct link, grid on another page, segment) the pagination control will not be displayed. Pagination is preserved on a pinned page in both control and in breadcrumbs.

## 1.4.3

This changelog references the relevant changes (new features, changes and bugs) done in 1.4.3 versions.
* 1.4.3 (2014-12-05)
 * List of improvements and fixed bugs
 - Fixed extended entity is set to "false" after oro:entity-config:update with force

## 1.4.2

This changelog references the relevant changes (new features, changes and bugs) done in 1.4.2 versions.
* 1.4.2 (2014-12-02)
 * List of improvements and fixed bugs
 - Implemented form type guessers for custom fields of existing entities
 - Added support of cascade option for association in Extend Extension
 - Fixed insecure content from websockets when HTTPS used
 - Fixed IMAP Sync with date parsing exception
 - Magento Integration: Sensitive data displayed in API request logs
 - Magento Integration: Memory Issue on Error
 - Magento Integration: Duplicated jobs on two way Magento sync

## 1.4.1

This changelog references the relevant changes (new features, changes and bugs) done in 1.4.1 versions.
* 1.4.1 (2014-11-17)
 * List of improvements and fixed bugs
 - Refactor extended entity to prevent class name collisions
 - Implement form type guessers for custom fields of existing entities
 - Use route from config in email address link to avoid potential errors
 - Fixed duplicates of entities during magento import
 - Error in "oro_multiple_entity" if it's used without "default_element" option
 - Lost organization name after upgrade

## 1.4.0

This changelog references the relevant changes (new features, changes and bugs) done in 1.4.0 versions.
* 1.4.0 (2014-10-15)
 * The re-introduction of Channels.
We started the implementation of a new vision for the Channels in 1.3 version and now we bring Channels back, although under a new definition.
The general idea behind channels may be explained as follows: a channel in OroCRM represents an outside source customer and sales data, where "customer" and "sales" must be understood in the broadest sense possible. Depending on the nature of the outside source, the channel may or may not require a data integration.
This new definition leads to multiple noticeable changes across the system.
 * Integration management.
Albeit the Integrations grid still displays all integrations that exist in the system, you now may create only "non-customer" standalone integrations, such as Zendesk integration. The "customer" integrations, such as Magento integration, may be created only in scope of a channel and cannot exist without it.
 * Marketing lists.
Marketing lists serve as the basis for marketing activities, such as email campaigns (see below). They represent a target auditory of the activity—that is, people, who will be contacted when the activity takes place. Marketing lists have little value by themselves; they exist in scope of some marketing campaign and its activities.
Essentially, marketing list is a segment of entities that contain some contact information, such as email or phone number or physical address. Lists are build based on some rules using Oro filtering tool. Similarly to segments, marketing lists can be static or dynamic; the rules are the same. The user can build marketing lists of contacts, Magento customers, leads, etc.
In addition to filtering rules, the user can manually tweak contents of the marketing list by removing items ("subscribers") from it. Removed subscribers will no longer appear in the list even if they fit the conditions. It is possible to move them back in the list, too.
Every subscriber can also unsubscribe from the list. In this case, he will remain in the list, but will no longer receive email campaigns that are sent to this list. Note that subscription status is managed on per-list basis; the same contact might be subscribed to one list and unsubscribed from another.
 * Email campaigns.
Email campaign is a first example of marketing activity implemented in OroCRM. The big picture is following: Every marketing campaign might contain multiple marketing activities, e.g. an email newsletter, a context ad campaign, a targeted phone advertisement. All these activities serve the common goal of the "big" marketing campaign.
In its current implementation, email campaign is a one-time dispatch of an email to a list of subscribers. Hence, the campaign consists of three basic parts:
Recipients—represented by a Marketing list.
Email itself—the user may choose a template, or create a campaign email from scratch.
Sending rules—for now, only one-time dispatch is available.
Email campaign might be tied to a marketing campaign, but it might exist on its own as well.
 * Improved Email templates.
Previously, email templates were used only for email notifications. Now their role is expanded: it is now possible to use templates in email activities to create a new email from the template, and for email campaigns.
Support for variables in templates was extended: in addition to "contextual" variables that were related to attributes of the template entity, templates may include "system-wide" variables like current user's first name, or current time, or name of the organization. It is also possible to create a "generic" template that is not related to any entity; in this case it may contain only system variables.
New templates are subject to ACL and have owner of user type.
 * Other improvements
 <ul><li>Multiple improvements to Web API</li>
 <li>A new implementation of option sets</li>
 <li>Improved grids</li></ul>
 * Community requests.
Here is the list of Community requests that were addressed in this version.
Features & improvements
  <ul><li>#50 Add the way to filter on empty fields</li>
  <li>#116 Add custom templates to workflow transitions</li>
  <li>#118 Extending countries</li>
  <li>#136 Console command for CSV import/export</li>
  <li>#149 New "link" type for datagrid column format</li></ul>
 * Bugs fixed
  <ul><li>#47 Problems with scrolling in iOS 7</li>
  <li>#62 Problems with the Recent Emails widget</li>
  <li>#139 Error 500 after removing unique key of entity</li>
  <li>#158 Update doctrine version to 2.4.4</li></ul>

## 1.4.0-RC1

This changelog references the relevant changes (new features, changes and bugs) done in 1.4.0-RC1 versions.
* 1.4.0-RC1 (2014-09-30)
 * The re-introduction of Channels.
We started the implementation of a new vision for the Channels in 1.3 version and now we bring Channels back, although under a new definition.
The general idea behind channels may be explained as follows: a channel in OroCRM represents an outside source customer and sales data, where "customer" and "sales" must be understood in the broadest sense possible. Depending on the nature of the outside source, the channel may or may not require a data integration.
This new definition leads to multiple noticeable changes across the system.
 * Integration management.
Albeit the Integrations grid still displays all integrations that exist in the system, you now may create only "non-customer" standalone integrations, such as Zendesk integration. The "customer" integrations, such as Magento integration, may be created only in scope of a channel and cannot exist without it.
 * Marketing lists.
Marketing lists serve as the basis for marketing activities, such as email campaigns (see below). They represent a target auditory of the activity—that is, people, who will be contacted when the activity takes place. Marketing lists have little value by themselves; they exist in scope of some marketing campaign and its activities.
Essentially, marketing list is a segment of entities that contain some contact information, such as email or phone number or physical address. Lists are build based on some rules using Oro filtering tool. Similarly to segments, marketing lists can be static or dynamic; the rules are the same. The user can build marketing lists of contacts, Magento customers, leads, etc.
In addition to filtering rules, the user can manually tweak contents of the marketing list by removing items ("subscribers") from it. Removed subscribers will no longer appear in the list even if they fit the conditions. It is possible to move them back in the list, too.
Every subscriber can also unsubscribe from the list. In this case, he will remain in the list, but will no longer receive email campaigns that are sent to this list. Note that subscription status is managed on per-list basis; the same contact might be subscribed to one list and unsubscribed from another.
 * Email campaigns.
Email campaign is a first example of marketing activity implemented in OroCRM. The big picture is following: Every marketing campaign might contain multiple marketing activities, e.g. an email newsletter, a context ad campaign, a targeted phone advertisement. All these activities serve the common goal of the "big" marketing campaign.
In its current implementation, email campaign is a one-time dispatch of an email to a list of subscribers. Hence, the campaign consists of three basic parts:
Recipients—represented by a Marketing list.
Email itself—the user may choose a template, or create a campaign email from scratch.
Sending rules—for now, only one-time dispatch is available.
Email campaign might be tied to a marketing campaign, but it might exist on its own as well.
 * Improved Email templates.
Previously, email templates were used only for email notifications. Now their role is expanded: it is now possible to use templates in email activities to create a new email from the template, and for email campaigns.
Support for variables in templates was extended: in addition to "contextual" variables that were related to attributes of the template entity, templates may include "system-wide" variables like current user's first name, or current time, or name of the organization. It is also possible to create a "generic" template that is not related to any entity; in this case it may contain only system variables.
New templates are subject to ACL and have owner of user type.
 * Other improvements
 <ul><li>Multiple improvements to Web API</li>
 <li>A new implementation of option sets</li>
 <li>Improved grids</li></ul>
 * Community requests.
Here is the list of Community requests that were addressed in this version.
Features & improvements
  <ul><li>#50 Add the way to filter on empty fields</li>
  <li>#116 Add custom templates to workflow transitions</li>
  <li>#118 Extending countries</li>
  <li>#136 Console command for CSV import/export</li>
  <li>#149 New "link" type for datagrid column format</li></ul>
 * Bugs fixed
  <ul><li>#47 Problems with scrolling in iOS 7</li>
  <li>#62 Problems with the Recent Emails widget</li>
  <li>#139 Error 500 after removing unique key of entity</li>
  <li>#158 Update doctrine version to 2.4.4</li></ul>

## 1.3.1

This changelog references the relevant changes (new features, changes and bugs) done in 1.3.1 versions.

* 1.3.1 (2014-08-14)
 * Minimum PHP version: PHP 5.4.9
 * PostgreSQL support
 * Fixed issue: Not entire set of entities is exported
 * Fixed issue: Page crashes when big value is typed into the pagination control
 * Fixed issue: Error 500 on Schema update
 * Other minor issues

## 1.3.0

This changelog references the relevant changes (new features, changes and bugs) done in 1.3.0 versions.

* 1.3.0 (2014-07-23)
 * Redesign of the Navigation panel and left-side menu bar
 * Website event tracking
 * Processes
 * New custom field types for entities: File and Image
 * New control for record lookup (relations)
 * Data import in CSV format

## 1.2.0

This changelog references the relevant changes (new features, changes and bugs) done in 1.2.0 versions.

* 1.2.0 (2014-05-28)
 * Ability to delete Channels
 * Workflow view
 * Reset of Workflow data
 * Line charts in Reports
 * Fixed issues with Duplicated emails
 * Fixed Issue Use of SQL keywords as extended entity field names
 * Fixed Issue Creating one-to-many relationship on custom entity that inverses many-to-one relationship fails
 * Fixed Community requests

## 1.2.0-rc1

This changelog references the relevant changes (new features, changes and bugs) done in 1.2.0 RC1 versions.

* 1.2.0 RC1 (2014-05-12)
 * Ability to delete Channels
 * Workflow view
 * Reset of Workflow data
 * Fixed issues with Duplicated emails
 * Fixed Issue Use of SQL keywords as extended entity field names
 * Fixed Issue Creating one-to-many relationship on custom entity that inverses many-to-one relationship fails

## 1.1.0

This changelog references the relevant changes (new features, changes and bugs) done in 1.1.0 versions.

* 1.1.0 (2014-04-28)
 * Dashboard management
 * Fixed problem with creation of on-demand segments
 * Fixed broken WSSE authentication
 * Fixed Incorrectly calculated totals in grids

## 1.0.1

This changelog references the relevant changes (new features, changes and bugs) done in 1.0.1 versions.

* 1.0.1 (2014-04-18)
 * Issue #3979 � Problems with DB server verification on install
 * Issue #3916 � Memory consumption is too high on installation
 * Issue #3918 � Problems with installation of packages from console
 * Issue #3841 � Very slow installation of packages
 * Issue #3916 � Installed application is not working correctly because of knp-menu version
 * Issue #3839 � Cache regeneration is too slow
 * Issue #3525 � Broken filters on Entity Configuration grid
 * Issue #3974 � Settings are not saved in sidebar widgets
 * Issue #3962 � Workflow window opens with a significant delay
 * Issue #2203 � Incorrect timezone processing in Calendar
 * Issue #3909 � Multi-selection filters might be too long
 * Issue #3899 � Broken link from Opportunity to related Contact Request

## 1.0.0

This changelog references the relevant changes (new features, changes and bugs) done in 1.0.0 versions.

* 1.0.0 (2014-04-01)
 * Workflow management UI
 * Segmentation
 * Reminders
 * Package management
 * Page & Grand totals for grids
 * Proper formatting of Money and Percent values
 * Configurable Sidebars
 * Notification of content changes in the Pinbar

## 1.0.0-rc3

This changelog references the relevant changes (new features, changes and bugs) done in 1.0.0-rc3 versions.

* 1.0.0-rc3 (2014-02-25)
 * Embedded forms
 * CSV export

## 1.0.0-rc2

This changelog references the relevant changes (new features, changes and bugs) done in 1.0.0-rc2 versions.

* 1.0.0-rc2 (2014-01-30)
 * Package management
 * Translations management
 * FontAwesome web-application icons

## 1.0.0-rc1

This changelog references the relevant changes (new features, changes and bugs) done in 1.0.0-rc1 versions.

* 1.0.0-rc1 (2013-12-30)
 * Table reports creation wizard
 * Manageable labels of entities and entity fields
 * Record updates notification
 * Sidebars widgets
 * Mobile Web
 * Package Definition and Management
 * Themes
 * Notifications for owners
 * --force option for oro:install
 * Remove old Grid bundle
 * Basic dashboards

## 1.0.0-beta5

This changelog references the relevant changes (new features, changes and bugs) done in 1.0.0-beta5 versions.

* 1.0.0-beta5 (2013-12-05)
 * ACL management in scope of organization and business unit
 * "Option Set" Field Type for Entity Field
 * Form validation improvements
 * Tabs implementation on entity view pages
 * Eliminated registry js-component
 * Implemented responsive markup on most pages

## 1.0.0-beta4

This changelog references the relevant changes (new features, changes and bugs) done in 1.0.0-beta4 versions.

* 1.0.0-beta4 (2013-11-21)
 * Grid refactoring
 * Form validation improvements
 * Make all entities as Extended
 * JavaScript Tests
 * End support for Internet Explorer 9

## 1.0.0-beta3

This changelog references the relevant changes (new features, changes and bugs) done in 1.0.0-beta3 versions.

* 1.0.0-beta3 (2013-11-11)
 * Upgrade the Symfony framework to version 2.3.6
 * Oro Calendar
 * Email Communication
 * Removed bundle dependencies on application
 * One-to-many and many-to-many relations between extended/custom entities
 * Localizations and Internationalization of input and output

## 1.0.0-beta2

This changelog references the relevant changes (new features, changes and bugs) done in 1.0.0-beta2 versions.

* 1.0.0-beta2 (2013-10-28)
 * Minimum PHP version: PHP 5.4.4
 * Installer enhancements
 * Automatic bundles distribution for application
 * Routes declaration on Bundles level
 * System Help and Tooltips
 * RequireJS optimizer utilization
 * ACL Caching

## 1.0.0-beta1

This changelog references the relevant changes (new features, changes and bugs) done in 1.0.0-beta1 versions.

* 1.0.0-beta1 (2013-09-30)
 * New ACL implementation
 * Emails synchronization via IMAP
 * Custom entities and fields in usage
 * Managing relations between entities
 * Grid views

## 1.0.0-alpha6

This changelog references the relevant changes (new features, changes and bugs) done in 1.0.0-alpha6 versions.

* 1.0.0-alpha6 (2013-09-12)
 * Maintenance Mode
 * WebSocket messaging between browser and the web server
 * Asynchronous Module Definition of JS resources
 * Added multiple sorting for a Grid
 * System configuration

## 1.0.0-alpha5

This changelog references the relevant changes (new features, changes and bugs) done in 1.0.0-alpha5 versions.

* 1.0.0-alpha5 (2013-08-29)
 * Custom entity creation
 * Cron Job
 * Record ownership
 * Grid Improvements
 * Filter Improvements
 * Email Template Improvements
 * Implemented extractor for messages in PHP code
 * Removed dependency on SonataAdminBundle
 * Added possibility to unpin page using pin icon

## 1.0.0-alpha4

This changelog references the relevant changes (new features, changes and bugs) done in 1.0.0-alpha4 versions.

* 1.0.0-alpha4 (2013-07-31)
 * Upgrade Symfony to version 2.3
 * Entity and Entity's Field Management
 * Multiple Organizations and Business Units
 * Transactional Emails
 * Email Templates
 * Tags Management
 * Translations JS files
 * Pin tab experience update
 * Redesigned Page Header
 * Optimized load time of JS resources

## 1.0.0-alpha3

This changelog references the relevant changes (new features, changes and bugs) done in 1.0.0-alpha3 versions.

* 1.0.0-alpha3 (2013-06-27)
 * Placeholders
 * Developer toolbar works with AJAX navigation requests
 * Configuring hidden columns in a Grid
 * Auto-complete form type
 * Added Address Book
 * Localized countries and regions
 * Enhanced data change log with ability to save changes for collections
 * Removed dependency on lib ICU<|MERGE_RESOLUTION|>--- conflicted
+++ resolved
@@ -3,11 +3,8 @@
 #### ApiBundle
 * Enable filters for to-many associations. The following operators are implemented: `=` (`eq`), `!=` (`neq`), `*` (`exists`), `!*` (`neq_or_null`), `~` (`contains`) and `!~` (`not_contains`).
 * Added [documentation about filters](./src/Oro/Bundle/ApiBundle/Resources/doc/filters.md).
-<<<<<<< HEAD
-=======
 * Added data flow diagrams for public actions. See [Actions](./src/Oro/Bundle/ApiBundle/Resources/doc/actions.md).
 * Added `rest_api_prefix` and `rest_api_pattern` configuration options and `oro_api.rest.prefix` and `oro_api.rest.pattern` DIC parameters to be able to reconfigure REST API base path.
->>>>>>> f4bc701d
 
 #### UIBundle
 * Added the `addBeforeActionPromise` static method of `BaseController` in JS which enables to postpone route action if the required async process is in progress.
