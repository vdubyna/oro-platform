## 2.5.0 (Unreleased)

### Added
#### ApiBundle
* Added an additional syntax for data filters: `key[operator_name]=value`. For example `GET /api/users?filter[id][neq]=2` can be used instead of `GET /api/users?filter[id]!=2`. The supported operators are `eq`, `neq`, `lt`, `lte`, `gt` and `gte`.
* Added a possibility to specify **documentation_resource** option for the same entity in different `Resources/config/oro/api.yml` files. It can be helpful when some bundle needs to add a field to an entity declared in another bundle.
* Added a possibility to configure own identifier field(s) instead of the database primary key. For details see [how_to.md](./src/Oro/Bundle/ApiBundle/Resources/doc/how_to.md#using-a-non-primary-key-to-identify-entity)
* Added filters for the following data types: `smallint`, `date`, `time`, `guid`, `percent`, `money` and `duration`
#### EntityConfigBundle
* Added interface `Oro\Bundle\EntityConfigBundle\Attribute\Type\AttributeTypeInterface` that should be implemented in case new type of arguments added.
#### MessageQueue Component
* Added method `onPreCreateDelayed` to `Oro\Component\MessageQueue\Job\ExtensionInterface` interface.
#### MessageQueueBundle
* Added interface `Oro\Bundle\MessageQueueBundle\Consumption\Extension\ClearerInterface`. For details see [container_in_consumer.md](./src/Oro/Bundle/MessageQueueBundle/Resources/doc/container_in_consumer.md#container-reset)
#### SyncBundle
* Added parameters `websocket_frontend_path` and `websocket_backend_path`. [Usage](https://github.com/oroinc/platform/blob/master/src/Oro/Bundle/SyncBundle/README.md)
### Changed
#### ApiBundle
* Class `Oro\Bundle\ApiBundle\Config\EntityDefinitionConfig`
    * method `hasDocumentationResource` was renamed to `hasDocumentationResources`
    * method `getDocumentationResource` was renamed to `getDocumentationResources`
    * method `setDocumentationResource` was renamed to `setDocumentationResources`
#### EntityConfigBundle
* Implementation should be registered as a service with the `oro_entity_config.attribute_type` tag.
#### MessageQueue Component
* Interface `Oro\Component\MessageQueue\Job\ExtensionInterface`
    * renamed method `onCreateDelayed` to `onPostCreateDelayed`
#### MessageQueueBundle
* Method `setPersistentServices` was moved from `Oro\Bundle\MessageQueueBundle\Consumption\Extension\ContainerResetExtension` to `Oro\Bundle\MessageQueueBundle\Consumption\Extension\ContainerClearer`
#### SearchBundle
* Entity `Oro\Bundle\WebsiteSearchBundle\Entity\IndexDecimal`:
    * changed decimal field `value`:
        * `precision` changed from `10` to `21`.
        * `scale` changed from `2` to `6`.
<<<<<<< HEAD
* Added the Oro\Bundle\SearchBundle\Formatter\DateTimeFormatter class that should be used to format the \DateTime object in a specific string. [Documentation](./src/Oro/Bundle/SearchBundle/Resources/doc/date-time-formatter.md) 
=======
#### WorkflowBundle
* The property `restrictions` was excluded from output results of the method "Get Workflow Definition" (`/api/rest/{version}/workflowdefinition/{workflowDefinition}.{_format}`).
>>>>>>> f667021f
### Deprecated
#### SearchBundle
* Class `Oro/Bundle/SearchBundle/Engine/Orm/DBALPersistenceDriverTrait` is deprecated. The functionality was merged into `BaseDriver`
### Removed
#### SearchBundle
* Removed service `oro_search.search.engine.storer`
#### SecurityBundle
* Class `Oro\Bundle\SecurityBundle\Owner\AbstractOwnerTreeProvider`
     * internal cache parameter `$tree` was removed cause all cache providers are already automatically decorated by the memory cache provider
#### WorkflowBundle
* Removed `renderResetButton()` macro from Oro/Bundle/WorkflowBundle/Resources/views/macros.html.twig. Also removed usage of this macro from two files:
    * `Oro/Bundle/WorkflowBundle/Resources/views/Widget/widget/button.html.twig`
    * `Oro/Bundle/WorkflowBundle/Resources/views/Widget/widget/buttons.html.twig`
#### OroBehatExtension
* Removed --show-execution-time and --log-feature-execution-time parameters along the MeasureExecutionTimeController

## 2.4.0 (2017-09-29)

### Added
#### CacheBundle
* Added tag `oro.config_cache_warmer.provider` to be able to register custom warmer configuration provider for `CacheWarmerListener`<sup>[[?]](https://github.com/oroinc/platform/tree/2.4.0/src/Oro/Bundle/CacheBundle/EventListener/CacheWarmerListener.php "Oro\Bundle\CacheBundle\EventListener\CacheWarmerListener")</sup>. It must implement `ConfigCacheWarmerInterface`<sup>[[?]](https://github.com/oroinc/platform/tree/2.4.0/src/Oro/Bundle/CacheBundle/Provider/ConfigCacheWarmerInterface.php "Oro\Bundle\CacheBundle\Provider\ConfigCacheWarmerInterface")</sup>.
#### ImportExportBundle
* Was added new parameter to `ConfigurableAddOrReplaceStrategy`<sup>[[?]](https://github.com/oroinc/platform/tree/2.4.0/src/Oro/Bundle/ImportExportBundle/Strategy/Import/ConfigurableAddOrReplaceStrategy.php "Oro\Bundle\ImportExportBundle\Strategy\Import\ConfigurableAddOrReplaceStrategy")</sup> class constructor and 
`oro_importexport.strategy.configurable_add_or_replace` service. New parameter id `oro_security.owner.checker` service that helps check the owner during import.
* `JobResult`<sup>[[?]](https://github.com/oroinc/platform/tree/2.4.0/src/Oro/Bundle/ImportExportBundle/Job/JobResult.php "Oro\Bundle\ImportExportBundle\Job\JobResult")</sup> have new `needRedelivery` flag.
`JobExecutor`<sup>[[?]](https://github.com/oroinc/platform/tree/2.4.0/src/Oro/Bundle/ImportExportBundle/Job/JobExecutor.php "Oro\Bundle\ImportExportBundle\Job\JobExecutor")</sup> in case of any of catched exception during Job processing is a type of
`Doctrine\DBAL\Exception\UniqueConstraintViolationException` JobResult will have a `needRedelivery` flag set to true.
* `ImportMessageProcessor`<sup>[[?]](https://github.com/oroinc/platform/tree/2.4.0/src/Oro/Bundle/ImportExportBundle/Async/Import/ImportMessageProcessor.php "Oro\Bundle\ImportExportBundle\Async\Import\ImportMessageProcessor")</sup> is able to catch new 
`Oro\Component\MessageQueue\Exception\JobRedeliveryException` and it this case is able to requeue a message to process
#### MessageQueue component
* Added interface `Oro\Component\MessageQueue\Job\ExtensionInterface` that can be used to do some additional work before and after job processing.
### Changed
#### ApiBundle
* Class `HtmlFormatter`<sup>[[?]](https://github.com/oroinc/platform/tree/2.4.0/src/Oro/Bundle/ApiBundle/ApiDoc/HtmlFormatter.php "Oro\Bundle\ApiBundle\ApiDoc\HtmlFormatter")</sup> was renamed to `NewHtmlFormatter`<sup>[[?]](https://github.com/oroinc/platform/tree/2.4.0/src/Oro/Bundle/ApiBundle/ApiDoc/NewHtmlFormatter.php "Oro\Bundle\ApiBundle\ApiDoc\NewHtmlFormatter")</sup>
#### DataGridBundle
* Some inline underscore templates were moved to separate .html file for each template.
* Class `PreciseOrderByExtension`<sup>[[?]](https://github.com/oroinc/platform/tree/2.4.0/src/Oro/Bundle/DataGridBundle/Extension/Sorter/PreciseOrderByExtension.php "Oro\Bundle\DataGridBundle\Extension\Sorter\PreciseOrderByExtension")</sup> was renamed to `HintExtension`<sup>[[?]](https://github.com/oroinc/platform/tree/2.4.0/src/Oro/Bundle/DataGridBundle/Extension/Sorter/HintExtension.php "Oro\Bundle\DataGridBundle\Extension\Sorter\HintExtension")</sup>. Hint name and priority now passed as 2nd and 3rd constructor arguments
* `HINT_DISABLE_ORDER_BY_MODIFICATION_NULLS` was enabled by default for all data grids. To enable order by nulls behavior same to MySQL for PostgreSQL next hint should be added to data grid config
```yaml
datagrids:
    grid-name:
       ...
       source:
           ...
           hints:
               - { name: HINT_DISABLE_ORDER_BY_MODIFICATION_NULLS, value: false }
```
#### ElasticSearchBundle
* Tokenizer configuration has been changed. A full rebuilding of the backend search index is required.
#### EmailBundle
* Email entity is not ACL protected entity so it should not contain any permissions for it.
* method `handleChangedAddresses` in class `EmailOwnerManager`<sup>[[?]](https://github.com/oroinc/platform/tree/2.4.0/src/Oro/Bundle/EmailBundle/Entity/Manager/EmailOwnerManager.php "Oro\Bundle\EmailBundle\Entity\Manager\EmailOwnerManager")</sup> does not persist new EmailAddresses anymore, but returns array of updated entities and entities to create
#### FilterBundle
* Some inline underscore templates were moved to separate .html file for each template.
#### ImportExportBundle
* Class `ConfigurableTableDataConverter`<sup>[[?]](https://github.com/oroinc/platform/tree/2.4.0/src/Oro/Bundle/ImportExportBundle/Converter/ConfigurableTableDataConverter.php "Oro\Bundle\ImportExportBundle\Converter\ConfigurableTableDataConverter")</sup> does not initialize backend headers
    during import anymore. Method `getHeaderConversionRules` previously called `initialize` method to load both conversion
    rules and backend headers, but now it calls only `initializeRules`
#### MessageQueueBundle
* Parameter `oro_message_queue.maintance.idle_time` was renamed to `oro_message_queue.maintenance.idle_time`
* Class `Oro\Component\MessageQueue\Consumption\Extension\SignalExtension`
    * the visibility of method `interruptExecutionIfNeeded` was changed from `public` to `protected`
#### UIBundle
* Some inline underscore templates were moved to separate .html file for each template.
* `'oroui/js/tools'` JS-module does not contain utils methods from `Caplin.utils` any more. Require `'chaplin'` directly to get access to them.
* `'oroui/js/app/components/base/component-container-mixin'` Each view on which we want to call `'initLayout()'` method 
(to intialize all components within) have to be marked as separated layout by adding `'data-layout="separate"'` 
attribute. Otherwise `'Error'` will be thrown.
### Removed
#### ApiBundle
* The `data_transformer` option for fields was removed from `Resources/config/oro/api.yml`. This option is required very very rarely and it is quite confusing for developers because its name is crossed with data transformers used in Symfony Forms, but the purpose of this option was very different and it was used to transform a field value from one data type to another during loading data. If you used this option for some of your API resources, please replace it with a processor for [customize_loaded_data](./src/Oro/Bundle/ApiBundle/Resources/doc/actions.md#customize_loaded_data-action) action.
* Class `ApiActions`<sup>[[?]](https://github.com/oroinc/platform/tree/2.4.0/src/Oro/Bundle/ApiBundle/Request/ApiActions.php "Oro\Bundle\ApiBundle\Request\ApiActions")</sup>
    * removed methods `isInputAction`, `isOutputAction` and `getActionOutputFormatActionType`. They were moved to `RestDocHandler`<sup>[[?]](https://github.com/oroinc/platform/tree/2.4.0/src/Oro/Bundle/ApiBundle/ApiDoc/RestDocHandler.php "Oro\Bundle\ApiBundle\ApiDoc\RestDocHandler")</sup>
    * removed method `isIdentifierNeededForAction`. This code was moved to `ApiDocMetadataParser`<sup>[[?]](https://github.com/oroinc/platform/tree/2.4.0/src/Oro/Bundle/ApiBundle/ApiDoc/Parser/ApiDocMetadataParser.php "Oro\Bundle\ApiBundle\ApiDoc\Parser\ApiDocMetadataParser")</sup>
#### FormBundle
* Removed usage of `'tinymce/jquery.tinymce'` extension. Use `'tinymce/tinymce'` directly instead
#### SearchBundle
* Removed method `getUniqueId` from class `BaseDriver`<sup>[[?]](https://github.com/oroinc/platform/tree/2.4.0/src/Oro/Bundle/SearchBundle/Engine/Orm/BaseDriver.php "Oro\Bundle\SearchBundle\Engine\Orm\BaseDriver")</sup>. Use method `getJoinAttributes` instead.
#### SegmentBundle
* Services `oro_segment.query_converter.segment` and `oro_segment.query_converter.segment.link` were removed.
#### UserBundle
* Removed the use of js-application build `js/oro.min.js` from login page. Use `head_script` twig placeholder to include custom script on login page.
### Fixed
#### MessageQueueBundle
* Fixed handling of `priority` attribute of the tag `oro_message_queue.consumption.extension` to work in the same way
as other Symfony's tagged services. From now the highest the priority number, the earlier the extension is executed.
* Service `oro_message_queue.client.consume_messages_command` was removed
* Service `oro_message_queue.command.consume_messages` was removed
* The extension `TokenStorageClearerExtension`<sup>[[?]](https://github.com/oroinc/platform/tree/2.4.0/src/Oro/Bundle/MessageQueueBundle/Consumption/Extension/TokenStorageClearerExtension.php "Oro\Bundle\MessageQueueBundle\Consumption\Extension\TokenStorageClearerExtension")</sup> was removed. This 
job is handled by `ContainerResetExtension`<sup>[[?]](https://github.com/oroinc/platform/tree/2.4.0/src/Oro/Bundle/MessageQueueBundle/Consumption/Extension/ContainerResetExtension.php "Oro\Bundle\MessageQueueBundle\Consumption\Extension\ContainerResetExtension")</sup> extension.

## 2.3.1 (2017-07-28)

### Changed
#### SegmentBundle

- Class `SegmentQueryConverterFactory`<sup>[[?]](https://github.com/oroinc/platform/tree/2.3.1/src/Oro/Bundle/SegmentBundle/Query/SegmentQueryConverterFactory.php "Oro\Bundle\SegmentBundle\Query\SegmentQueryConverterFactory")</sup> was created. It was registered as the service `oro_segment.query.segment_query_converter_factory`.

    services.yml
    ```yml
    oro_segment.query.segment_query_converter_factory:
        class: 'Oro\Bundle\SegmentBundle\Query\SegmentQueryConverterFactory'
        arguments:
            - '@oro_query_designer.query_designer.manager'
            - '@oro_entity.virtual_field_provider.chain'
            - '@doctrine'
            - '@oro_query_designer.query_designer.restriction_builder'
            - '@oro_entity.virtual_relation_provider.chain'
        public: false
    ```
- Service `oro_segment.query.segment_query_converter_factory.link` was created to initialize the service `oro_segment.query.segment_query_converter_factory` in `DynamicSegmentQueryBuilder`<sup>[[?]](https://github.com/oroinc/platform/tree/2.3.1/src/Oro/Bundle/SegmentBundle/Query/DynamicSegmentQueryBuilder.php "Oro\Bundle\SegmentBundle\Query\DynamicSegmentQueryBuilder")</sup>.

    services.yml
    ```yml
    oro_segment.query.segment_query_converter_factory.link:
        tags:
            - { name: oro_service_link,  service: oro_segment.query.segment_query_converter_factory }
    ```
- Class `DynamicSegmentQueryBuilder`<sup>[[?]](https://github.com/oroinc/platform/tree/2.3.1/src/Oro/Bundle/SegmentBundle/Query/DynamicSegmentQueryBuilder.php "Oro\Bundle\SegmentBundle\Query\DynamicSegmentQueryBuilder")</sup> was changed to use service `oro_segment.query.segment_query_converter_factory.link` instead of `oro_segment.query_converter.segment.link`.
    - public method `setSegmentQueryConverterFactoryLink(ServiceLink $segmentQueryConverterFactoryLink)` was added.
- Definition of service `oro_segment.query.dynamic_segment.query_builder` was changed in services.yml.
    Before
    ```yml
    oro_segment.query.dynamic_segment.query_builder:
        class: %oro_segment.query.dynamic_segment.query_builder.class%
        arguments:
            - '@oro_segment.query_converter.segment.link'
            - '@doctrine'
    ```
    After
    ```yml
    oro_segment.query.dynamic_segment.query_builder:
        class: %oro_segment.query.dynamic_segment.query_builder.class%
        arguments:
            - '@oro_segment.query_converter.segment.link'
            - '@doctrine'
        calls:
            - [setSegmentQueryConverterFactoryLink, ['@oro_segment.query.segment_query_converter_factory.link']]
    ```
## 2.3.0 (2017-07-28)

### Added
#### ImportExportBundle
* Added a possibility to change aggregation strategy for a job summary. An aggregator should implement `ContextAggregatorInterface`<sup>[[?]](https://github.com/oroinc/platform/tree/2.3.0/src/Oro/Bundle/ImportExportBundle/Job/Context/ContextAggregatorInterface.php "Oro\Bundle\ImportExportBundle\Job\Context\ContextAggregatorInterface")</sup>. Added two job summary aggregators:
    * `SimpleContextAggregator`<sup>[[?]](https://github.com/oroinc/platform/tree/2.3.0/src/Oro/Bundle/ImportExportBundle/Job/Context/SimpleContextAggregator.php "Oro\Bundle\ImportExportBundle\Job\Context\SimpleContextAggregator")</sup>, it summarizes counters by the type from all steps and it is a default aggregator
    * `SelectiveContextAggregator`<sup>[[?]](https://github.com/oroinc/platform/tree/2.3.0/src/Oro/Bundle/ImportExportBundle/Job/Context/SelectiveContextAggregator.php "Oro\Bundle\ImportExportBundle\Job\Context\SelectiveContextAggregator")</sup>, it summarizes counters by the type from all steps marked as `add_to_job_summary`
* Added trait `AddToJobSummaryStepTrait`<sup>[[?]](https://github.com/oroinc/platform/tree/2.3.0/src/Oro/Bundle/ImportExportBundle/Job/Step/AddToJobSummaryStepTrait.php "Oro\Bundle\ImportExportBundle\Job\Step\AddToJobSummaryStepTrait")</sup> that can be used in steps support `add_to_job_summary` parameter.
#### IntegrationBundle
* Class `LoggerClientDecorator`<sup>[[?]](https://github.com/oroinc/platform/tree/2.3.0/src/Oro/Bundle/IntegrationBundle/Provider/Rest/Client/Decorator/LoggerClientDecorator.php "Oro\Bundle\IntegrationBundle\Provider\Rest\Client\Decorator\LoggerClientDecorator")</sup> was added. Implements `RestClientInterface`. Use it for logging client. Add the ability to make additional requests to the server.
#### MigrationBundle
* Added event `oro_migration.data_fixtures.pre_load` that is raised before data fixtures are loaded
* Added event `oro_migration.data_fixtures.post_load` that is raised after data fixtures are loaded
#### NoteBundle
* Added new action `create_note` related class `CreateNoteAction`<sup>[[?]](https://github.com/oroinc/platform/tree/2.3.0/src/Oro/Bundle/NoteBundle/Action/CreateNoteAction.php "Oro\Bundle\NoteBundle\Action\CreateNoteAction")</sup>
#### ReportBundle
* Class `ReportCacheCleanerListener`<sup>[[?]](https://github.com/oroinc/platform/tree/2.3.0/src/Oro/Bundle/ReportBundle/EventListener/ReportCacheCleanerListener.php "Oro\Bundle\ReportBundle\EventListener\ReportCacheCleanerListener")</sup> was added. It cleans cache of report grid on postUpdate event of Report entity.
#### WorkflowBundle
* Added provider `oro_workflow.provider.workflow_definition` to manage cached instances of `WorkflowDefinitions`.
* Added cache provider `oro_workflow.cache.provider.workflow_definition` to hold cached instances of `WorkflowDefinitions`.
### Changed
#### EmailBundle
* Class `EmailExtension`<sup>[[?]](https://github.com/oroinc/platform/tree/2.3.0/src/Oro/Bundle/EmailBundle/Twig/EmailExtension.php "Oro\Bundle\EmailBundle\Twig\EmailExtension")</sup> method `getSecurityFacade` was replaces with `getAuthorizationChecker` and `getTokenAccessor`
* Class `EmailQueryFactory`<sup>[[?]](https://github.com/oroinc/platform/tree/2.3.0/src/Oro/Bundle/EmailBundle/Datagrid/EmailQueryFactory.php "Oro\Bundle\EmailBundle\Datagrid\EmailQueryFactory")</sup> method `prepareQuery` renamed to `addFromEmailAddress`
* The performance of following data grids were improved and as result theirs definitions and TWIG templates were significantly changed. The main change is to return only fields required fir the grid, instead return whole entity
    * `base-email-grid`
    * `email-grid`
    * `dashboard-recent-emails-inbox-grid`
    * `dashboard-recent-emails-sent-grid`
    * `dashboard-recent-emails-new-grid`
    * `EmailBundle/Resources/views/Email/Datagrid/Property/contacts.html.twig`
    * `EmailBundle/Resources/views/Email/Datagrid/Property/date.html.twig`
    * `EmailBundle/Resources/views/Email/Datagrid/Property/date_long.html.twig`
    * `EmailBundle/Resources/views/Email/Datagrid/Property/from.html.twig`
    * `EmailBundle/Resources/views/Email/Datagrid/Property/mailbox.html.twig`
    * `EmailBundle/Resources/views/Email/Datagrid/Property/recipients.html.twig`
    * `EmailBundle/Resources/views/Email/Datagrid/Property/subject.html.twig`
    * TWIG macro `wrapTextToTag` was marked as deprecated
#### FormBundle
* Updated jQuery Validation plugin to 1.6.0 version
* Updated TinyMCE to 4.6.* version
#### IntegrationBundle
* Interface `RestResponseInterface`<sup>[[?]](https://github.com/oroinc/platform/tree/2.3.0/src/Oro/Bundle/IntegrationBundle/Provider/Rest/Client/RestResponseInterface.php "Oro\Bundle\IntegrationBundle\Provider\Rest\Client\RestResponseInterface")</sup> was changed:
    * Methods `getContentEncoding`, `getContentLanguage`, `getContentLength`, `getContentLocation`, `getContentDisposition`, `getContentMd5`, `getContentRange`, `getContentType`, `isContentType` were superseded by `getHeader` method 
#### LocaleBundle
* Updated Moment.js to 2.18.* version
* Updated Numeral.js to 2.0.6 version
#### NotificationBundle
* Entity `EmailNotification`<sup>[[?]](https://github.com/oroinc/platform/tree/2.3.0/src/Oro/Bundle/NotificationBundle/Model/EmailNotification.php "Oro\Bundle\NotificationBundle\Model\EmailNotification")</sup> became Extend
#### ReportBundle
* Class Oro\Bundle\ReportBundle\Grid\ReportDatagridConfigurationProvider was modified to use doctrine cache instead of caching the DatagridConfiguration value in property $configuration
     Before
     ```PHP
        class ReportDatagridConfigurationProvider
        {
            /**
             * @var DatagridConfiguration
             */
            protected $configuration;
            public function getConfiguration($gridName)
            {
                if ($this->configuration === null) {
                    ...
                    $this->configuration = $this->builder->getConfiguration();
                }
                return $this->configuration;
            }
        }
     ```
     After
     ```PHP
        class ReportDatagridConfigurationProvider
        {
            /**
             * Doctrine\Common\Cache\Cache
             */
            protected $reportCacheManager;
            public function getConfiguration($gridName)
            {
                $cacheKey = $this->getCacheKey($gridName);
                if ($this->reportCacheManager->contains($cacheKey)) {
                    $config = $this->reportCacheManager->fetch($cacheKey);
                    $config = unserialize($config);
                } else {
                    $config = $this->prepareConfiguration($gridName);
                    $this->reportCacheManager->save($cacheKey, serialize($config));
                }
                return $config;
            }
        }
     ```
#### SecurityBundle
* Class `OroSecurityExtension`<sup>[[?]](https://github.com/oroinc/platform/tree/2.3.0/src/Oro/Bundle/SecurityBundle/Twig/OroSecurityExtension.php "Oro\Bundle\SecurityBundle\Twig\OroSecurityExtension")</sup>
    * method `getSecurityFacade` was replaces with `getAuthorizationChecker` and `getTokenAccessor`
#### TestFrameworkBundle
* Class `TestListener` namespace added, use `TestListener`<sup>[[?]](https://github.com/oroinc/platform/tree/2.3.0/src/Oro/Bundle/TestFrameworkBundle/Test/TestListener.php "Oro\Bundle\TestFrameworkBundle\Test\TestListener")</sup> instead
#### UIBundle
* Updated ChaplinJS to 1.2.0 version
* Updated Autolinker.js to 1.4.* version
* Updated jQuery-Form to 4.2.1 version
* Updated jQuery.Numeric to 1.5.0 version
* Updated Lightgallery.js to 1.4.0 version
* Updated RequireJS test.js plugin to 2.0.* version
* Updated Jquery-UI-Multiselect-Widget to 2.0.1 version
* Updated Timepicker.js plugin to 1.11.* version
* Updated Datepair.js plugin to 0.4.* version
* Updated jQuery.Uniform to 4.2.0 version
#### WorkflowBundle
* Class `WorkflowRegistry`<sup>[[?]](https://github.com/oroinc/platform/tree/2.3.0/src/Oro/Bundle/WorkflowBundle/Model/WorkflowRegistry.php "Oro\Bundle\WorkflowBundle\Model\WorkflowRegistry")</sup>:
    * following protected methods were moved to `WorkflowDefinitionProvider`:
        * `refreshWorkflowDefinition`
        * `getEntityManager`
        * `getEntityRepository`
* Datagrid filter `WorkflowFilter`<sup>[[?]](https://github.com/oroinc/platform/tree/2.3.0/src/Oro/Bundle/WorkflowBundle/Datagrid/Filter/WorkflowFilter.php "Oro\Bundle\WorkflowBundle\Datagrid\Filter\WorkflowFilter")</sup> changed namespace
### Deprecated
#### EmailBundle
* Class `EmailRecipientRepository`<sup>[[?]](https://github.com/oroinc/platform/tree/2.3.0/src/Oro/Bundle/EmailBundle/Entity/Repository/EmailRecipientRepository.php "Oro\Bundle\EmailBundle\Entity\Repository\EmailRecipientRepository")</sup> method `getThreadUniqueRecipients` was marked as deprecated. Use `EmailGridResultHelper::addEmailRecipients` instead
* Class `FolderType`<sup>[[?]](https://github.com/oroinc/platform/tree/2.3.0/src/Oro/Bundle/EmailBundle/Model/FolderType.php "Oro\Bundle\EmailBundle\Model\FolderType")</sup> method `outcomingTypes` was marked as deprecated. Use `outgoingTypes` instead
* Class `EmailExtension`<sup>[[?]](https://github.com/oroinc/platform/tree/2.3.0/src/Oro/Bundle/EmailBundle/Twig/EmailExtension.php "Oro\Bundle\EmailBundle\Twig\EmailExtension")</sup> method `getEmailThreadRecipients` was marked as deprecated. Use `EmailGridResultHelper::addEmailRecipients` instead
#### SecurityBundle
* Interface `AccessLevelOwnershipDecisionMakerInterface`<sup>[[?]](https://github.com/oroinc/platform/tree/2.3.0/src/Oro/Bundle/SecurityBundle/Acl/Extension/AccessLevelOwnershipDecisionMakerInterface.php "Oro\Bundle\SecurityBundle\Acl\Extension\AccessLevelOwnershipDecisionMakerInterface")</sup>
    * method `isGlobalLevelEntity` was marked ad deprecated, use method `isOrganization` instead
    * method `isLocalLevelEntity` was marked ad deprecated, use method `isBusinessUnit` instead
    * method `isBasicLevelEntity` was marked ad deprecated, use method `isUser` instead
    * method `isAssociatedWithGlobalLevelEntity` was marked ad deprecated, use method `isAssociatedWithOrganization` instead
    * method `isAssociatedWithLocalLevelEntity` was marked ad deprecated, use method `isAssociatedWithBusinessUnit` instead
    * method `isAssociatedWithBasicLevelEntity` was marked ad deprecated, use method `isAssociatedWithUser` instead
* Interface `OwnerTreeInterface`<sup>[[?]](https://github.com/oroinc/platform/tree/2.3.0/src/Oro/Bundle/SecurityBundle/Owner/OwnerTreeInterface.php "Oro\Bundle\SecurityBundle\Owner\OwnerTreeInterface")</sup> was renamed to `OwnerTreeBuilderInterface`
    * method `addBasicEntity` was marked ad deprecated, use method `addUser` instead
    * method `addGlobalEntity` was marked ad deprecated, use method `addUserOrganization` instead
    * method `addLocalEntityToBasic` was marked ad deprecated, use method `addUserBusinessUnit` instead
    * method `addDeepEntity` was marked ad deprecated, use method `addBusinessUnitRelation` instead
    * method `addLocalEntity` was marked ad deprecated, use method `addBusinessUnit` instead
* Interface `OwnershipMetadataInterface`<sup>[[?]](https://github.com/oroinc/platform/tree/2.3.0/src/Oro/Bundle/SecurityBundle/Owner/Metadata/OwnershipMetadataInterface.php "Oro\Bundle\SecurityBundle\Owner\Metadata\OwnershipMetadataInterface")</sup>
    * method `isBasicLevelOwned` was marked as deprecated, use method `isUserOwned` instead
    * method `isLocalLevelOwned` was marked as deprecated, use method `isBusinessUnitOwned` instead
    * method `isGlobalLevelOwned` was marked as deprecated, use method `isOrganizationOwned` instead
    * method `isSystemLevelOwned` was marked as deprecated
    * method `getGlobalOwnerColumnName` was marked as deprecated, use method `getOrganizationColumnName` instead
    * method `getGlobalOwnerFieldName` was marked as deprecated, use method `getOrganizationFieldName` instead
* Interface `MetadataProviderInterface`<sup>[[?]](https://github.com/oroinc/platform/tree/2.3.0/src/Oro/Bundle/SecurityBundle/Owner/Metadata/MetadataProviderInterface.php "Oro\Bundle\SecurityBundle\Owner\Metadata\MetadataProviderInterface")</sup> was renamed to `OwnershipMetadataProviderInterface`
    * method `getBasicLevelClass` was marked as deprecated, use method `getUserClass` instead
    * method `getLocalLevelClass` was marked as deprecated, use method `getBusinessUnitClass` instead
    * method `getGlobalLevelClass` was marked as deprecated, use method `getOrganizationClass` instead
### Removed
#### EmailBundle
* Class `ExtendClassLoader`<sup>[[?]](https://github.com/oroinc/platform/tree/2.3.0/src/Oro/Bundle/EntityExtendBundle/Tools/ExtendClassLoader.php "Oro\Bundle\EntityExtendBundle\Tools\ExtendClassLoader")</sup> was removed. The `Oro\Component\PhpUtils\ClassLoader` is used instead of it
* service `oro_email.listener.role_subscriber` was removed.
#### IntegrationBundle
* Interface `RestResponseInterface`<sup>[[?]](https://github.com/oroinc/platform/tree/2.3.0/src/Oro/Bundle/IntegrationBundle/Provider/Rest/Client/RestResponseInterface.php "Oro\Bundle\IntegrationBundle\Provider\Rest\Client\RestResponseInterface")</sup> was changed. Methods `getRawHeaders`, `xml`, `getRedirectCount`, `getEffectiveUrl` were completely removed
* Interface `RestClientInterface`<sup>[[?]](https://github.com/oroinc/platform/tree/2.3.0/src/Oro/Bundle/IntegrationBundle/Provider/Rest/Client/RestClientInterface.php "Oro\Bundle\IntegrationBundle\Provider\Rest\Client\RestClientInterface")</sup> was changed. Method `getXML` was completely removed.
* Class `GuzzleRestClient`<sup>[[?]](https://github.com/oroinc/platform/tree/2.3.0/src/Oro/Bundle/IntegrationBundle/Provider/Rest/Client/Guzzle/GuzzleRestClient.php "Oro\Bundle\IntegrationBundle\Provider\Rest\Client\Guzzle\GuzzleRestClient")</sup> method `getXML` was removed, please use a simple `get` method instead and convert its result to XML
* Class `GuzzleRestResponse`<sup>[[?]](https://github.com/oroinc/platform/tree/2.3.0/src/Oro/Bundle/IntegrationBundle/Provider/Rest/Client/Guzzle/GuzzleRestResponse.php "Oro\Bundle\IntegrationBundle\Provider\Rest\Client\Guzzle\GuzzleRestResponse")</sup>:
    * Methods `getRawHeaders`, `xml`, `getRedirectCount`, `getEffectiveUrl` were removed, in case you need them just use the construction such as `$response->getSourceResponse()->xml()`
    * Methods `getContentEncoding`, `getContentLanguage`, `getContentLength`, `getContentLocation`, `getContentDisposition`, `getContentMd5`, `getContentRange`, `getContentType`, `isContentType` were removed, but you can get the same values if you use `$response->getHeader('Content-Type')` or `$response->getHeader('Content-MD5')`, for example.
* Removed translation label `oro.integration.sync_error_invalid_credentials`
* Removed translation label `oro.integration.progress`
* Updated translation label `oro.integration.sync_error`
* Updated translation label `oro.integration.sync_error_integration_deactivated`
#### NavigationBundle
* Class `MenuUpdateBuilder`<sup>[[?]](https://github.com/oroinc/platform/tree/2.3.0/src/Oro/Bundle/NavigationBundle/Builder/MenuUpdateBuilder.php "Oro\Bundle\NavigationBundle\Builder\MenuUpdateBuilder")</sup>:
    * abstract service `oro_navigation.menu_update.builder.abstract` was removed, use instead class `MenuUpdateBuilder`
#### SearchBundle
* Class `ReindexDemoDataListener`<sup>[[?]](https://github.com/oroinc/platform/tree/2.3.0/src/Oro/Bundle/SearchBundle/EventListener/ReindexDemoDataListener.php "Oro\Bundle\SearchBundle\EventListener\ReindexDemoDataListener")</sup> was removed. Logic was moved to `ReindexDemoDataFixturesListener`<sup>[[?]](https://github.com/oroinc/platform/tree/2.3.0/src/Oro/Bundle/SearchBundle/EventListener/ReindexDemoDataFixturesListener.php "Oro\Bundle\SearchBundle\EventListener\ReindexDemoDataFixturesListener")</sup>. Service `oro_search.event_listener.reindex_demo_data` was replaced with `oro_search.migration.demo_data_fixtures_listener.reindex`.
#### SecurityBundle
* Class `OwnershipConditionDataBuilder`<sup>[[?]](https://github.com/oroinc/platform/tree/2.3.0/src/Oro/Bundle/SecurityBundle/ORM/Walker/OwnershipConditionDataBuilder.php "Oro\Bundle\SecurityBundle\ORM\Walker\OwnershipConditionDataBuilder")</sup>
    * removed deprecated method `fillOrganizationBusinessUnitIds`
    * removed deprecated method `fillOrganizationUserIds`
* Removed DI container parameter `oro_security.owner.tree.class`
* Removed DI container parameter `oro_security.owner.decision_maker.abstract.class`
* Removed service `oro_security.owner.tree`
* Removed service `oro_security.owner.decision_maker.abstract`
* Removed service `oro_security.link.ownership_tree_provider`
* Class `AbstractMetadataProvider`<sup>[[?]](https://github.com/oroinc/platform/tree/2.3.0/src/Oro/Bundle/SecurityBundle/Owner/Metadata/AbstractMetadataProvider.php "Oro\Bundle\SecurityBundle\Owner\Metadata\AbstractMetadataProvider")</sup> was removed. Logic was moved to `AbstractOwnershipMetadataProvider`
    * changed the constructor signature: old signature was `__construct(array $owningEntityNames)`, new signature is `__construct(ConfigManager $configManager)`
    * removed property `localCache`
    * removed property `owningEntityNames`
    * removed method `setContainer`
    * removed method `getContainer`
    * removed method `getConfigProvider`
    * removed method `getEntityClassResolver`
    * removed method `setAccessLevelClasses`
* Class `ChainMetadataProvider`<sup>[[?]](https://github.com/oroinc/platform/tree/2.3.0/src/Oro/Bundle/SecurityBundle/Owner/Metadata/ChainMetadataProvider.php "Oro\Bundle\SecurityBundle\Owner\Metadata\ChainMetadataProvider")</sup> was removed. Logic was moved to `ChainOwnershipMetadataProvider`
#### TestFrameworkBundle
* Removed `--applicable-suites` parameter from behat. Now every bundle should provide only features that applicable to any application that include that bundle.
#### TranslationBundle
* Removed service `oro_translation.distribution.package_manager.link`
#### WorkflowBundle
* Removed service container parameters:
    * `oro_workflow.configuration.config.workflow_sole.class`
    * `oro_workflow.configuration.config.workflow_list.class`
    * `oro_workflow.configuration.handler.step.class`
    * `oro_workflow.configuration.handler.attribute.class`
    * `oro_workflow.configuration.handler.transition.class`
    * `oro_workflow.configuration.handler.workflow.class`
    * `oro_workflow.configuration.config.process_definition_sole.class`
    * `oro_workflow.configuration.config.process_definition_list.class`
    * `oro_workflow.configuration.config.process_trigger_sole.class`
    * `oro_workflow.configuration.config.process_trigger_list.class`
    * `oro_workflow.configuration.provider.workflow_config.class`
    * `oro_workflow.configuration.provider.process_config.class`
    * `oro_workflow.configuration.builder.workflow_definition.class`
    * `oro_workflow.configuration.builder.workflow_definition.handle.class`
    * `oro_workflow.configuration.builder.process_configuration.class`
## 2.2.0 (2017-05-31)
[Show detailed list of changes](incompatibilities-2-2.md)

### Added
#### ApiBundle
* Added `form_event_subscriber` option to `Resources/config/oro/api.yml`. It can be used to add an event subscriber(s) to a form of such actions as `create`, `update`, `add_relationship`, `update_relationship` and `delete_relationship`. For details see `/src/Oro/Bundle/ApiBundle/Resources/doc/configuration.md`
#### WorkflowBundle
* Added processor tag `oro_workflow.processor` and `oro_workflow.processor_bag` service to collect processors.
* Class `WorkflowAwareCache`<sup>[[?]](https://github.com/oroinc/platform/tree/2.2.0/src/Oro/Bundle/WorkflowBundle/EventListener/WorkflowAwareCache.php "Oro\Bundle\WorkflowBundle\EventListener\WorkflowAwareCache")</sup> added:
    * ***purpose***: to check whether an entity has been involved as some workflow related entity in cached manner to avoid DB calls
    * ***methods***:
        - `hasRelatedActiveWorkflows($entity)`
        - `hasRelatedWorkflows($entity)`
    - invalidation of cache occurs on workflow changes events: 
        - `oro.workflow.after_update`
        - `oro.workflow.after_create`
        - `oro.workflow.after_delete`
        - `oro.workflow.activated`
        - `oro.workflow.deactivated`
* Created action `@get_available_workflow_by_record_group` class `GetAvailableWorkflowByRecordGroup`<sup>[[?]](https://github.com/oroinc/platform/tree/2.2.0/src/Oro/Bundle/WorkflowBundle/Model/Action/GetAvailableWorkflowByRecordGroup.php "Oro\Bundle\WorkflowBundle\Model\Action\GetAvailableWorkflowByRecordGroup")</sup>
* Added `variable_definitions` to workflow definition
* Added new `CONFIGURE` permission for workflows
### Changed
#### ApiBundle
* Static class `FormUtil`<sup>[[?]](https://github.com/orocrm/platform/tree/2.1.0/src/Oro/Bundle/ApiBundle/Form/FormUtil.php#L15 "Oro\Bundle\ApiBundle\Form\FormUtil")</sup> was replaced with `FormHelper`<sup>[[?]](https://github.com/orocrm/platform/tree/2.1.0/src/Oro/Bundle/ApiBundle/Form/FormHelper.php "Oro\Bundle\ApiBundle\Form\FormHelper")</sup> which is available as a service `oro_api.form_helper`
* Changed implementation of `CompleteDefinition`<sup>[[?]](https://github.com/orocrm/platform/tree/2.1.0/src/Oro/Bundle/ApiBundle/Processor/Config/Shared/CompleteDefinition.php#L130 "Oro\Bundle\ApiBundle\Processor\Config\Shared\CompleteDefinition")</sup> processor. All logic was moved to the following classes:
    * `CompleteAssociationHelper`<sup>[[?]](https://github.com/orocrm/platform/tree/2.1.0/src/Oro/Bundle/ApiBundle/Processor/Config/Shared/CompleteDefinition/CompleteAssociationHelper.php#L130 "Oro\Bundle\ApiBundle\Processor\Config\Shared\CompleteDefinition\CompleteAssociationHelper")</sup>
    * `CompleteCustomAssociationHelper`<sup>[[?]](https://github.com/orocrm/platform/tree/2.1.0/src/Oro/Bundle/ApiBundle/Processor/Config/Shared/CompleteDefinition/CompleteCustomAssociationHelper.php#L130 "Oro\Bundle\ApiBundle\Processor\Config\Shared\CompleteDefinition\CompleteCustomAssociationHelper")</sup>
    * `CompleteEntityDefinitionHelper`<sup>[[?]](https://github.com/orocrm/platform/tree/2.1.0/src/Oro/Bundle/ApiBundle/Processor/Config/Shared/CompleteDefinition/CompleteEntityDefinitionHelper.php#L130 "Oro\Bundle\ApiBundle\Processor\Config\Shared\CompleteDefinition\CompleteEntityDefinitionHelper")</sup>
    * `CompleteObjectDefinitionHelper`<sup>[[?]](https://github.com/orocrm/platform/tree/2.1.0/src/Oro/Bundle/ApiBundle/Processor/Config/Shared/CompleteDefinition/CompleteObjectDefinitionHelper.php#L130 "Oro\Bundle\ApiBundle\Processor\Config\Shared\CompleteDefinition\CompleteObjectDefinitionHelper")</sup>
#### EmailBundle
* template `Resources/views/Form/autoresponseFields.html.twig` was removed as it contained possibility to add collection item after arbitrary item, which is not needed anymore with new form
* Next templates were changed:
    * `Resources/views/AutoResponseRule/dialog/update.html.twig`
    * `Resources/views/Configuration/Mailbox/update.html.twig`
    * `EmailBundle/Resources/views/Form/fields.html.twig`
* Class `AutoResponseRuleController`<sup>[[?]](https://github.com/oroinc/platform/tree/2.2.0/src/Oro/Bundle/EmailBundle/Controller/AutoResponseRuleController.php "Oro\Bundle\EmailBundle\Controller\AutoResponseRuleController")</sup>
    * action `update` now returns following data: `form`, `saved`, `data`, `metadata`
#### FormBundle
* Form types `OroEncodedPlaceholderPasswordType`, `OroEncodedPasswordType` acquired `browser_autocomplete` option with default value set to `false`, which means that password autocomplete is off by default.
#### ImportExportBundle
* Class `CliImportMessageProcessor`<sup>[[?]](https://github.com/oroinc/platform/tree/2.2.0/src/Oro/Bundle/ImportExportBundle/Async/Import/CliImportMessageProcessor.php "Oro\Bundle\ImportExportBundle\Async\Import\CliImportMessageProcessor")</sup>
    * does not implement TopicSubscriberInterface now.
    * subscribed topic moved to tag in `mq_processor.yml`.  
    * service `oro_importexport.async.http_import` decorates `oro_importexport.async.import`
* Class `HttpImportMessageProcessor`<sup>[[?]](https://github.com/oroinc/platform/tree/2.2.0/src/Oro/Bundle/ImportExportBundle/Async/Import/HttpImportMessageProcessor.php "Oro\Bundle\ImportExportBundle\Async\Import\HttpImportMessageProcessor")</sup>
    * does not implement TopicSubscriberInterface now.
    * subscribed topic moved to tag in `mq_processor.yml`.  
    * service `oro_importexport.async.cli_import` decorates `oro_importexport.async.import`
#### SegmentBundle
* Class `Oro/Bundle/SegmentBundle/Entity/Manager/StaticSegmentManager`:
    * method `run` now accept also a dynamic segment
#### WorkflowBundle
* Class `WorkflowItemListener`<sup>[[?]](https://github.com/oroinc/platform/tree/2.2.0/src/Oro/Bundle/WorkflowBundle/EventListener/WorkflowItemListener.php "Oro\Bundle\WorkflowBundle\EventListener\WorkflowItemListener")</sup> auto start workflow part were moved into `WorkflowStartListener`<sup>[[?]](https://github.com/oroinc/platform/tree/2.2.0/src/Oro/Bundle/WorkflowBundle/EventListener/WorkflowStartListener.php "Oro\Bundle\WorkflowBundle\EventListener\WorkflowStartListener")</sup>
### Deprecated
#### SegmentBundle
* Class `Oro/Bundle/SegmentBundle/Entity/Manager/StaticSegmentManager` method `bindParameters` is deprecated and will be removed.
### Removed
#### ActionBundle
* The `ButtonListener`<sup>[[?]](https://github.com/orocrm/platform/tree/2.1.0/src/Oro/Bundle/ActionBundle/Datagrid/EventListener/ButtonListener.php "Oro\Bundle\ActionBundle\Datagrid\EventListener\ButtonListener")</sup> class was removed. Logic was transferred to `DatagridActionButtonProvider`<sup>[[?]](https://github.com/laboro/dev/blob/maintenance/2.2/package/platform/src/Oro/Bundle/ActionBundle/Datagrid/Provider/DatagridActionButtonProvider.php "Oro\Bundle\ActionBundle\Datagrid\Provider\DatagridActionButtonProvider")</sup> class.
* Service `oro_action.datagrid.event_listener.button` was removed and new `oro_action.datagrid.action.button_provider` added with tag `oro_datagrid.extension.action.provider`
#### DataGridBundle
* Removed event `oro_datagrid.datagrid.extension.action.configure-actions.before`, now it is a call of `DatagridActionProviderInterface::hasActions`<sup>[[?]](https://github.com/orocrm/platform/tree/2.2.0/src/Oro/Bundle/DataGridBundle/Extension/Action/DatagridActionProviderInterface.php#L13 "Oro\Bundle\DataGridBundle\Extension\Action\DatagridActionProviderInterface")</sup> of registered through a `oro_datagrid.extension.action.provider` tag services.
#### EmailBundle
* Class `AutoResponseRuleType`<sup>[[?]](https://github.com/oroinc/platform/tree/2.2.0/src/Oro/Bundle/EmailBundle/Form/Type/AutoResponseRuleType.php "Oro\Bundle\EmailBundle\Form\Type\AutoResponseRuleType")</sup> form field `conditions` was removed. Use field `definition` instead.
* The `AutoResponseRule::$conditions`<sup>[[?]](https://github.com/orocrm/platform/tree/2.1.0/src/Oro/Bundle/EmailBundle/Entity/AutoResponseRule.php#L46 "Oro\Bundle\EmailBundle\Entity\AutoResponseRule::$conditions")</sup> property was removed. Use methods related to `definition` property instead.
#### ImportExportBundle
* Message topics `oro.importexport.cli_import`, `oro.importexport.import_http_validation`, `oro.importexport.import_http` with the constants were removed.
#### InstallerBundle
* The option `--force` was removed from `oro:install` cli command.
#### PlatformBundle
* Service `jms_serializer.link` was removed.
#### WorkflowBundle
* Class `TransitionCustomFormHandler`<sup>[[?]](https://github.com/oroinc/platform/tree/2.2.0/src/Oro/Bundle/WorkflowBundle/Form/Handler/TransitionCustomFormHandler.php "Oro\Bundle\WorkflowBundle\Form\Handler\TransitionCustomFormHandler")</sup> and service `@oro_workflow.handler.transition.form.page_form` removed (see `CustomFormProcessor`<sup>[[?]](https://github.com/oroinc/platform/tree/2.2.0/src/Oro/Bundle/WorkflowBundle/Processor/Transition/CustomFormProcessor.php "Oro\Bundle\WorkflowBundle\Processor\Transition\CustomFormProcessor")</sup>)
* Class `TransitionFormHandler`<sup>[[?]](https://github.com/oroinc/platform/tree/2.2.0/src/Oro/Bundle/WorkflowBundle/Form/Handler/TransitionFormHandler.php "Oro\Bundle\WorkflowBundle\Form\Handler\TransitionFormHandler")</sup> and service `@oro_workflow.handler.transition.form` removed see replacements:
    * `DefaultFormProcessor`<sup>[[?]](https://github.com/oroinc/platform/tree/2.2.0/src/Oro/Bundle/WorkflowBundle/Processor/Transition/DefaultFormProcessor.php "Oro\Bundle\WorkflowBundle\Processor\Transition\DefaultFormProcessor")</sup>
    * `DefaultFormStartHandleProcessor`<sup>[[?]](https://github.com/oroinc/platform/tree/2.2.0/src/Oro/Bundle/WorkflowBundle/Processor/Transition/DefaultFormStartHandleProcessor.php "Oro\Bundle\WorkflowBundle\Processor\Transition\DefaultFormStartHandleProcessor")</sup>
* Class `TransitionHelper`<sup>[[?]](https://github.com/oroinc/platform/tree/2.2.0/src/Oro/Bundle/WorkflowBundle/Handler/Helper/TransitionHelper.php "Oro\Bundle\WorkflowBundle\Handler\Helper\TransitionHelper")</sup> and service `@oro_workflow.handler.transition_helper` removed (see `FormSubmitTemplateResponseProcessor`<sup>[[?]](https://github.com/oroinc/platform/tree/2.2.0/src/Oro/Bundle/WorkflowBundle/Processor/Transition/Template/FormSubmitTemplateResponseProcessor.php "Oro\Bundle\WorkflowBundle\Processor\Transition\Template\FormSubmitTemplateResponseProcessor")</sup>)
* Class `StartTransitionHandler`<sup>[[?]](https://github.com/oroinc/platform/tree/2.2.0/src/Oro/Bundle/WorkflowBundle/Handler/StartTransitionHandler.php "Oro\Bundle\WorkflowBundle\Handler\StartTransitionHandler")</sup> and service `@oro_workflow.handler.start_transition_handler` removed (see `StartHandleProcessor`<sup>[[?]](https://github.com/oroinc/platform/tree/2.2.0/src/Oro/Bundle/WorkflowBundle/Processor/Transition/StartHandleProcessor.php "Oro\Bundle\WorkflowBundle\Processor\Transition\StartHandleProcessor")</sup>)
* Class `TransitionHandler`<sup>[[?]](https://github.com/oroinc/platform/tree/2.2.0/src/Oro/Bundle/WorkflowBundle/Handler/TransitionHandler.php "Oro\Bundle\WorkflowBundle\Handler\TransitionHandler")</sup> and service `@oro_workflow.handler.transition_handler` removed (see `TransitionHandleProcessor`<sup>[[?]](https://github.com/oroinc/platform/tree/2.2.0/src/Oro/Bundle/WorkflowBundle/Processor/Transition/TransitionHandleProcessor.php "Oro\Bundle\WorkflowBundle\Processor\Transition\TransitionHandleProcessor")</sup>)
* Class `TransitionWidgetHelper`<sup>[[?]](https://github.com/oroinc/platform/tree/2.2.0/src/Oro/Bundle/WorkflowBundle/Helper/TransitionWidgetHelper.php "Oro\Bundle\WorkflowBundle\Helper\TransitionWidgetHelper")</sup>:
    * Constant `TransitionWidgetHelper::DEFAULT_TRANSITION_TEMPLATE`<sup>[[?]](https://github.com/oroinc/platform/tree/2.2.0/src/Oro/Bundle/WorkflowBundle/Helper/TransitionWidgetHelper.php#L0 "Oro\Bundle\WorkflowBundle\Helper\TransitionWidgetHelper::DEFAULT_TRANSITION_TEMPLATE")</sup> moved into `DefaultFormTemplateResponseProcessor::DEFAULT_TRANSITION_TEMPLATE`<sup>[[?]](https://github.com/oroinc/platform/tree/2.1.0/src/Oro/Bundle/WorkflowBundle/Processor/Transition/Template/DefaultFormTemplateResponseProcessor.php#L0 "Oro\Bundle\WorkflowBundle\Processor\Transition\Template\DefaultFormTemplateResponseProcessor::DEFAULT_TRANSITION_TEMPLATE")</sup>
    * Constant `TransitionWidgetHelper::DEFAULT_TRANSITION_CUSTOM_FORM_TEMPLATE`<sup>[[?]](https://github.com/oroinc/platform/tree/2.2.0/src/Oro/Bundle/WorkflowBundle/Helper/TransitionWidgetHelper.php#L0 "Oro\Bundle\WorkflowBundle\Helper\TransitionWidgetHelper::DEFAULT_TRANSITION_CUSTOM_FORM_TEMPLATE")</sup> moved into `CustomFormTemplateResponseProcessor::DEFAULT_TRANSITION_CUSTOM_FORM_TEMPLATE`<sup>[[?]](https://github.com/oroinc/platform/tree/2.1.0/src/Oro/Bundle/WorkflowBundle/Processor/Transition/Template/CustomFormTemplateResponseProcessor.php#L0 "Oro\Bundle\WorkflowBundle\Processor\Transition\Template\CustomFormTemplateResponseProcessor::DEFAULT_TRANSITION_CUSTOM_FORM_TEMPLATE")</sup>
* Class `WorkflowReplacementSelectType`<sup>[[?]](https://github.com/oroinc/platform/tree/2.2.0/src/Oro/Bundle/WorkflowBundle/Form/Type/WorkflowReplacementSelectType.php "Oro\Bundle\WorkflowBundle\Form\Type\WorkflowReplacementSelectType")</sup> was removed. Logic was moved to `WorkflowReplacementType`<sup>[[?]](https://github.com/oroinc/platform/tree/2.2.0/src/Oro/Bundle/WorkflowBundle/Form/Type/WorkflowReplacementType.php "Oro\Bundle\WorkflowBundle\Form\Type\WorkflowReplacementType")</sup>
### Fixed
#### ApiBundle
* Fixed handling of `property_path` option from `api.yml` for cases when the property path contains several fields, e.g. `customerAssociation.account`
## 2.1.0 (2017-03-30)
[Show detailed list of changes](incompatibilities-2-1.md)

### Added
#### Action Component
* Added Class `Oro\Component\Action\Model\DoctrineTypeMappingExtension`. That can be used as base for services definitions
#### ActionBundle
* Added new action with alias `resolve_destination_page` and class `ResolveDestinationPage`<sup>[[?]](https://github.com/oroinc/platform/tree/2.1.0/src/Oro/Bundle/ActionBundle/Action/ResolveDestinationPage.php "Oro\Bundle\ActionBundle\Action\ResolveDestinationPage")</sup>
* Added new tag `oro.action.extension.doctrine_type_mapping` to collect custom doctrine type mappings used to resolve types for serialization at `AttributeGuesser`<sup>[[?]](https://github.com/oroinc/platform/tree/2.1.0/src/Oro/Bundle/ActionBundle/Model/AttributeGuesser.php "Oro\Bundle\ActionBundle\Model\AttributeGuesser")</sup>
#### BatchBundle
* Added `BufferedIdentityQueryResultIterator`<sup>[[?]](https://github.com/oroinc/platform/tree/2.1.0/src/Oro/Bundle/BatchBundle/ORM/Query/BufferedIdentityQueryResultIterator.php "Oro\Bundle\BatchBundle\ORM\Query\BufferedIdentityQueryResultIterator")</sup> that allows to iterate through changing dataset
#### EntityBundle
* Added class `Oro\Bundle\EntityBundle\ORM\DiscriminatorMapListener' that should be used for entities with single table inheritance.
    Example:
```yml
oro_acme.my_entity.discriminator_map_listener:
    class: 'Oro\Bundle\EntityBundle\ORM\DiscriminatorMapListener'
    public: false
    calls:
        - [ addClass, ['oro_acme_entity', '%oro_acme.entity.acme_entity.class%'] ]
    tags:
        - { name: doctrine.event_listener, event: loadClassMetadata }
```
#### FormBundle
* Class `UpdateHandlerFacade`<sup>[[?]](https://github.com/oroinc/platform/tree/2.1.0/src/Oro/Bundle/FormBundle/Model/UpdateHandlerFacade.php "Oro\Bundle\FormBundle\Model\UpdateHandlerFacade")</sup> added as a replacement of standard `UpdateHandler`<sup>[[?]](https://github.com/oroinc/platform/tree/2.1.0/src/Oro/Bundle/FormBundle/Model/UpdateHandler.php "Oro\Bundle\FormBundle\Model\UpdateHandler")</sup>. So please consider to use it when for a new entity management development.
* Interface `FormHandlerInterface`<sup>[[?]](https://github.com/oroinc/platform/tree/2.1.0/src/Oro/Bundle/FormBundle/Form/Handler/FormHandlerInterface.php "Oro\Bundle\FormBundle\Form\Handler\FormHandlerInterface")</sup> added for standard form handlers.
* Class `FormHandler`<sup>[[?]](https://github.com/oroinc/platform/tree/2.1.0/src/Oro/Bundle/FormBundle/Form/Handler/FormHandler.php "Oro\Bundle\FormBundle\Form\Handler\FormHandler")</sup> added (service 'oro_form.form.handler.default') as default form processing mechanism.
* Tag `oro_form.form.handler` added to register custom form handlers under its `alias`.
* Class `CallbackFormHandler`<sup>[[?]](https://github.com/oroinc/platform/tree/2.1.0/src/Oro/Bundle/FormBundle/Form/Handler/CallbackFormHandler.php "Oro\Bundle\FormBundle\Form\Handler\CallbackFormHandler")</sup> added as interface compatibility helper for callable.
* Interface `FormTemplateDataProviderInterface`<sup>[[?]](https://github.com/oroinc/platform/tree/2.1.0/src/Oro/Bundle/FormBundle/Provider/FormTemplateDataProviderInterface.php "Oro\Bundle\FormBundle\Provider\FormTemplateDataProviderInterface")</sup>  added for common update template data population.
* Class `FromTemplateDataProvider`<sup>[[?]](https://github.com/oroinc/platform/tree/2.1.0/src/Oro/Bundle/FormBundle/Provider/FromTemplateDataProvider.php "Oro\Bundle\FormBundle\Provider\FromTemplateDataProvider")</sup> (service `oro_form.provider.from_template_data.default`) as default update template data provider.
* Tag `oro_form.form_template_data_provider` added to register custom update template data providers.
* Class `FormTemplateDataProviderRegistry`<sup>[[?]](https://github.com/oroinc/platform/tree/2.1.0/src/Oro/Bundle/FormBundle/Model/FormTemplateDataProviderRegistry.php "Oro\Bundle\FormBundle\Model\FormTemplateDataProviderRegistry")</sup> added to collect tagged with `oro_form.form_template_data_provider` services.
* Class `CallbackFormTemplateDataProvider`<sup>[[?]](https://github.com/oroinc/platform/tree/2.1.0/src/Oro/Bundle/FormBundle/Provider/CallbackFormTemplateDataProvider.php "Oro\Bundle\FormBundle\Provider\CallbackFormTemplateDataProvider")</sup> added as interface compatibility helper for callable.
#### ImportExportBundle
* Class `FileManager`<sup>[[?]](https://github.com/oroinc/platform/tree/2.1.0/src/Oro/Bundle/ImportExportBundle/File/FileManager.php "Oro\Bundle\ImportExportBundle\File\FileManager")</sup> and its service `oro_importexport.file.file_manager` were added. We should use it instead of the `FileSystemOperator`<sup>[[?]](https://github.com/oroinc/platform/tree/2.1.0/src/Oro/Bundle/ImportExportBundle/File/FileSystemOperator.php "Oro\Bundle\ImportExportBundle\File\FileSystemOperator")</sup>
* Command `oro:cron:import-clean-up-storage` (class `CleanupStorageCommand`<sup>[[?]](https://github.com/oroinc/platform/tree/2.1.0/src/Oro/Bundle/ImportExportBundle/Command/Cron/CleanupStorageCommand.php "Oro\Bundle\ImportExportBundle\Command\Cron\CleanupStorageCommand")</sup>) was added.
#### LayoutBundle
* Added alias `layout` for `oro_layout.layout_manager` service to make it more convenient to access it from container
#### UserBundle
* Added Configurable Permission `default` for View and Edit pages of User Role (see [configurable-permissions.md](./src/Oro/Bundle/SecurityBundle/Resources/doc/configurable-permissions.md))
### Changed
#### ActionBundle
* The service `oro_action.twig.extension.operation` was marked as `private`
#### AddressBundle
* The service `oro_address.twig.extension.phone` was marked as `private`
#### AsseticBundle
* The service `oro_assetic.twig.extension` was marked as `private`
#### AttachmentBundle
* The service `oro_attachment.twig.file_extension` was marked as `private`
* Class `FileManager`<sup>[[?]](https://github.com/oroinc/platform/tree/2.1.0/src/Oro/Bundle/AttachmentBundle/Manager/FileManager.php "Oro\Bundle\AttachmentBundle\Manager\FileManager")</sup> method `writeStreamToStorage` was changed to `public`
#### ConfigBundle
* The service `oro_config.twig.config_extension` was marked as `private`
#### CurrencyBundle
* The service `oro_currency.twig.currency` was marked as `private`
#### DashboardBundle
* The service `oro_dashboard.twig.extension` was marked as `private`
#### DataGridBundle
* Class `GridController`<sup>[[?]](https://github.com/oroinc/platform/tree/2.1.0/src/Oro/Bundle/DataGridBundle/Controller/GridController.php "Oro\Bundle\DataGridBundle\Controller\GridController")</sup> renamed method `filterMetadata` to `filterMetadataAction`
* Class `ExportHandler`<sup>[[?]](https://github.com/oroinc/platform/tree/2.1.0/src/Oro/Bundle/DataGridBundle/Handler/ExportHandler.php "Oro\Bundle\DataGridBundle\Handler\ExportHandler")</sup> (service `oro_datagrid.handler`) changed its service calls: it doesn't call `setRouter` and `setConfigManager` any more but calls `setFileManager` now.
* Topic `oro.datagrid.export` doesn't start datagrid export any more. Use `oro.datagrid.pre_export` topic instead.
* The service `oro_datagrid.twig.datagrid` was marked as `private`
#### DependencyInjection Component
* Class `Oro\Component\DependencyInjection\ServiceLinkRegistry` together with
`Oro\Component\DependencyInjection\ServiceLinkRegistryAwareInterface` for injection awareness. Can be used to provide
injection of a collection of services that are registered in system, but there no need to instantiate
all of them on every runtime. The registry has `@service_container` dependency (`Symfony\Component\DependencyInjection\ContainerInterface`)
and uses `Oro\Component\DependencyInjection\ServiceLink` instances internally. It can register public services by `ServiceLinkRegistry::add`
with `service_id` and `alias`. Later service can be resolved from registry by its alias on demand (method `::get($alias)`).
* Class `Oro\Component\DependencyInjection\Compiler\TaggedServiceLinkRegistryCompilerPass` to easily setup a tag by 
which services will be gathered into `Oro\Component\DependencyInjection\ServiceLinkRegistry` and then injected to 
provided service (usually that implements `Oro\Component\DependencyInjection\ServiceLinkRegistryAwareInterface`).
#### EmailBundle
* Class `AssociationManager`<sup>[[?]](https://github.com/oroinc/platform/tree/2.1.0/src/Oro/Bundle/EmailBundle/Async/Manager/AssociationManager.php "Oro\Bundle\EmailBundle\Async\Manager\AssociationManager")</sup> changed the return type of `getOwnerIterator` method from `BufferedQueryResultIterator` to `\Iterator`
* The service `oro_email.twig.extension.email` was marked as `private`
#### EmbeddedFormBundle
* The service `oro_embedded_form.back_link.twig.extension` was marked as `private`
#### EntityBundle
* The service `oro_entity.twig.extension.entity` was marked as `private`
#### EntityConfigBundle
* Class `ConfigCache`<sup>[[?]](https://github.com/oroinc/platform/tree/2.1.0/src/Oro/Bundle/EntityConfigBundle/Config/ConfigCache.php "Oro\Bundle\EntityConfigBundle\Config\ConfigCache")</sup> the implementation was changed significantly, by performance reasons. The most of `protected` methods were removed or marked as `private`
* The service `oro_entity_config.twig.extension.config` was marked as `private`
* The service `oro_entity_config.twig.extension.dynamic_fields_attribute_decorator` was marked as `private`
#### EntityExtendBundle
* Class `ExtendExtension`<sup>[[?]](https://github.com/oroinc/platform/tree/2.1.0/src/Oro/Bundle/EntityExtendBundle/Migration/Extension/ExtendExtension.php "Oro\Bundle\EntityExtendBundle\Migration\Extension\ExtendExtension")</sup>
    * calls to `addManyToManyRelation`, `addManyToOneRelation` methods now create unidirectional relations.
    To create bidirectional relation you _MUST_ call `*InverseRelation` method respectively
    * call to `addOneToManyRelation` creates bidirectional relation according to Doctrine [documentation](http://docs.doctrine-project.org/projects/doctrine-orm/en/latest/reference/association-mapping.html#one-to-many-bidirectional)
    * throw exception when trying to use not allowed option while creating relation in migration
* To be able to create bidirectional relation between entities and use "Reuse existing relation" functionality on UI you _MUST_ select "bidirectional" field while creating relation
* The service `oro_entity_extend.twig.extension.dynamic_fields` was marked as `private`
* The service `oro_entity_extend.twig.extension.enum` was marked as `private`
#### EntityMergeBundle
* The service `oro_entity_merge.twig.extension` was marked as `private`
#### EntityPaginationBundle
* The service `oro_entity_pagination.twig_extension.entity_pagination` was marked as `private`
#### FeatureToggleBundle
* The service `oro_featuretoggle.twig.feature_extension` was marked as `private`
#### FormBundle
* The service `oro_form.twig.form_extension` was marked as `private`
#### HelpBundle
* The service `oro_help.twig.extension` was marked as `private`
#### ImportExportBundle
* Class `ExportMessageProcessor`<sup>[[?]](https://github.com/oroinc/platform/tree/2.1.0/src/Oro/Bundle/ImportExportBundle/Async/Export/ExportMessageProcessor.php "Oro\Bundle\ImportExportBundle\Async\Export\ExportMessageProcessor")</sup>
    * changed the namespace from `Async`<sup>[[?]](https://github.com/oroinc/platform/tree/2.1.0/src/Oro/Bundle/ImportExportBundle/Async.php "Oro\Bundle\ImportExportBundle\Async")</sup> to `Export`<sup>[[?]](https://github.com/oroinc/platform/tree/2.1.0/src/Oro/Bundle/ImportExportBundle/Async/Export.php "Oro\Bundle\ImportExportBundle\Async\Export")</sup>
    * construction signature was changed now it takes next arguments:
        * ExportHandler $exportHandler,
        * JobRunner $jobRunner,
        * DoctrineHelper $doctrineHelper,
        * TokenStorageInterface $tokenStorage,
        * LoggerInterface $logger,
        * JobStorage $jobStorage
* Class `AbstractImportHandler`<sup>[[?]](https://github.com/oroinc/platform/tree/2.1.0/src/Oro/Bundle/ImportExportBundle/Handler/AbstractImportHandler.php "Oro\Bundle\ImportExportBundle\Handler\AbstractImportHandler")</sup> (service `oro_importexport.handler.import.abstract`) changed its service calls: it doesn't call `setRouter` and `setConfigManager` any more but calls `setReaderChain` now.
* Command `oro:import:csv` (class `ImportCommand`<sup>[[?]](https://github.com/oroinc/platform/tree/2.1.0/src/Oro/Bundle/ImportExportBundle/Command/ImportCommand.php "Oro\Bundle\ImportExportBundle\Command\ImportCommand")</sup>) was renamed to `oro:import:file`
* Class `ImportExportJobSummaryResultService`<sup>[[?]](https://github.com/oroinc/platform/tree/2.1.0/src/Oro/Bundle/ImportExportBundle/Async/ImportExportJobSummaryResultService.php "Oro\Bundle\ImportExportBundle\Async\ImportExportJobSummaryResultService")</sup> was renamed to `ImportExportResultSummarizer`. It will be moved after add supporting templates in notification process.
* Route `oro_importexport_import_error_log` with path `/import_export/import-error/{jobId}.log` was renamed to `oro_importexport_job_error_log` with path `/import_export/job-error-log/{jobId}.log`
#### IntegrationBundle
* The service `oro_integration.twig.integration` was marked as `private`
#### LayoutBundle
* Changed default value option name for `page_title` block type, from `text` to `defaultValue`
#### LocaleBundle
* The following services were marked as `private`:
    * `oro_locale.twig.date_format`
    * `oro_locale.twig.locale`
    * `oro_locale.twig.calendar`
    * `oro_locale.twig.address`
    * `oro_locale.twig.number`
    * `oro_locale.twig.localization`
    * `oro_locale.twig.date_time_organization`
* Class `LocalizedFallbackValue`<sup>[[?]](https://github.com/oroinc/platform/tree/2.1.0/src/Oro/Bundle/LocaleBundle/Entity/LocalizedFallbackValue.php "Oro\Bundle\LocaleBundle\Entity\LocalizedFallbackValue")</sup> will become not extended in 2.3 release
#### MessageQueue Component
* Unify percentage value for `Job::$jobProgress`. Now 100% is stored as 1 instead of 100.
#### MessageQueueBundle
* The service `oro_message_queue.job.calculate_root_job_status_service` was renamed to `oro_message_queue.job.root_job_status_calculator` and marked as `private`
* The service `oro_message_queue.job.calculate_root_job_progress_service` was renamed to `oro_message_queue.job.root_job_progress_calculator` and marked as `private`
#### MigrationBundle
* The service `oro_migration.twig.schema_dumper` was marked as `private`
#### NavigationBundle
* The following services were marked as `private`:
    * `oro_menu.twig.extension`
    * `oro_navigation.title_service.twig.extension`
#### PlatformBundle
* The service `oro_platform.twig.platform_extension` was marked as `private`
#### ReminderBundle
* The service `oro_reminder.twig.extension` was marked as `private`
#### RequireJSBundle
* The service `oro_requirejs.twig.requirejs_extension` was marked as `private`
#### ScopeBundle
* Class `ScopeManager`<sup>[[?]](https://github.com/oroinc/platform/tree/2.1.0/src/Oro/Bundle/ScopeBundle/Manager/ScopeManager.php "Oro\Bundle\ScopeBundle\Manager\ScopeManager")</sup>:
    * changed the return type of `findBy` method from `BufferedQueryResultIterator` to `BufferedQueryResultIteratorInterface`
    * changed the return type of `findRelatedScopes` method from `BufferedQueryResultIterator` to `BufferedQueryResultIteratorInterface`
#### SearchBundle
* `entityManager` instead of `em` should be used in `BaseDriver` children
* `OrmIndexer` should be decoupled from `DbalStorer` dependency
* The service `oro_search.twig.search_extension` was marked as `private`
* The `oro:search:reindex` command now works synchronously by default. Use the `--scheduled` parameter if you need the old, async behaviour
#### SecurityBundle
* Service overriding in compiler pass was replaced by service decoration for next services:
    * `sensio_framework_extra.converter.doctrine.orm`
    * `security.acl.dbal.provider`
    * `security.acl.cache.doctrine`
    * `security.acl.voter.basic_permissions`
* The service `oro_security.twig.security_extension` was marked as `private`
#### SegmentBundle
* The service `oro_segment.twig.extension.segment` was marked as `private`
#### SidebarBundle
* The service `oro_sidebar.twig.extension` was marked as `private`
#### SyncBundle
* The service `oro_wamp.twig.sync_extension` was marked as `private`
#### TagBundle
* The service `oro_tag.twig.tag.extension` was marked as `private`
#### ThemeBundle
* The service `oro_theme.twig.extension` was marked as `private`
#### TranslationBundle
* The service `oro_translation.twig.translation.extension` was marked as `private`
* Added `array $filtersType = []` parameter to the `generate` method, that receives an array of filter types to be applies on the route in order to support filters such as `contains` when generating routes
* Class `AddLanguageType`<sup>[[?]](https://github.com/oroinc/platform/tree/2.1.0/src/Oro/Bundle/TranslationBundle/Form/Type/AddLanguageType.php "Oro\Bundle\TranslationBundle\Form\Type\AddLanguageType")</sup>
    * Changed parent from type from `locale` to `oro_choice`
* Updated service definition for `oro_translation.extension.transtation_packages_provider` changed publicity to `false`
#### UIBundle
* The following services were marked as `private`:
    * `oro_ui.twig.extension.formatter`
    * `oro_ui.twig.tab_extension`
    * `oro_ui.twig.html_tag`
    * `oro_ui.twig.placeholder_extension`
    * `oro_ui.twig.ui_extension`
#### UserBundle
* The service `oro_user.twig.user_extension` was marked as `private`
* Class `StatusController`<sup>[[?]](https://github.com/oroinc/platform/tree/2.1.0/src/Oro/Bundle/UserBundle/Controller/StatusController.php "Oro\Bundle\UserBundle\Controller\StatusController")</sup>
    * renamed method `setCurrentStatus` to `setCurrentStatusAction`
    * renamed method `clearCurrentStatus` to `clearCurrentStatusAction`
#### WindowsBundle
* The service `oro_windows.twig.extension` was marked as `private`
#### WorkflowBundle
* The service `oro_workflow.twig.extension.workflow` was marked as `private`
### Deprecated
#### ActionBundle
* `RouteExists`<sup>[[?]](https://github.com/oroinc/platform/tree/2.1.0/src/Oro/Bundle/ActionBundle/Condition/RouteExists.php "Oro\Bundle\ActionBundle\Condition\RouteExists")</sup> deprecated because of:
    * work with `RouteCollection` is performance consuming
    * it was used to check bundle presence, which could be done with `service_exists`
#### BatchBundle
* `DeletionQueryResultIterator`<sup>[[?]](https://github.com/oroinc/platform/tree/2.1.0/src/Oro/Bundle/BatchBundle/ORM/Query/DeletionQueryResultIterator.php "Oro\Bundle\BatchBundle\ORM\Query\DeletionQueryResultIterator")</sup> is deprecated. Use `BufferedIdentityQueryResultIterator`<sup>[[?]](https://github.com/oroinc/platform/tree/2.1.0/src/Oro/Bundle/BatchBundle/ORM/Query/BufferedIdentityQueryResultIterator.php "Oro\Bundle\BatchBundle\ORM\Query\BufferedIdentityQueryResultIterator")</sup> instead
#### CronBundle
* Interface `CronCommandInterface`<sup>[[?]](https://github.com/oroinc/platform/tree/2.1.0/src/Oro/Bundle/CronBundle/Command/CronCommandInterface.php "Oro\Bundle\CronBundle\Command\CronCommandInterface")</sup>
    * deprecated method `isActive`
#### DataGridBundle
* `DeletionIterableResult`<sup>[[?]](https://github.com/oroinc/platform/tree/2.1.0/src/Oro/Bundle/DataGridBundle/Datasource/Orm/DeletionIterableResult.php "Oro\Bundle\DataGridBundle\Datasource\Orm\DeletionIterableResult")</sup> is deprecated. Use `BufferedIdentityQueryResultIterator`<sup>[[?]](https://github.com/oroinc/platform/tree/2.1.0/src/Oro/Bundle/BatchBundle/ORM/Query/BufferedIdentityQueryResultIterator.php "Oro\Bundle\BatchBundle\ORM\Query\BufferedIdentityQueryResultIterator")</sup> instead
#### DistributionBundle
* The method `ErrorHandler::handle`<sup>[[?]](https://github.com/oroinc/platform/tree/2.1.0/src/Oro/Bundle/DistributionBundle/Error/ErrorHandler.php#L96 "Oro\Bundle\DistributionBundle\Error\ErrorHandler::handle")</sup> is deprecated. Use `ErrorHandler::handleErrors`<sup>[[?]](https://github.com/oroinc/platform/tree/2.1.0/src/Oro/Bundle/DistributionBundle/Error/ErrorHandler.php#L48 "Oro\Bundle\DistributionBundle\Error\ErrorHandler::handleErrors")</sup> instead.
#### EmailBundle
* The service `oro_email.link.autoresponserule_manager` was marked as deprecated
#### EntityConfigBundle
* The service `oro_entity_config.link.config_manager` was marked as deprecated
#### EntityExtendBundle
* Class `ExtendExtension`<sup>[[?]](https://github.com/oroinc/platform/tree/2.1.0/src/Oro/Bundle/EntityExtendBundle/Migration/Extension/ExtendExtension.php "Oro\Bundle\EntityExtendBundle\Migration\Extension\ExtendExtension")</sup>
    * deprecated `addOneToManyInverseRelation`
#### FormBundle
* Class `UpdateHandler`<sup>[[?]](https://github.com/oroinc/platform/tree/2.1.0/src/Oro/Bundle/FormBundle/Model/UpdateHandler.php "Oro\Bundle\FormBundle\Model\UpdateHandler")</sup>:
    * marked as deprecated, use `UpdateHandlerFacade`<sup>[[?]](https://github.com/oroinc/platform/tree/2.1.0/src/Oro/Bundle/FormBundle/Model/UpdateHandlerFacade.php "Oro\Bundle\FormBundle\Model\UpdateHandlerFacade")</sup> (service `oro_form.update_handler`) instead
#### ImportExportBundle
* Class `FileSystemOperator`<sup>[[?]](https://github.com/oroinc/platform/tree/2.1.0/src/Oro/Bundle/ImportExportBundle/File/FileSystemOperator.php "Oro\Bundle\ImportExportBundle\File\FileSystemOperator")</sup> is deprecated now. Use `FileManager`<sup>[[?]](https://github.com/oroinc/platform/tree/2.1.0/src/Oro/Bundle/ImportExportBundle/File/FileManager.php "Oro\Bundle\ImportExportBundle\File\FileManager")</sup> instead.
#### LocaleBundle
* Class `ExtendLocalizedFallbackValue`<sup>[[?]](https://github.com/oroinc/platform/tree/2.1.0/src/Oro/Bundle/LocaleBundle/Model/ExtendLocalizedFallbackValue.php "Oro\Bundle\LocaleBundle\Model\ExtendLocalizedFallbackValue")</sup>
    * deprecated and will be removed in 2.3 release
#### SearchBundle
* `DbalStorer` is deprecated. If you need its functionality, please compose your class with `DBALPersistenceDriverTrait`
* Deprecated services and classes:
    * `oro_search.search.engine.storer`
    * `DbalStorer`<sup>[[?]](https://github.com/oroinc/platform/tree/2.1.0/src/Oro/Bundle/SearchBundle/Engine/Orm/DbalStorer.php "Oro\Bundle\SearchBundle\Engine\Orm\DbalStorer")</sup>
* Interface `EngineV2Interface`<sup>[[?]](https://github.com/oroinc/platform/tree/2.1.0/src/Oro/Bundle/SearchBundle/Engine/EngineV2Interface.php "Oro\Bundle\SearchBundle\Engine\EngineV2Interface")</sup> marked as deprecated - please, use `EngineInterface`<sup>[[?]](https://github.com/oroinc/platform/tree/2.1.0/src/Oro/Bundle/SearchBundle/Engine/EngineInterface.php "Oro\Bundle\SearchBundle\Engine\EngineInterface")</sup> instead
* `PdoMysql`<sup>[[?]](https://github.com/oroinc/platform/tree/2.1.0/src/Oro/Bundle/SearchBundle/Engine/PdoMysql.php "Oro\Bundle\SearchBundle\Engine\PdoMysql")</sup> `getWords` method is deprecated. All non alphanumeric chars are removed in `BaseDriver`<sup>[[?]](https://github.com/oroinc/platform/tree/2.1.0/src/Oro/Bundle/SearchBundle/Engine/BaseDriver.php "Oro\Bundle\SearchBundle\Engine\BaseDriver")</sup> `filterTextFieldValue` from fulltext search for MySQL and PgSQL
### Removed
#### AddressBundle
* The parameter `oro_address.twig.extension.phone.class` was removed from DIC
* The service `oro_address.provider.phone.link` was removed
#### AsseticBundle
* The parameter `oro_assetic.twig_extension.class` was removed from DIC
#### AttachmentBundle
* The parameter `oro_attachment.twig.file_extension.class` was removed from DIC
#### ConfigBundle
* The parameter `oro_config.twig_extension.class` was removed from DIC
#### CurrencyBundle
* The parameter `oro_currency.twig.currency.class` was removed from DIC
#### DashboardBundle
* The service `oro_dashboard.widget_config_value.date_range.converter.link` was removed
#### DataGridBundle
* Class `GroupConcat`<sup>[[?]](https://github.com/oroinc/platform/tree/2.1.0/src/Oro/Bundle/DataGridBundle/Engine/Orm/PdoMysql/GroupConcat.php "Oro\Bundle\DataGridBundle\Engine\Orm\PdoMysql\GroupConcat")</sup> was removed. Use `GroupConcat` from package `oro/doctrine-extensions` instead.
#### EmailBundle
* `Oro/Bundle/EmailBundle/Migrations/Data/ORM/EnableEmailFeature` removed, feature enabled by default
* The parameter `oro_email.twig.extension.email.class` was removed from DIC
#### EmbeddedFormBundle
* The parameter `oro_embedded_form.back_link.twig.extension.class` was removed from DIC
#### EntityBundle
* The parameter `oro_entity.twig.extension.entity.class` was removed from DIC
* The service `oro_entity.fallback.resolver.entity_fallback_resolver.link` was removed
#### EntityConfigBundle
* The parameter `oro_entity_config.twig.extension.config.class` was removed from DIC
#### EntityExtendBundle
* The parameter `oro_entity_extend.twig.extension.dynamic_fields.class` was removed from DIC
* The parameter `oro_entity_extend.twig.extension.enum.class` was removed from DIC
#### EntityMergeBundle
* The parameter `oro_entity_merge.twig.extension.class` was removed from DIC
#### EntityPaginationBundle
* The parameter `oro_entity_pagination.twig_extension.entity_pagination.class` was removed from DIC
#### FormBundle
* The parameter `oro_form.twig.form.class` was removed from DIC
* The parameter `oro_form.twig.js_validation_extension.class` was removed from DIC
* The service `oro_form.twig.js_validation_extension` was removed from DIC
* Class `JsValidationExtension`<sup>[[?]](https://github.com/oroinc/platform/tree/2.1.0/src/Oro/Bundle/FormBundle/Twig/JsValidationExtension.php "Oro\Bundle\FormBundle\Twig\JsValidationExtension")</sup> was removed. Its functionality was moved to `FormExtension`<sup>[[?]](https://github.com/oroinc/platform/tree/2.1.0/src/Oro/Bundle/FormBundle/Twig/FormExtension.php "Oro\Bundle\FormBundle\Twig\FormExtension")</sup>
#### HelpBundle
* The parameter `oro_help.twig.extension.class` was removed from DIC
#### ImportExportBundle
* Class `AbstractPreparingHttpImportMessageProcessor`<sup>[[?]](https://github.com/oroinc/platform/tree/2.1.0/src/Oro/Bundle/ImportExportBundle/Async/Import/AbstractPreparingHttpImportMessageProcessor.php "Oro\Bundle\ImportExportBundle\Async\Import\AbstractPreparingHttpImportMessageProcessor")</sup> and its service `oro_importexport.async.abstract_preparing_http_import` were removed. You can use `PreHttpImportMessageProcessor`<sup>[[?]](https://github.com/oroinc/platform/tree/2.1.0/src/Oro/Bundle/ImportExportBundle/Async/Import/PreHttpImportMessageProcessor.php "Oro\Bundle\ImportExportBundle\Async\Import\PreHttpImportMessageProcessor")</sup> and `HttpImportMessageProcessor`<sup>[[?]](https://github.com/oroinc/platform/tree/2.1.0/src/Oro/Bundle/ImportExportBundle/Async/Import/HttpImportMessageProcessor.php "Oro\Bundle\ImportExportBundle\Async\Import\HttpImportMessageProcessor")</sup>.
* Class `PreparingHttpImportMessageProcessor`<sup>[[?]](https://github.com/oroinc/platform/tree/2.1.0/src/Oro/Bundle/ImportExportBundle/Async/Import/PreparingHttpImportMessageProcessor.php "Oro\Bundle\ImportExportBundle\Async\Import\PreparingHttpImportMessageProcessor")</sup> and its service `oro_importexport.async.preparing_http_import` were removed. You can use `PreHttpImportMessageProcessor`<sup>[[?]](https://github.com/oroinc/platform/tree/2.1.0/src/Oro/Bundle/ImportExportBundle/Async/Import/PreHttpImportMessageProcessor.php "Oro\Bundle\ImportExportBundle\Async\Import\PreHttpImportMessageProcessor")</sup> and `HttpImportMessageProcessor`<sup>[[?]](https://github.com/oroinc/platform/tree/2.1.0/src/Oro/Bundle/ImportExportBundle/Async/Import/HttpImportMessageProcessor.php "Oro\Bundle\ImportExportBundle\Async\Import\HttpImportMessageProcessor")</sup>.
* Class `PreparingHttpImportValidationMessageProcessor`<sup>[[?]](https://github.com/oroinc/platform/tree/2.1.0/src/Oro/Bundle/ImportExportBundle/Async/Import/PreparingHttpImportValidationMessageProcessor.php "Oro\Bundle\ImportExportBundle\Async\Import\PreparingHttpImportValidationMessageProcessor")</sup> and its service `oro_importexport.async.preparing_http_import_validation` were removed. You can use `PreHttpImportMessageProcessor`<sup>[[?]](https://github.com/oroinc/platform/tree/2.1.0/src/Oro/Bundle/ImportExportBundle/Async/Import/PreHttpImportMessageProcessor.php "Oro\Bundle\ImportExportBundle\Async\Import\PreHttpImportMessageProcessor")</sup> and `HttpImportMessageProcessor`<sup>[[?]](https://github.com/oroinc/platform/tree/2.1.0/src/Oro/Bundle/ImportExportBundle/Async/Import/HttpImportMessageProcessor.php "Oro\Bundle\ImportExportBundle\Async\Import\HttpImportMessageProcessor")</sup>.
* Class `AbstractChunkImportMessageProcessor`<sup>[[?]](https://github.com/oroinc/platform/tree/2.1.0/src/Oro/Bundle/ImportExportBundle/Async/Import/AbstractChunkImportMessageProcessor.php "Oro\Bundle\ImportExportBundle\Async\Import\AbstractChunkImportMessageProcessor")</sup> and its service `oro_importexport.async.abstract_chunk_http_import` were removed. You can use `PreHttpImportMessageProcessor`<sup>[[?]](https://github.com/oroinc/platform/tree/2.1.0/src/Oro/Bundle/ImportExportBundle/Async/Import/PreHttpImportMessageProcessor.php "Oro\Bundle\ImportExportBundle\Async\Import\PreHttpImportMessageProcessor")</sup> and `HttpImportMessageProcessor`<sup>[[?]](https://github.com/oroinc/platform/tree/2.1.0/src/Oro/Bundle/ImportExportBundle/Async/Import/HttpImportMessageProcessor.php "Oro\Bundle\ImportExportBundle\Async\Import\HttpImportMessageProcessor")</sup>.
* Class `ChunkHttpImportMessageProcessor`<sup>[[?]](https://github.com/oroinc/platform/tree/2.1.0/src/Oro/Bundle/ImportExportBundle/Async/Import/ChunkHttpImportMessageProcessor.php "Oro\Bundle\ImportExportBundle\Async\Import\ChunkHttpImportMessageProcessor")</sup> and its service `oro_importexport.async.chunck_http_import` were removed. You can use `PreHttpImportMessageProcessor`<sup>[[?]](https://github.com/oroinc/platform/tree/2.1.0/src/Oro/Bundle/ImportExportBundle/Async/Import/PreHttpImportMessageProcessor.php "Oro\Bundle\ImportExportBundle\Async\Import\PreHttpImportMessageProcessor")</sup> and `HttpImportMessageProcessor`<sup>[[?]](https://github.com/oroinc/platform/tree/2.1.0/src/Oro/Bundle/ImportExportBundle/Async/Import/HttpImportMessageProcessor.php "Oro\Bundle\ImportExportBundle\Async\Import\HttpImportMessageProcessor")</sup>.
* Class `ChunkHttpImportValidationMessageProcessor`<sup>[[?]](https://github.com/oroinc/platform/tree/2.1.0/src/Oro/Bundle/ImportExportBundle/Async/Import/ChunkHttpImportValidationMessageProcessor.php "Oro\Bundle\ImportExportBundle\Async\Import\ChunkHttpImportValidationMessageProcessor")</sup> and its service `oro_importexport.async.chunck_http_import_validation` were removed. You can use `PreHttpImportMessageProcessor`<sup>[[?]](https://github.com/oroinc/platform/tree/2.1.0/src/Oro/Bundle/ImportExportBundle/Async/Import/PreHttpImportMessageProcessor.php "Oro\Bundle\ImportExportBundle\Async\Import\PreHttpImportMessageProcessor")</sup> and `HttpImportMessageProcessor`<sup>[[?]](https://github.com/oroinc/platform/tree/2.1.0/src/Oro/Bundle/ImportExportBundle/Async/Import/HttpImportMessageProcessor.php "Oro\Bundle\ImportExportBundle\Async\Import\HttpImportMessageProcessor")</sup>.
* Class `CliImportValidationMessageProcessor`<sup>[[?]](https://github.com/oroinc/platform/tree/2.1.0/src/Oro/Bundle/ImportExportBundle/Async/Import/CliImportValidationMessageProcessor.php "Oro\Bundle\ImportExportBundle\Async\Import\CliImportValidationMessageProcessor")</sup> and its service `oro_importexport.async.cli_import_validation` were removed. You can use `PreCliImportMessageProcessor`<sup>[[?]](https://github.com/oroinc/platform/tree/2.1.0/src/Oro/Bundle/ImportExportBundle/Async/Import/PreCliImportMessageProcessor.php "Oro\Bundle\ImportExportBundle\Async\Import\PreCliImportMessageProcessor")</sup> and `CliImportMessageProcessor`<sup>[[?]](https://github.com/oroinc/platform/tree/2.1.0/src/Oro/Bundle/ImportExportBundle/Async/Import/CliImportMessageProcessor.php "Oro\Bundle\ImportExportBundle\Async\Import\CliImportMessageProcessor")</sup>.
* Class `SplitterCsvFiler`<sup>[[?]](https://github.com/oroinc/platform/tree/2.1.0/src/Oro/Bundle/ImportExportBundle/Splitter/SplitterCsvFiler.php "Oro\Bundle\ImportExportBundle\Splitter\SplitterCsvFiler")</sup> and its service `oro_importexport.splitter.csv` were removed. You can use `BatchFileManager`<sup>[[?]](https://github.com/oroinc/platform/tree/2.1.0/src/Oro/Bundle/ImportExportBundle/File/BatchFileManager.php "Oro\Bundle\ImportExportBundle\File\BatchFileManager")</sup> instead.
#### InstallerBundle
* The parameter `oro_installer.listener.request.class` was removed from DIC
#### IntegrationBundle
* The parameter `oro_integration.twig.integration.class` was removed from DIC
#### LayoutBundle
* Removed the following parameters from the DI container:
    * `oro_layout.layout_factory_builder.class`
    * `oro_layout.twig.extension.layout.class`
    * `oro_layout.twig.renderer.class`
    * `oro_layout.twig.renderer.engine.class`
    * `oro_layout.twig.layout_renderer.class`
    * `oro_layout.twig.form.engine.class`
#### LocaleBundle
* The service `oro_locale.twig.name` was removed
* The service `oro_translation.event_listener.language_change` was removed
* Removed the following parameters from DIC:
    * `oro_locale.twig.date_format.class`
    * `oro_locale.twig.locale.class`
    * `oro_locale.twig.calendar.class`
    * `oro_locale.twig.date_time.class`
    * `oro_locale.twig.name.class`
    * `oro_locale.twig.address.class`
    * `oro_locale.twig.number.class`
#### MessageQueue Component
* Class `Oro\Component\MessageQueue\Job\CalculateRootJobStatusService` was removed. Logic was transferred to `Oro\Component\MessageQueue\Job\RootJobStatusCalculator`
#### MigrationBundle
* The parameter `oro_migration.twig.schema_dumper.class` was removed from DIC
#### NavigationBundle
* Removed the following parameters from DIC:
    * `oro_menu.twig.extension.class`
    * `oro_navigation.event.master_request_route_listener.class`
    * `oro_navigation.title_service.twig.extension.class`
    * `oro_navigation.title_service.event.request.listener.class`
    * `oro_navigation.twig_hash_nav_extension.class`
#### OrganizationBundle
* Removed the following parameters from DIC:
    * `oro_organization.twig.get_owner.class`
    * `oro_organization.twig.business_units.class`
* The following services were removed:
    * `oro_organization.twig.get_owner`
    * `oro_organization.twig.business_units`
#### PlatformBundle
* The parameter `oro_platform.twig.platform_extension.class` was removed from DIC
#### ReminderBundle
* The parameter `oro_reminder.twig.extension.class` was removed from DIC
#### SearchBundle
* The parameter `oro_search.twig_extension.class` was removed from DIC
#### SecurityBundle
* Next container parameters were removed:
    * `oro_security.acl.voter.class`
    * `oro_security.twig.security_extension.class`
    * `oro_security.twig.security_organization_extension`
    * `oro_security.twig.acl.permission_extension.class`
    * `oro_security.listener.context_listener.class`
    * `oro_security.listener.console_context_listener.class`
* The service `oro_security.twig.security_organization_extension` was removed
* The service `oro_security.twig.acl.permission_extension` was removed
* Class `PermissionExtension`<sup>[[?]](https://github.com/oroinc/platform/tree/2.1.0/src/Oro/Bundle/SecurityBundle/Twig/Acl/PermissionExtension.php "Oro\Bundle\SecurityBundle\Twig\Acl\PermissionExtension")</sup> was removed
* Class `OroSecurityOrganizationExtension`<sup>[[?]](https://github.com/oroinc/platform/tree/2.1.0/src/Oro/Bundle/SecurityBundle/Twig/OroSecurityOrganizationExtension.php "Oro\Bundle\SecurityBundle\Twig\OroSecurityOrganizationExtension")</sup> was removed
#### SegmentBundle
* The parameter `oro_segment.twig.extension.segment.class` was removed from DIC
#### SidebarBundle
* The parameter `oro_sidebar.twig.extension.class` was removed from DIC
* The parameter `oro_sidebar.request.handler.class` was removed from DIC
#### SyncBundle
* The parameter `oro_wamp.twig.class` was removed from DIC
* The service `oro_sync.twig.content.tags_extension` was removed
#### TagBundle
* The parameter `oro_tag.twig.tag.extension.class` was removed from DIC
#### TestFrameworkBundle
* `@dbIsolation` annotation removed, applied as default behavior
* `@dbReindex` annotation removed, use `SearchExtensionTrait::clearIndexTextTable`<sup>[[?]](https://github.com/oroinc/platform/tree/2.1.0/src/Oro/Bundle/SearchBundle/Tests/Functional/SearchExtensionTrait.php#L88 "Oro\Bundle\SearchBundle\Tests\Functional\SearchExtensionTrait::clearIndexTextTable")</sup>
#### ThemeBundle
* The parameter `oro_theme.twig.extension.class` was removed from DIC
#### UIBundle
* Removed the following parameters from DIC:
    * `oro_ui.twig.sort_by.class`
    * `oro_ui.twig.ceil.class`
    * `oro_ui.twig.extension.class`
    * `oro_ui.twig.mobile.class`
    * `oro_ui.twig.widget.class`
    * `oro_ui.twig.date.class`
    * `oro_ui.twig.regex.class`
    * `oro_ui.twig.skype_button.class`
    * `oro_ui.twig.form.class`
    * `oro_ui.twig.formatter.class`
    * `oro_ui.twig.placeholder.class`
    * `oro_ui.twig.tab.class`
    * `oro_ui.twig.content.class`
    * `oro_ui.twig.url.class`
    * `oro_ui.twig.js_template.class`
    * `oro_ui.twig.merge_recursive.class`
    * `oro_ui.twig.block.class`
    * `oro_ui.twig.html_tag.class`
    * `oro_ui.twig.extension.formatter.class`
    * `oro_ui.view.listener.class`
    * `oro_ui.view.content_provider.listener.class`
* Removed the following services:
    * `oro_ui.twig.sort_by_extension`
    * `oro_ui.twig.ceil_extension`
    * `oro_ui.twig.mobile_extension`
    * `oro_ui.twig.form_extension`
    * `oro_ui.twig.view_extension`
    * `oro_ui.twig.formatter_extension`
    * `oro_ui.twig.widget_extension`
    * `oro_ui.twig.date_extension`
    * `oro_ui.twig.regex_extension`
    * `oro_ui.twig.skype_button_extension`
    * `oro_ui.twig.content_extension`
    * `oro_ui.twig.url_extension`
    * `oro_ui.twig.js_template`
    * `oro_ui.twig.merge_recursive`
    * `oro_ui.twig.block`
#### UserBundle
* The parameter `oro_user.twig.user_extension.class` was removed from DIC
#### WindowsBundle
* The parameter `oro_windows.twig.extension.class` was removed from DIC
### Fixed
#### ChainProcessor Component
* Fixed an issue with invalid execution order of processors. The issue was that processors from different groups are intersected. During the fix the calculation of internal priorities of processors was changed, this may affect existing configuration of processors in case if you have common (not bound to any action) processors and ungrouped processors which should work with regular grouped processors.
    The previous priority rules:
    | Processor type | Processor priority | Group priority |
    |----------------|--------------------|----------------|
    | initial common processors | from -255 to 255 |  |
    | initial ungrouped processors | from -255 to 255 |  |
    | grouped processors | from -255 to 255 | from -254 to 252 |
    | final ungrouped processors | from -65535 to -65280 |  |
    | final common processors | from min int to -65536 |  |
    The new priority rules:
    | Processor type | Processor priority | Group priority |
    |----------------|--------------------|----------------|
    | initial common processors | greater than or equals to 0 |  |
    | initial ungrouped processors | greater than or equals to 0 |  |
    | grouped processors | from -255 to 255 | from -255 to 255 |
    | final ungrouped processors | less than 0 |  |
    | final common processors | less than 0 |  |
    So, the new rules means that:
        * common and ungrouped processors with the priority greater than or equals to 0 will be executed before grouped processors
        * common and ungrouped processors with the priority less than 0 will be executed after grouped processors
        * now there are no any magic numbers for priorities of any processors
#### SearchBundle
* Return value types in `SearchQueryInterface`<sup>[[?]](https://github.com/oroinc/platform/tree/2.1.0/src/Oro/Bundle/SearchBundle/Query/SearchQueryInterface.php "Oro\Bundle\SearchBundle\Query\SearchQueryInterface")</sup> and
`AbstractSearchQuery`<sup>[[?]](https://github.com/oroinc/platform/tree/2.1.0/src/Oro/Bundle/SearchBundle/Query/AbstractSearchQuery.php "Oro\Bundle\SearchBundle\Query\AbstractSearchQuery")</sup> were fixed to support fluent interface
`Orm`<sup>[[?]](https://github.com/oroinc/platform/tree/2.1.0/src/Oro/Bundle/SearchBundle/Engine/Orm.php "Oro\Bundle\SearchBundle\Engine\Orm")</sup> `setDrivers` method and `$drivers` and injected directly to `SearchIndexRepository`<sup>[[?]](https://github.com/oroinc/platform/tree/2.1.0/src/Oro/Bundle/SearchBundle/Entity/Repository/SearchIndexRepository.php "Oro\Bundle\SearchBundle\Entity\Repository\SearchIndexRepository")</sup>
`OrmIndexer`<sup>[[?]](https://github.com/oroinc/platform/tree/2.1.0/src/Oro/Bundle/SearchBundle/Engine/OrmIndexer.php "Oro\Bundle\SearchBundle\Engine\OrmIndexer")</sup> `setDrivers` method and `$drivers` and injected directly to `SearchIndexRepository`<sup>[[?]](https://github.com/oroinc/platform/tree/2.1.0/src/Oro/Bundle/SearchBundle/Entity/Repository/SearchIndexRepository.php "Oro\Bundle\SearchBundle\Entity\Repository\SearchIndexRepository")</sup>
## 2.0.0 (2017-01-16)

This changelog references the relevant changes (new features, changes and bugs) done in 2.0 versions.
  * Changed minimum required php version to 5.6
  * PhpUnit 5.7 support
  * Extend fields default mode is `ConfigModel::MODE_READONLY`<sup>[[?]](https://github.com/oroinc/platform/tree/2.0.0/src/Oro/Bundle/EntityConfigBundle/Entity/ConfigModel.php#L0 "Oro\Bundle\EntityConfigBundle\Entity\ConfigModel::MODE_READONLY")</sup>
  * Added support of PHP 7.1

## 1.10.0

This changelog references the relevant changes (new features, changes and bugs) done in 1.10.0 versions.
  * The application has been upgraded to Symfony 2.8 (Symfony 2.8.10 doesn't supported because of [Symfony issue](https://github.com/symfony/symfony/issues/19840))
  * Added support php 7
  * Changed minimum required php version to 5.5.9

## 1.9.0

This changelog references the relevant changes (new features, changes and bugs) done in 1.9.0 versions.
* 1.9.0 (2016-02-15)
 * Inline editing in grids
 * Grid column management
 * New UX for Tags
 * Automated REST API for GET requests
 * Performance improvements
 * Apply range filters for numerical fields in grids
 * Manage field tooltips from the UI
 * Override calendar-view.js in customizations
 * Profiler of duplicated queries
 * Importing layout updates

## 1.8.0

This changelog references the relevant changes (new features, changes and bugs) done in 1.8.0 versions.
* 1.8.0 (2015-08-26)
 * Visual workflow configurator
 * New and extended APIs to work with emails
 * Segmentation based on Data audit
 * Improvements to search
 * Improved filtering on option set attributes, allowing for multiple selections
 * The application has been upgraded to Symfony 2.7 and migrated to Doctrine 2.5
 * Select2 component has been improved to automatically initializes select2 widget
 * Documentation for the new Oro Layout component has been added with examples of use

## 1.7.0

This changelog references the relevant changes (new features, changes and bugs) done in 1.7.0 versions.
* 1.7.0 (2015-04-28)
 * New page layouts and layout themes
 * Added Google single sign-on
 * Added Change or reset users' passwords
 * Added Grid views
 * Dashboard widget configuration
 * Email auto-response in workflow definition

## 1.6.0

This changelog references the relevant changes (new features, changes and bugs) done in 1.6.0 versions.
* 1.6.0 (2015-01-19)
 * Comments to activities.
With this feature, the users will be able to add comments to various record activities, such as calls, notes, calendar events, tasks, and so on, making it possible to leave permanent remarks to particular activities they find important, and even engage in conversations that might come in handy later.
Comments are added to every activity record separately, in a linear thread. In addition to text they might contain a file attachment (1 file/image per comment). Comments may be enabled or disabled for any activity in Entity Management. The ability to add, edit, delete, and view others’ comments is subject to user’s ACL configuration.
 * WYSIWYG rich text editor for emails and notes.
This feature allows users to create rich text emails and notes with the built-in WYSIWYG text editor. It allows to mark text as bold, italic, and underlined; change text color and background; create bullet and numbered lists; insert hyperlinks and chunks of source code.
Rich text editor may be turned off in System configuration—in this case, editor will no longer be available and all previously created rich text pieces will be stripped of any formatting to plain text.

## 1.5.0

This changelog references the relevant changes (new features, changes and bugs) done in 1.5.0 versions.
* 1.5.0 (2014-12-18)
 * Invitations to calendar events.
It is now possible to invite other Oro users to events, send them email notifications about this invitation and receive feedback about their responses or lack thereof.
To invite a user to your event, simply open its edit form and choose guests in a respectively named selector control. After you save the event with invitees, they will receive email notifications about the invitation with a link to their copy of the event in OroCRM. On the view page of that event they will be able to respond to an invitation with three options: Attend, Tentatively attend, and Not attend. Response status (including no response yet) will be displayed on the event tile in the calendar view, and next to the guest's name in the event view. An invitee will be able to change his response after the initial choice, i.e. choose to not attend a previously agreed event. For every response to an invitation, or a change in plans, you (i.e. the organizer of the event) will receive an email notification.
 * System calendars.
This feature allows developers to add so-called System calendars to Oro Platform. Use cases for such calendars include company-wide holiday calendar; organization-wide calendar of conferences and conventions, and so on. (Note that organization calendars will only be available in Enterprise Edition 1.7.0).
These calendars and their events will be automatically added to Calendar views of all users in the entire system. Events of these calendars can be managed on their view forms that are available under System > System Calendars. The permission to add or modify events might be assigned to as many people as needed—e.g. the HR and the office manager.
 * Task calendar.
Task calendar is a special kind of system calendar that displays tasks assigned to the user on the calendar view in addition to calendar events. For now, there is no way to add tasks via the calendar view, but it is possible to edit or delete existing tasks. It is not possible to view other users' task calendars either—only the personal task calendar is available.
The calendar view also features a button that leads to the grid of all tasks, similarly to the existing Events button.
 * Color coding for calendars and calendar events.
The user now may change the color of the calendar from the default one in the calendar actions popup menu. Similarly, the user can change the color of the individual event in its Edit dialogue. A palette of standard colors is offered in both cases, with the option to select a custom color with the color wheel.
Standard palettes for calendars and events may be configured in the system configuration under Display settings > Calendar settings.
 * Other minor changes to calendar view.
It is now possible to turn calendars on and off without removing them from the list by clicking on the colored square or via the popup menu.
Click on the event tile opens its View Event form, not Edit.
 * Calls, Tasks, and Calendar events as entity activities.
This is an expansion to the entity activity feature that was first released with 1.3.0 where we introduced the concept of entity activity to the platform and converted emailing to the activity mechanism. Now we are adding three more ubiquitous user actions to this list: logging calls, creating tasks, and scheduling calendar events.
In order to better accommodate the expanding lot of activities we also have customized the UI for them. Previously, every action/activity had its own button regardless of the number of activities available, so if the admin has enabled a lot of activities, users could easily get confused with a long row of buttons, especially on a low resolution screen. Now all activities and non-activity based actions other than Edit and Delete are conveniently grouped into a single More Actions dropdown button.
 * Record Activities Widget.
The Record Activities Widget replaces the Record Activity block, where activities were listed by their type in separate tabs. Instead of tabs, the widget puts all record activities—emails, calls, tasks, calendar events, etc—in a single paginated list.
The user is able to filter the list by activity type and by date of activity. It is possible to configure the the list to be sorted either by creation date or by last update date.
 * Custom fields without schema update.
It is now possible to add custom fields to entities and immediately use them without schema update. This ability comes with drawbacks: these "serialized" fields can only store textual or numeric data—they cannot be option sets, relations, or files/images; nor they are available in reports or segments. But these fields will be displayed on entity view/add forms, and may be added to grid and export/import profile if necessary.
To create such fields, click Create field button on the entity view page in Entity management, and then choose "Serialized field" in Storage type selector. To create regular field, choose "Table column."
 * Entity records pagination.
This feature allows the user to "remember" a set of entity records that existed on the grid (i.e. with filters applied) when he moves to the view page of any record, and then quickly navigate through these records with a new pagination control that appears in top right corner of the page.
Pagination only works when the user comes to a view page from the main entity grid; in any other case (e.g. search, direct link, grid on another page, segment) the pagination control will not be displayed. Pagination is preserved on a pinned page in both control and in breadcrumbs.

## 1.4.3

This changelog references the relevant changes (new features, changes and bugs) done in 1.4.3 versions.
* 1.4.3 (2014-12-05)
 * List of improvements and fixed bugs
 - Fixed extended entity is set to "false" after oro:entity-config:update with force

## 1.4.2

This changelog references the relevant changes (new features, changes and bugs) done in 1.4.2 versions.
* 1.4.2 (2014-12-02)
 * List of improvements and fixed bugs
 - Implemented form type guessers for custom fields of existing entities
 - Added support of cascade option for association in Extend Extension
 - Fixed insecure content from websockets when HTTPS used
 - Fixed IMAP Sync with date parsing exception
 - Magento Integration: Sensitive data displayed in API request logs
 - Magento Integration: Memory Issue on Error
 - Magento Integration: Duplicated jobs on two way Magento sync

## 1.4.1

This changelog references the relevant changes (new features, changes and bugs) done in 1.4.1 versions.
* 1.4.1 (2014-11-17)
 * List of improvements and fixed bugs
 - Refactor extended entity to prevent class name collisions
 - Implement form type guessers for custom fields of existing entities
 - Use route from config in email address link to avoid potential errors
 - Fixed duplicates of entities during magento import
 - Error in "oro_multiple_entity" if it's used without "default_element" option
 - Lost organization name after upgrade

## 1.4.0

This changelog references the relevant changes (new features, changes and bugs) done in 1.4.0 versions.
* 1.4.0 (2014-10-15)
 * The re-introduction of Channels.
We started the implementation of a new vision for the Channels in 1.3 version and now we bring Channels back, although under a new definition.
The general idea behind channels may be explained as follows: a channel in OroCRM represents an outside source customer and sales data, where "customer" and "sales" must be understood in the broadest sense possible. Depending on the nature of the outside source, the channel may or may not require a data integration.
This new definition leads to multiple noticeable changes across the system.
 * Integration management.
Albeit the Integrations grid still displays all integrations that exist in the system, you now may create only "non-customer" standalone integrations, such as Zendesk integration. The "customer" integrations, such as Magento integration, may be created only in scope of a channel and cannot exist without it.
 * Marketing lists.
Marketing lists serve as the basis for marketing activities, such as email campaigns (see below). They represent a target auditory of the activity—that is, people, who will be contacted when the activity takes place. Marketing lists have little value by themselves; they exist in scope of some marketing campaign and its activities.
Essentially, marketing list is a segment of entities that contain some contact information, such as email or phone number or physical address. Lists are build based on some rules using Oro filtering tool. Similarly to segments, marketing lists can be static or dynamic; the rules are the same. The user can build marketing lists of contacts, Magento customers, leads, etc.
In addition to filtering rules, the user can manually tweak contents of the marketing list by removing items ("subscribers") from it. Removed subscribers will no longer appear in the list even if they fit the conditions. It is possible to move them back in the list, too.
Every subscriber can also unsubscribe from the list. In this case, he will remain in the list, but will no longer receive email campaigns that are sent to this list. Note that subscription status is managed on per-list basis; the same contact might be subscribed to one list and unsubscribed from another.
 * Email campaigns.
Email campaign is a first example of marketing activity implemented in OroCRM. The big picture is following: Every marketing campaign might contain multiple marketing activities, e.g. an email newsletter, a context ad campaign, a targeted phone advertisement. All these activities serve the common goal of the "big" marketing campaign.
In its current implementation, email campaign is a one-time dispatch of an email to a list of subscribers. Hence, the campaign consists of three basic parts:
Recipients—represented by a Marketing list.
Email itself—the user may choose a template, or create a campaign email from scratch.
Sending rules—for now, only one-time dispatch is available.
Email campaign might be tied to a marketing campaign, but it might exist on its own as well.
 * Improved Email templates.
Previously, email templates were used only for email notifications. Now their role is expanded: it is now possible to use templates in email activities to create a new email from the template, and for email campaigns.
Support for variables in templates was extended: in addition to "contextual" variables that were related to attributes of the template entity, templates may include "system-wide" variables like current user's first name, or current time, or name of the organization. It is also possible to create a "generic" template that is not related to any entity; in this case it may contain only system variables.
New templates are subject to ACL and have owner of user type.
 * Other improvements
 <ul><li>Multiple improvements to Web API</li>
 <li>A new implementation of option sets</li>
 <li>Improved grids</li></ul>
 * Community requests.
Here is the list of Community requests that were addressed in this version.
Features & improvements
  <ul><li>#50 Add the way to filter on empty fields</li>
  <li>#116 Add custom templates to workflow transitions</li>
  <li>#118 Extending countries</li>
  <li>#136 Console command for CSV import/export</li>
  <li>#149 New "link" type for datagrid column format</li></ul>
 * Bugs fixed
  <ul><li>#47 Problems with scrolling in iOS 7</li>
  <li>#62 Problems with the Recent Emails widget</li>
  <li>#139 Error 500 after removing unique key of entity</li>
  <li>#158 Update doctrine version to 2.4.4</li></ul>

## 1.4.0-RC1

This changelog references the relevant changes (new features, changes and bugs) done in 1.4.0-RC1 versions.
* 1.4.0-RC1 (2014-09-30)
 * The re-introduction of Channels.
We started the implementation of a new vision for the Channels in 1.3 version and now we bring Channels back, although under a new definition.
The general idea behind channels may be explained as follows: a channel in OroCRM represents an outside source customer and sales data, where "customer" and "sales" must be understood in the broadest sense possible. Depending on the nature of the outside source, the channel may or may not require a data integration.
This new definition leads to multiple noticeable changes across the system.
 * Integration management.
Albeit the Integrations grid still displays all integrations that exist in the system, you now may create only "non-customer" standalone integrations, such as Zendesk integration. The "customer" integrations, such as Magento integration, may be created only in scope of a channel and cannot exist without it.
 * Marketing lists.
Marketing lists serve as the basis for marketing activities, such as email campaigns (see below). They represent a target auditory of the activity—that is, people, who will be contacted when the activity takes place. Marketing lists have little value by themselves; they exist in scope of some marketing campaign and its activities.
Essentially, marketing list is a segment of entities that contain some contact information, such as email or phone number or physical address. Lists are build based on some rules using Oro filtering tool. Similarly to segments, marketing lists can be static or dynamic; the rules are the same. The user can build marketing lists of contacts, Magento customers, leads, etc.
In addition to filtering rules, the user can manually tweak contents of the marketing list by removing items ("subscribers") from it. Removed subscribers will no longer appear in the list even if they fit the conditions. It is possible to move them back in the list, too.
Every subscriber can also unsubscribe from the list. In this case, he will remain in the list, but will no longer receive email campaigns that are sent to this list. Note that subscription status is managed on per-list basis; the same contact might be subscribed to one list and unsubscribed from another.
 * Email campaigns.
Email campaign is a first example of marketing activity implemented in OroCRM. The big picture is following: Every marketing campaign might contain multiple marketing activities, e.g. an email newsletter, a context ad campaign, a targeted phone advertisement. All these activities serve the common goal of the "big" marketing campaign.
In its current implementation, email campaign is a one-time dispatch of an email to a list of subscribers. Hence, the campaign consists of three basic parts:
Recipients—represented by a Marketing list.
Email itself—the user may choose a template, or create a campaign email from scratch.
Sending rules—for now, only one-time dispatch is available.
Email campaign might be tied to a marketing campaign, but it might exist on its own as well.
 * Improved Email templates.
Previously, email templates were used only for email notifications. Now their role is expanded: it is now possible to use templates in email activities to create a new email from the template, and for email campaigns.
Support for variables in templates was extended: in addition to "contextual" variables that were related to attributes of the template entity, templates may include "system-wide" variables like current user's first name, or current time, or name of the organization. It is also possible to create a "generic" template that is not related to any entity; in this case it may contain only system variables.
New templates are subject to ACL and have owner of user type.
 * Other improvements
 <ul><li>Multiple improvements to Web API</li>
 <li>A new implementation of option sets</li>
 <li>Improved grids</li></ul>
 * Community requests.
Here is the list of Community requests that were addressed in this version.
Features & improvements
  <ul><li>#50 Add the way to filter on empty fields</li>
  <li>#116 Add custom templates to workflow transitions</li>
  <li>#118 Extending countries</li>
  <li>#136 Console command for CSV import/export</li>
  <li>#149 New "link" type for datagrid column format</li></ul>
 * Bugs fixed
  <ul><li>#47 Problems with scrolling in iOS 7</li>
  <li>#62 Problems with the Recent Emails widget</li>
  <li>#139 Error 500 after removing unique key of entity</li>
  <li>#158 Update doctrine version to 2.4.4</li></ul>

## 1.3.1

This changelog references the relevant changes (new features, changes and bugs) done in 1.3.1 versions.

* 1.3.1 (2014-08-14)
 * Minimum PHP version: PHP 5.4.9
 * PostgreSQL support
 * Fixed issue: Not entire set of entities is exported
 * Fixed issue: Page crashes when big value is typed into the pagination control
 * Fixed issue: Error 500 on Schema update
 * Other minor issues

## 1.3.0

This changelog references the relevant changes (new features, changes and bugs) done in 1.3.0 versions.

* 1.3.0 (2014-07-23)
 * Redesign of the Navigation panel and left-side menu bar
 * Website event tracking
 * Processes
 * New custom field types for entities: File and Image
 * New control for record lookup (relations)
 * Data import in CSV format

## 1.2.0

This changelog references the relevant changes (new features, changes and bugs) done in 1.2.0 versions.

* 1.2.0 (2014-05-28)
 * Ability to delete Channels
 * Workflow view
 * Reset of Workflow data
 * Line charts in Reports
 * Fixed issues with Duplicated emails
 * Fixed Issue Use of SQL keywords as extended entity field names
 * Fixed Issue Creating one-to-many relationship on custom entity that inverses many-to-one relationship fails
 * Fixed Community requests

## 1.2.0-rc1

This changelog references the relevant changes (new features, changes and bugs) done in 1.2.0 RC1 versions.

* 1.2.0 RC1 (2014-05-12)
 * Ability to delete Channels
 * Workflow view
 * Reset of Workflow data
 * Fixed issues with Duplicated emails
 * Fixed Issue Use of SQL keywords as extended entity field names
 * Fixed Issue Creating one-to-many relationship on custom entity that inverses many-to-one relationship fails

## 1.1.0

This changelog references the relevant changes (new features, changes and bugs) done in 1.1.0 versions.

* 1.1.0 (2014-04-28)
 * Dashboard management
 * Fixed problem with creation of on-demand segments
 * Fixed broken WSSE authentication
 * Fixed Incorrectly calculated totals in grids

## 1.0.1

This changelog references the relevant changes (new features, changes and bugs) done in 1.0.1 versions.

* 1.0.1 (2014-04-18)
 * Issue #3979 � Problems with DB server verification on install
 * Issue #3916 � Memory consumption is too high on installation
 * Issue #3918 � Problems with installation of packages from console
 * Issue #3841 � Very slow installation of packages
 * Issue #3916 � Installed application is not working correctly because of knp-menu version
 * Issue #3839 � Cache regeneration is too slow
 * Issue #3525 � Broken filters on Entity Configuration grid
 * Issue #3974 � Settings are not saved in sidebar widgets
 * Issue #3962 � Workflow window opens with a significant delay
 * Issue #2203 � Incorrect timezone processing in Calendar
 * Issue #3909 � Multi-selection filters might be too long
 * Issue #3899 � Broken link from Opportunity to related Contact Request

## 1.0.0

This changelog references the relevant changes (new features, changes and bugs) done in 1.0.0 versions.

* 1.0.0 (2014-04-01)
 * Workflow management UI
 * Segmentation
 * Reminders
 * Package management
 * Page & Grand totals for grids
 * Proper formatting of Money and Percent values
 * Configurable Sidebars
 * Notification of content changes in the Pinbar

## 1.0.0-rc3

This changelog references the relevant changes (new features, changes and bugs) done in 1.0.0-rc3 versions.

* 1.0.0-rc3 (2014-02-25)
 * Embedded forms
 * CSV export

## 1.0.0-rc2

This changelog references the relevant changes (new features, changes and bugs) done in 1.0.0-rc2 versions.

* 1.0.0-rc2 (2014-01-30)
 * Package management
 * Translations management
 * FontAwesome web-application icons

## 1.0.0-rc1

This changelog references the relevant changes (new features, changes and bugs) done in 1.0.0-rc1 versions.

* 1.0.0-rc1 (2013-12-30)
 * Table reports creation wizard
 * Manageable labels of entities and entity fields
 * Record updates notification
 * Sidebars widgets
 * Mobile Web
 * Package Definition and Management
 * Themes
 * Notifications for owners
 * --force option for oro:install
 * Remove old Grid bundle
 * Basic dashboards

## 1.0.0-beta5

This changelog references the relevant changes (new features, changes and bugs) done in 1.0.0-beta5 versions.

* 1.0.0-beta5 (2013-12-05)
 * ACL management in scope of organization and business unit
 * "Option Set" Field Type for Entity Field
 * Form validation improvements
 * Tabs implementation on entity view pages
 * Eliminated registry js-component
 * Implemented responsive markup on most pages

## 1.0.0-beta4

This changelog references the relevant changes (new features, changes and bugs) done in 1.0.0-beta4 versions.

* 1.0.0-beta4 (2013-11-21)
 * Grid refactoring
 * Form validation improvements
 * Make all entities as Extended
 * JavaScript Tests
 * End support for Internet Explorer 9

## 1.0.0-beta3

This changelog references the relevant changes (new features, changes and bugs) done in 1.0.0-beta3 versions.

* 1.0.0-beta3 (2013-11-11)
 * Upgrade the Symfony framework to version 2.3.6
 * Oro Calendar
 * Email Communication
 * Removed bundle dependencies on application
 * One-to-many and many-to-many relations between extended/custom entities
 * Localizations and Internationalization of input and output

## 1.0.0-beta2

This changelog references the relevant changes (new features, changes and bugs) done in 1.0.0-beta2 versions.

* 1.0.0-beta2 (2013-10-28)
 * Minimum PHP version: PHP 5.4.4
 * Installer enhancements
 * Automatic bundles distribution for application
 * Routes declaration on Bundles level
 * System Help and Tooltips
 * RequireJS optimizer utilization
 * ACL Caching

## 1.0.0-beta1

This changelog references the relevant changes (new features, changes and bugs) done in 1.0.0-beta1 versions.

* 1.0.0-beta1 (2013-09-30)
 * New ACL implementation
 * Emails synchronization via IMAP
 * Custom entities and fields in usage
 * Managing relations between entities
 * Grid views

## 1.0.0-alpha6

This changelog references the relevant changes (new features, changes and bugs) done in 1.0.0-alpha6 versions.

* 1.0.0-alpha6 (2013-09-12)
 * Maintenance Mode
 * WebSocket messaging between browser and the web server
 * Asynchronous Module Definition of JS resources
 * Added multiple sorting for a Grid
 * System configuration

## 1.0.0-alpha5

This changelog references the relevant changes (new features, changes and bugs) done in 1.0.0-alpha5 versions.

* 1.0.0-alpha5 (2013-08-29)
 * Custom entity creation
 * Cron Job
 * Record ownership
 * Grid Improvements
 * Filter Improvements
 * Email Template Improvements
 * Implemented extractor for messages in PHP code
 * Removed dependency on SonataAdminBundle
 * Added possibility to unpin page using pin icon

## 1.0.0-alpha4

This changelog references the relevant changes (new features, changes and bugs) done in 1.0.0-alpha4 versions.

* 1.0.0-alpha4 (2013-07-31)
 * Upgrade Symfony to version 2.3
 * Entity and Entity's Field Management
 * Multiple Organizations and Business Units
 * Transactional Emails
 * Email Templates
 * Tags Management
 * Translations JS files
 * Pin tab experience update
 * Redesigned Page Header
 * Optimized load time of JS resources

## 1.0.0-alpha3

This changelog references the relevant changes (new features, changes and bugs) done in 1.0.0-alpha3 versions.

* 1.0.0-alpha3 (2013-06-27)
 * Placeholders
 * Developer toolbar works with AJAX navigation requests
 * Configuring hidden columns in a Grid
 * Auto-complete form type
 * Added Address Book
 * Localized countries and regions
 * Enhanced data change log with ability to save changes for collections
 * Removed dependency on lib ICU<|MERGE_RESOLUTION|>--- conflicted
+++ resolved
@@ -32,12 +32,9 @@
     * changed decimal field `value`:
         * `precision` changed from `10` to `21`.
         * `scale` changed from `2` to `6`.
-<<<<<<< HEAD
 * Added the Oro\Bundle\SearchBundle\Formatter\DateTimeFormatter class that should be used to format the \DateTime object in a specific string. [Documentation](./src/Oro/Bundle/SearchBundle/Resources/doc/date-time-formatter.md) 
-=======
 #### WorkflowBundle
 * The property `restrictions` was excluded from output results of the method "Get Workflow Definition" (`/api/rest/{version}/workflowdefinition/{workflowDefinition}.{_format}`).
->>>>>>> f667021f
 ### Deprecated
 #### SearchBundle
 * Class `Oro/Bundle/SearchBundle/Engine/Orm/DBALPersistenceDriverTrait` is deprecated. The functionality was merged into `BaseDriver`
