<?php

namespace Oro\Bundle\GridBundle\Datagrid;

use Symfony\Component\Translation\TranslatorInterface;
use Symfony\Component\Validator\ValidatorInterface;
use Symfony\Component\Routing\Router;

use Oro\Bundle\GridBundle\Builder\DatagridBuilderInterface;
use Oro\Bundle\GridBundle\Builder\ListBuilderInterface;
use Oro\Bundle\GridBundle\Field\FieldDescriptionInterface;
use Oro\Bundle\GridBundle\Field\FieldDescriptionCollection;
use Oro\Bundle\GridBundle\Property\PropertyInterface;
use Oro\Bundle\GridBundle\Datagrid\ParametersInterface;
use Oro\Bundle\GridBundle\Route\RouteGeneratorInterface;
use Oro\Bundle\GridBundle\Sorter\SorterInterface;

abstract class DatagridManager implements DatagridManagerInterface
{
    /**
     * @var DatagridBuilderInterface
     */
    protected $datagridBuilder;

    /**
     * @var ListBuilderInterface
     */
    protected $listBuilder;

    /**
     * @var QueryFactoryInterface
     */
    protected $queryFactory;

    /**
     * @var TranslatorInterface
     */
    protected $translator;

    /**
     * @var ValidatorInterface
     */
    protected $validator;

    /**
     * @var Router
     */
    protected $router;

    /**
     * @var ParametersInterface
     */
    protected $parameters;

    /**
     * @var string
     */
    protected $name;

    /**
     * @var string
     */
    protected $entityHint;

    /**
     * @var RouteGeneratorInterface
     */
    protected $routeGenerator;

    /**
     * @var FieldDescriptionCollection
     */
    private $fieldsCollection;

    /**
     * {@inheritDoc}
     */
    public function setDatagridBuilder(DatagridBuilderInterface $datagridBuilder)
    {
        $this->datagridBuilder = $datagridBuilder;
    }

    /**
     * {@inheritDoc}
     */
    public function setListBuilder(ListBuilderInterface $listBuilder)
    {
        $this->listBuilder = $listBuilder;
    }

    /**
     * {@inheritDoc}
     */
    public function setQueryFactory(QueryFactoryInterface $queryManager)
    {
        $this->queryFactory = $queryManager;
    }

    /**
     * {@inheritDoc}
     */
    public function setTranslator(TranslatorInterface $translator)
    {
        $this->translator = $translator;
    }

    /**
     * {@inheritDoc}
     */
    public function setValidator(ValidatorInterface $validator)
    {
        $this->validator = $validator;
    }

    /**
     * {@inheritDoc}
     */
    public function setRouter(Router $router)
    {
        $this->router = $router;
    }

    /**
     * {@inheritDoc}
     */
    public function setRouteGenerator(RouteGeneratorInterface $routeGenerator)
    {
        $this->routeGenerator = $routeGenerator;
    }

    /**
     * {@inheritDoc}
     */
    public function setName($name)
    {
        $this->name = $name;
    }

    /**
     * {@inheritDoc}
     */
    public function setEntityHint($entityHint)
    {
        $this->entityHint = $entityHint;
    }

    /**
     * {@inheritDoc}
     */
    public function setParameters(ParametersInterface $parameters)
    {
        $this->parameters = $parameters;
    }

    /**
     * {@inheritDoc}
     */
    public function getDatagrid()
    {
        // add datagrid fields
        $listCollection = $this->listBuilder->getBaseList();

        /** @var $fieldDescription FieldDescriptionInterface */
        foreach ($this->getListFields() as $fieldDescription) {
            $listCollection->add($fieldDescription);
        }

        // merge default parameters
        $parametersArray = $this->parameters->toArray();
        if (empty($parametersArray[$this->name])) {
            foreach ($this->getDefaultParameters() as $type => $value) {
                $this->parameters->set($type, $value);
            }
        }

        // create query
        $query = $this->createQuery();
        $this->applyQueryParameters($query);

        // create datagrid
        $datagrid = $this->datagridBuilder->getBaseDatagrid(
            $query,
            $listCollection,
            $this->routeGenerator,
            $this->parameters,
            $this->name,
            $this->entityHint
        );

        // add properties
        foreach ($this->getProperties() as $property) {
            $this->datagridBuilder->addProperty($datagrid, $property);
        }

        // add datagrid filters
        /** @var $fieldDescription FieldDescriptionInterface */
        foreach ($this->getFilters() as $fieldDescription) {
            $this->datagridBuilder->addFilter($datagrid, $fieldDescription);
        }

        // add datagrid sorters
        /** @var $sorterField FieldDescriptionInterface */
        foreach ($this->getSorters() as $sorterField) {
            $this->datagridBuilder->addSorter($datagrid, $sorterField);
        }

        // add row actions
        foreach ($this->getRowActions() as $actionParameters) {
            $this->datagridBuilder->addRowAction($datagrid, $actionParameters);
        }

        return $datagrid;
    }

    /**
     * @return ProxyQueryInterface
     */
    protected function createQuery()
    {
        return $this->queryFactory->createQuery();
    }

    /**
     * Apply query parameters to query object
     *
     * @param ProxyQueryInterface $query
     */
    protected function applyQueryParameters(ProxyQueryInterface $query)
    {
        foreach ($this->getQueryParameters() as $name => $value) {
            $query->setParameter($name, $value);
        }
    }

    /**
     * Get parameters for query
     *
     * @return array
     */
    protected function getQueryParameters()
    {
        return array();
    }

    protected function getFieldDescriptionCollection()
    {
        if (!$this->fieldsCollection) {
            $this->fieldsCollection = new FieldDescriptionCollection();
            $this->configureFields($this->fieldsCollection);
        }

        return $this->fieldsCollection;
    }

    /**
     * Configure collection of field descriptions
     *
     * @param FieldDescriptionCollection $fieldCollection
     */
    protected function configureFields(FieldDescriptionCollection $fieldCollection)
    {

    }

    /**
     * Get Route generator
     *
     * @return RouteGeneratorInterface
     */
    public function getRouteGenerator()
    {
        return $this->routeGenerator;
    }

    /**
     * Get list of datagrid fields
     *
     * @return FieldDescriptionInterface[]
     */
    protected function getListFields()
    {
        return $this->getFieldDescriptionCollection()->getElements();
    }

    /**
     * Get list of properties
     *
     * @return PropertyInterface
     */
    protected function getProperties()
    {
        return array();
    }

    /**
     * Get list of datagrid filters
     *
     * @return FieldDescriptionInterface[]
     */
    protected function getFilters()
    {
        $fields = array();
        /** @var $fieldDescription FieldDescriptionInterface */
        foreach ($this->getFieldDescriptionCollection() as $fieldDescription) {
            if ($fieldDescription->isFilterable()) {
                $fields[] = $fieldDescription;
            }
        }

        return $fields;
    }

    /**
     * Get list of datagrid sorters
     *
     * @return FieldDescriptionInterface[]
     */
    protected function getSorters()
    {
        $fields = array();
        /** @var $fieldDescription FieldDescriptionInterface */
        foreach ($this->getFieldDescriptionCollection() as $fieldDescription) {
            if ($fieldDescription->isSortable()) {
                $fields[] = $fieldDescription;
            }
        }

        return $fields;
    }

    /**
     * Get list of row actions
     *
     * @return array
     */
    protected function getRowActions()
    {
        return array();
    }

    /**
     * Get default parameters
     *
     * @return array
     */
    protected function getDefaultParameters()
    {
        return array(
            ParametersInterface::FILTER_PARAMETERS => $this->getDefaultFilters(),
            ParametersInterface::SORT_PARAMETERS   => $this->getDefaultSorters(),
            ParametersInterface::PAGER_PARAMETERS  => $this->getDefaultPager()
        );
    }

    /**
     * @return array
     */
    protected function getDefaultSorters()
    {
        $sorters = array();

<<<<<<< HEAD
        // get first sortable field
=======
        // get first field
>>>>>>> a50d0acf
        $fields = $this->getSorters();
        if (!empty($fields)) {
            /** @var $field FieldDescriptionInterface */
            $field = reset($fields);
            $sorters[$field->getName()] = SorterInterface::DIRECTION_ASC;
        }

        return $sorters;
    }

    /**
     * @return array
     */
    protected function getDefaultFilters()
    {
        return array();
    }

    /**
     * @return array
     */
    protected function getDefaultPager()
    {
        return array();
    }
}<|MERGE_RESOLUTION|>--- conflicted
+++ resolved
@@ -313,7 +313,7 @@
     /**
      * Get list of datagrid sorters
      *
-     * @return FieldDescriptionInterface[]
+     * @return array
      */
     protected function getSorters()
     {
@@ -359,11 +359,7 @@
     {
         $sorters = array();
 
-<<<<<<< HEAD
         // get first sortable field
-=======
-        // get first field
->>>>>>> a50d0acf
         $fields = $this->getSorters();
         if (!empty($fields)) {
             /** @var $field FieldDescriptionInterface */
