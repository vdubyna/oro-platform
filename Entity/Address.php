--- conflicted
+++ resolved
@@ -17,283 +17,4 @@
      *  This inheritance needed to add possibility to store address in separate table
      *  http://docs.doctrine-project.org/en/latest/reference/inheritance-mapping.html
      */
-<<<<<<< HEAD
-    protected $id;
-
-    /**
-     * @var string
-     *
-     * @ORM\Column(name="street", type="string", length=500)
-     */
-    private $street;
-
-    /**
-     * @var string
-     *
-     * @ORM\Column(name="street2", type="string", length=500, nullable=true)
-     */
-    private $street2;
-
-    /**
-     * @var string
-     *
-     * @ORM\Column(name="city", type="string", length=255)
-     */
-    private $city;
-
-    /**
-     * @var string
-     *
-     * @ORM\Column(name="state", type="string", length=255)
-     */
-    private $state;
-
-    /**
-     * @var string
-     *
-     * @ORM\Column(name="postal_code", type="string", length=20)
-     */
-    private $postal_code;
-
-    /**
-     * @var string
-     *
-     * @ORM\Column(name="country", type="string", length=70)
-     */
-    private $country;
-
-    /**
-     * Label is reserved word, so decided to use mark
-     *
-     * @var string
-     *
-     * @ORM\Column(name="mark", type="string", length=255, nullable=true)
-     */
-    private $mark;
-
-    /**
-     * @var \Oro\Bundle\FlexibleEntityBundle\Model\AbstractFlexibleValue[]
-     *
-     * @ORM\OneToMany(targetEntity="Oro\Bundle\AddressBundle\Entity\Value\AddressValue", mappedBy="entity", cascade={"persist", "remove"}, orphanRemoval=true)
-     */
-    protected $values;
-
-    /**
-     * Get id
-     *
-     * @return integer 
-     */
-    public function getId()
-    {
-        return $this->id;
-    }
-
-    /**
-     * Set street
-     *
-     * @param string $street
-     * @return Address
-     */
-    public function setStreet($street)
-    {
-        $this->street = $street;
-    
-        return $this;
-    }
-
-    /**
-     * Get street
-     *
-     * @return string 
-     */
-    public function getStreet()
-    {
-        return $this->street;
-    }
-
-    /**
-     * Set street2
-     *
-     * @param string $street2
-     * @return Address
-     */
-    public function setStreet2($street2)
-    {
-        $this->street2 = $street2;
-    
-        return $this;
-    }
-
-    /**
-     * Get street2
-     *
-     * @return string 
-     */
-    public function getStreet2()
-    {
-        return $this->street2;
-    }
-
-    /**
-     * Set city
-     *
-     * @param string $city
-     * @return Address
-     */
-    public function setCity($city)
-    {
-        $this->city = $city;
-    
-        return $this;
-    }
-
-    /**
-     * Get city
-     *
-     * @return string 
-     */
-    public function getCity()
-    {
-        return $this->city;
-    }
-
-    /**
-     * Set state
-     *
-     * @param string $state
-     * @return Address
-     */
-    public function setState($state)
-    {
-        $this->state = $state;
-    
-        return $this;
-    }
-
-    /**
-     * Get state
-     *
-     * @return string 
-     */
-    public function getState()
-    {
-        return $this->state;
-    }
-
-    /**
-     * Set postal_code
-     *
-     * @param string $postalCode
-     * @return Address
-     */
-    public function setPostalCode($postalCode)
-    {
-        $this->postal_code = $postalCode;
-    
-        return $this;
-    }
-
-    /**
-     * Get postal_code
-     *
-     * @return string 
-     */
-    public function getPostalCode()
-    {
-        return $this->postal_code;
-    }
-
-    /**
-     * Set country
-     *
-     * @param string $country
-     * @return Address
-     */
-    public function setCountry($country)
-    {
-        $this->country = $country;
-    
-        return $this;
-    }
-
-    /**
-     * Get country
-     *
-     * @return string 
-     */
-    public function getCountry()
-    {
-        return $this->country;
-    }
-
-    /**
-     * Set mark
-     *
-     * @param string $mark
-     * @return Address
-     */
-    public function setMark($mark)
-    {
-        $this->mark = $mark;
-    
-        return $this;
-    }
-
-    /**
-     * Get mark
-     *
-     * @return string 
-     */
-    public function getMark()
-    {
-        return $this->mark;
-    }
-
-    /**
-     * Get address created date/time
-     *
-     * @return \DateTime
-     */
-    public function getCreatedAt()
-    {
-        return $this->created;
-    }
-
-    /**
-     * Get address last update date/time
-     *
-     * @return \DateTime
-     */
-    public function getUpdatedAt()
-    {
-        return $this->updated;
-    }
-
-    /**
-     * Pre persist event listener
-     *
-     * @ORM\PrePersist
-     */
-    public function beforeSave()
-    {
-        $this->created = new \DateTime();
-        $this->updated = new \DateTime();
-    }
-
-    public function __toString()
-    {
-        $data = array(
-            $this->getStreet(),
-            $this->getStreet2(),
-            ',',
-            $this->getPostalCode(),
-            $this->getCity(),
-            ',',
-            $this->getState(),
-            $this->getCountry()
-        );
-        return implode(' ', $data);
-    }
-=======
->>>>>>> 4b3eb308
 }