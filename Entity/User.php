--- conflicted
+++ resolved
@@ -208,11 +208,6 @@
     protected $values;
 
     /**
-<<<<<<< HEAD
-     * @ORM\OneToOne(targetEntity="UserApi", mappedBy="user", cascade={"persist", "remove"}, orphanRemoval=true, fetch="EXTRA_LAZY")
-     */
-    protected $api;
-=======
      * @var Status[]
      * @ORM\OneToMany(targetEntity="Status", mappedBy="user")
      * @ORM\OrderBy({"createdAt" = "DESC"})
@@ -231,7 +226,6 @@
      * @ORM\OneToMany(targetEntity="Email", mappedBy="user", orphanRemoval=true, cascade={"persist"})
      */
     protected $emails;
->>>>>>> 5e0a18fa
 
     public function __construct()
     {
