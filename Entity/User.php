--- conflicted
+++ resolved
@@ -661,7 +661,9 @@
     }
 
     /**
-     * @param string $token New confirmation token
+     * Set confirmation token.
+     *
+     * @param string $token
      * @return User
      */
     public function setConfirmationToken($token)
@@ -941,43 +943,7 @@
      */
     public function preUpdate()
     {
-<<<<<<< HEAD
         $this->updated = new DateTime();
-=======
-        $this->updated    = new DateTime();
-        $this->preUpload();
-    }
-
-    /**
-     * @ORM\PostPersist()
-     * @ORM\PostUpdate()
-     */
-    public function upload()
-    {
-        if (null === $this->imageFile) {
-            return;
-        }
-
-        $dir = $this->getUploadRootDir();
-
-        if (!file_exists($dir)) {
-            mkdir($dir, 0755, true);
-        }
-
-        $this->imageFile->move($dir, $this->image);
-
-        unset($this->imageFile);
-    }
-
-    /**
-     * @ORM\PostRemove()
-     */
-    public function postRemove()
-    {
-        if ($file = $this->getImagePath(true)) {
-            unlink($file);
-        }
->>>>>>> c6d4dc4b
     }
 
     /**
