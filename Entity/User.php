<?php

namespace Oro\Bundle\UserBundle\Entity;

use Symfony\Component\Security\Core\User\AdvancedUserInterface;
use Symfony\Component\HttpFoundation\File\UploadedFile;

use Gedmo\Mapping\Annotation as Gedmo;

use Doctrine\ORM\Mapping as ORM;
use Doctrine\Common\Collections\ArrayCollection;
use Doctrine\Common\Collections\Collection;

use JMS\Serializer\Annotation\Type;
use JMS\Serializer\Annotation\Exclude;

use BeSimple\SoapBundle\ServiceDefinition\Annotation as Soap;

use Oro\Bundle\FlexibleEntityBundle\Entity\Mapping\AbstractEntityFlexible;
<<<<<<< HEAD
=======

use Oro\Bundle\DataAuditBundle\Entity\AuditableInterface;

use Oro\Bundle\UserBundle\Entity\Status;
use Oro\Bundle\UserBundle\Entity\Email;
>>>>>>> f9f04f0a
use Oro\Bundle\UserBundle\Entity\EntityUploadedImageInterface;

use DateTime;

/**
 * @ORM\Entity(repositoryClass="Oro\Bundle\FlexibleEntityBundle\Entity\Repository\FlexibleEntityRepository")
 * @ORM\Table(name="oro_user")
 * @ORM\HasLifecycleCallbacks()
 * @Gedmo\Loggable(logEntryClass="Oro\Bundle\DataAuditBundle\Entity\Audit")
 */
<<<<<<< HEAD
class User extends AbstractEntityFlexible implements AdvancedUserInterface, \Serializable
=======
class User
    extends AbstractEntityFlexible
    implements AdvancedUserInterface, \Serializable, EntityUploadedImageInterface, AuditableInterface
>>>>>>> f9f04f0a
{
    const ROLE_DEFAULT   = 'ROLE_USER';
    const ROLE_ANONYMOUS = 'IS_AUTHENTICATED_ANONYMOUSLY';

    /**
     * @ORM\Id
     * @ORM\Column(type="integer")
     * @ORM\GeneratedValue(strategy="AUTO")
     * @Soap\ComplexType("int", nillable=true)
     * @Type("integer")
     */
    protected $id;

    /**
     * @var string
     *
     * @ORM\Column(type="string", length=255, unique=true)
     * @Soap\ComplexType("string")
     * @Type("string")
     * @Gedmo\Versioned
     */
    protected $username;

    /**
     * @var string
     *
     * @ORM\Column(type="string", length=255, unique=true)
     * @Soap\ComplexType("string")
     * @Type("string")
     * @Gedmo\Versioned
     */
    protected $email;

    /**
     * First name
     *
     * @var string
     *
     * @ORM\Column(name="firstname", type="string", length=100, nullable=true)
     * @Soap\ComplexType("string")
     * @Type("string")
     * @Gedmo\Versioned
     */
    protected $firstName;

    /**
     * Last name
     *
     * @var string
     *
     * @ORM\Column(name="lastname", type="string", length=100, nullable=true)
     * @Soap\ComplexType("string")
     * @Type("string")
     * @Gedmo\Versioned
     */
    protected $lastName;

    /**
     * @var DateTime
     *
     * @ORM\Column(name="birthday", type="datetime", nullable=true)
     * @Soap\ComplexType("dateTime", nillable=true)
     * @Type("dateTime")
     * @Gedmo\Versioned
     */
    protected $birthday;

    /**
     * Image filename
     *
     * @var string
     *
     * @ORM\Column(name="image", type="string", length=255, nullable=true)
     * @Exclude
     */
    protected $image;

    /**
     * Image filename
     *
     * @var UploadedFile
     *
     * @Exclude
     */
    protected $imageFile;

    /**
     * @var boolean
     *
     * @ORM\Column(type="boolean")
     * @Soap\ComplexType("boolean")
     * @Type("boolean")
     * @Gedmo\Versioned
     */
    protected $enabled = true;

    /**
     * The salt to use for hashing
     *
     * @var string
     *
     * @ORM\Column(type="string")
     * @Exclude
     */
    protected $salt;

    /**
     * Encrypted password. Must be persisted.
     *
     * @var string
     *
     * @ORM\Column(type="string")
     * @Exclude
     */
    protected $password;

    /**
     * Plain password. Used for model validation. Must not be persisted.
     *
     * @var string
     *
     * @Soap\ComplexType("string", nillable=true)
     * @Exclude
     */
    protected $plainPassword;

    /**
     * Random string sent to the user email address in order to verify it
     *
     * @var string
     *
     * @ORM\Column(name="confirmation_token", type="string", nullable=true)
     * @Exclude
     */
    protected $confirmationToken;

    /**
     * @var DateTime
     *
     * @ORM\Column(name="password_requested", type="datetime", nullable=true)
     * @Exclude
     */
    protected $passwordRequestedAt;

    /**
     * @var DateTime
     *
     * @ORM\Column(name="last_login", type="datetime", nullable=true)
     * @Soap\ComplexType("dateTime", nillable=true)
     * @Type("dateTime")
     */
    protected $lastLogin;

    /**
     * @var int
     *
     * @ORM\Column(name="login_count", type="integer", options={"default"=0, "unsigned"=true})
     * @Exclude
     */
    protected $loginCount;

    /**
     * Set name formatting using "%first%" and "%last%" placeholders
     *
     * @var string
     *
     * @Exclude
     */
    protected $nameFormat;

    /**
     * @var Role[]
     *
     * @ORM\ManyToMany(targetEntity="Role")
     * @ORM\JoinTable(name="oro_user_access_role",
     *      joinColumns={@ORM\JoinColumn(name="user_id", referencedColumnName="id", onDelete="CASCADE")},
     *      inverseJoinColumns={@ORM\JoinColumn(name="role_id", referencedColumnName="id", onDelete="CASCADE")}
     * )
     * @Soap\ComplexType("int[]", nillable=true)
     * @Exclude
     */
    protected $roles;

    /**
     * @var Group[]
     *
     * @ORM\ManyToMany(targetEntity="Group")
     * @ORM\JoinTable(name="oro_user_access_group",
     *      joinColumns={@ORM\JoinColumn(name="user_id", referencedColumnName="id", onDelete="CASCADE")},
     *      inverseJoinColumns={@ORM\JoinColumn(name="group_id", referencedColumnName="id", onDelete="CASCADE")}
     * )
     * @Soap\ComplexType("int[]", nillable=true)
     * @Exclude
     */
    protected $groups;

    /**
     * @var \Oro\Bundle\FlexibleEntityBundle\Model\AbstractFlexibleValue[]
     *
     * @ORM\OneToMany(targetEntity="UserValue", mappedBy="entity", cascade={"persist", "remove"}, orphanRemoval=true)
     * @Exclude
     */
    protected $values;

    /**
     * @ORM\OneToOne(
     *  targetEntity="UserApi", mappedBy="user", cascade={"persist", "remove"}, orphanRemoval=true, fetch="EXTRA_LAZY"
     * )
     */
    protected $api;

    /**
     * @var Status[]
     *
     * @ORM\OneToMany(targetEntity="Status", mappedBy="user")
     * @ORM\OrderBy({"createdAt" = "DESC"})
     */
    protected $statuses;

    /**
     * @var Status
     *
     * @ORM\OneToOne(targetEntity="Status")
     * @ORM\JoinColumn(name="status_id", referencedColumnName="id", nullable=true)
     */
    protected $currentStatus;

    /**
     * @var Email[]
     *
     * @ORM\OneToMany(targetEntity="Email", mappedBy="user", orphanRemoval=true, cascade={"persist"})
     */
    protected $emails;

    /**
     * Workaround to track "versioned" collections
     *
     * @var array
     * @see AuditableInterface
     *
     * @ORM\Column(name="collections_audit", type="array", nullable=true)
     * @Gedmo\Versioned
     */
    protected $auditData;

    public function __construct()
    {
        parent::__construct();

        $this->salt     = base_convert(sha1(uniqid(mt_rand(), true)), 16, 36);
        $this->roles    = new ArrayCollection();
        $this->groups   = new ArrayCollection();
        $this->statuses = new ArrayCollection();
        $this->emails   = new ArrayCollection();
    }

    /**
     * Serializes the user.
     * The serialized data have to contain the fields used by the equals method and the username.
     *
     * @return string
     */
    public function serialize()
    {
        return serialize(
            array(
                $this->password,
                $this->salt,
                $this->username,
                $this->enabled,
                $this->confirmationToken,
                $this->id,
            )
        );
    }

    /**
     * Unserializes the user
     *
     * @param string $serialized
     */
    public function unserialize($serialized)
    {
        list(
            $this->password,
            $this->salt,
            $this->username,
            $this->enabled,
            $this->confirmationToken,
            $this->id
        ) = unserialize($serialized);
    }

    /**
     * Removes sensitive data from the user.
     */
    public function eraseCredentials()
    {
        $this->plainPassword = null;
    }

    /**
     * Returns the user unique id.
     *
     * @return mixed
     */
    public function getId()
    {
        return $this->id;
    }

    /**
     * {@inheritDoc}
     */
    public function getUsername()
    {
        return $this->username;
    }

    /**
     * {@inheritDoc}
     */
    public function getEmail()
    {
        return $this->email;
    }

    /**
     * Return first name
     *
     * @return string
     */
    public function getFirstname()
    {
        return $this->firstName;
    }

    /**
     * Return last name
     *
     * @return string
     */
    public function getLastname()
    {
        return $this->lastName;
    }

    /**
     * Return full name according to name format
     *
     * @see User::setNameFormat()
     * @param  string $format [optional]
     * @return string
     */
    public function getFullname($format = '')
    {
        return str_replace(
            array('%first%', '%last%'),
            array($this->getFirstname(), $this->getLastname()),
            $format ? $format : $this->getNameFormat()
        );
    }

    /**
     * Return birthday
     *
     * @return DateTime
     */
    public function getBirthday()
    {
        return $this->birthday;
    }

    /**
     * Return image filename
     *
     * @return string
     */
    public function getImage()
    {
        return $this->image;
    }

    /**
     * Return image file
     *
     * @return UploadedFile
     */
    public function getImageFile()
    {
        return $this->imageFile;
    }

    /**
     * {@inheritDoc}
     */
    public function getSalt()
    {
        return $this->salt;
    }

    /**
     * Gets the encrypted password.
     *
     * @return string
     */
    public function getPassword()
    {
        return $this->password;
    }

    /**
     * {@inheritDoc}
     */
    public function getPlainPassword()
    {
        return $this->plainPassword;
    }

    /**
     * {@inheritDoc}
     */
    public function getConfirmationToken()
    {
        return $this->confirmationToken;
    }

    /**
     * Gets the timestamp that the user requested a password reset.
     *
     * @return null|DateTime
     */
    public function getPasswordRequestedAt()
    {
        return $this->passwordRequestedAt;
    }

    /**
     * Gets the last login time.
     *
     * @return DateTime
     */
    public function getLastLogin()
    {
        return $this->lastLogin;
    }

    /**
     * Gets login count number.
     *
     * @return int
     */
    public function getLoginCount()
    {
        return $this->loginCount;
    }

    /**
     * Get full name format. Defaults to "%first% %last%".
     *
     * @return string
     */
    public function getNameFormat()
    {
        return $this->nameFormat ?  $this->nameFormat : '%first% %last%';
    }

    /**
     * Get user created date/time
     *
     * @return DateTime
     */
    public function getCreatedAt()
    {
        return $this->created;
    }

    /**
     * Get user last update date/time
     *
     * @return DateTime
     */
    public function getUpdatedAt()
    {
        return $this->updated;
    }

    /**
     * @return UserApi
     */
    public function getApi()
    {
        return $this->api;
    }

    /**
     * {@inheritDoc}
     */
    public function isEnabled()
    {
        return $this->enabled;
    }

    public function isAccountNonExpired()
    {
        return true;
    }

    public function isAccountNonLocked()
    {
        return $this->isEnabled();
    }

    public function isPasswordRequestNonExpired($ttl)
    {
        return $this->getPasswordRequestedAt() instanceof DateTime &&
               $this->getPasswordRequestedAt()->getTimestamp() + $ttl > time();
    }

    /**
     *
     * @param  string $username New username
     * @return User
     */
    public function setUsername($username)
    {
        $this->username = $username;

        return $this;
    }

    /**
     * @param  string $email New email value
     * @return User
     */
    public function setEmail($email)
    {
        $this->email = $email;

        return $this;
    }

    /**
     * @param  string $firstName [optional] New first name value. Null by default.
     * @return User
     */
    public function setFirstname($firstName = null)
    {
        $this->firstName = $firstName;

        return $this;
    }

    /**
     * @param  string $lastName [optional] New last name value. Null by default.
     * @return User
     */
    public function setLastname($lastName = null)
    {
        $this->lastName = $lastName;

        return $this;
    }

    /**
     *
     * @param  DateTime $birthday [optional] New birthday value. Null by default.
     * @return User
     */
    public function setBirthday(DateTime $birthday = null)
    {
        $this->birthday = $birthday;

        return $this;
    }

    /**
     * @param  string $image [optional] New image file name. Null by default.
     * @return User
     */
    public function setImage($image = null)
    {
        $this->image = $image;

        return $this;
    }

    /**
     * @param  UploadedFile $imageFile
     * @return User
     */
    public function setImageFile(UploadedFile $imageFile)
    {
        $this->imageFile = $imageFile;
        $this->updated   = new DateTime(); // this will trigger PreUpdate callback even if only image has been changed

        return $this;
    }

    /**
     * Unset image file.
     *
     * @return User
     */
    public function unsetImageFile()
    {
        $this->imageFile = null;

        return $this;
    }

    /**
     * @param  bool $enabled User state
     * @return User
     */
    public function setEnabled($enabled)
    {
        $this->enabled = (boolean) $enabled;

        return $this;
    }

    /**
     * @param  string $password New encoded password
     * @return User
     */
    public function setPassword($password)
    {
        $this->password = $password;

        return $this;
    }

    /**
     * @param  string $password New password as plain string
     * @return User
     */
    public function setPlainPassword($password)
    {
        $this->plainPassword = $password;

        return $this;
    }

    /**
     * Set confirmation token.
     *
     * @param string $token
     * @return User
     */
    public function setConfirmationToken($token)
    {
        $this->confirmationToken = $token;

        return $this;
    }

    /**
     * @param  DateTime $time [optional] New password request time. Null by default.
     * @return User
     */
    public function setPasswordRequestedAt(DateTime $time = null)
    {
        $this->passwordRequestedAt = $time;

        return $this;
    }

    /**
     * @param  DateTime $time New login time
     * @return User
     */
    public function setLastLogin(DateTime $time)
    {
        $this->lastLogin = $time;

        return $this;
    }

    /**
     * @param  int  $count New login count value
     * @return User
     */
    public function setLoginCount($count)
    {
        $this->loginCount = $count;

        return $this;
    }

    /**
     * Set new format for a full name display. Use %first% and %last% placeholders, for example: "%last%, %first%".
     *
     * @param  string $format New format string
     * @return User
     */
    public function setNameFormat($format)
    {
        $this->nameFormat = $format;

        return $this;
    }

    /**
     * @param  UserApi $api
     * @return User
     */
    public function setApi(UserApi $api)
    {
        $this->api = $api;

        return $this;
    }

    /**
     * Returns the user roles merged with associated groups roles
     *
     * @return Role[] The array of roles
     */
    public function getRoles()
    {
        $roles = $this->roles->toArray();

        /** @var Group $group */
        foreach ($this->getGroups() as $group) {
            $roles = array_merge($roles, $group->getRoles()->toArray());
        }

        return array_unique($roles);
    }

    /**
     * Returns the true Collection of Roles.
     *
     * @return Collection
     */
    public function getRolesCollection()
    {
        return $this->roles;
    }

    /**
     * Pass a string, get the desired Role object or null
     *
     * @param  string $roleName Role name
     * @return Role|null
     */
    public function getRole($roleName)
    {
        foreach ($this->getRoles() as $item) {
            if ($roleName == $item->getRole()) {
                return $item;
            }
        }

        return null;
    }

    /**
     * Never use this to check if this user has access to anything!
     * Use the SecurityContext, or an implementation of AccessDecisionManager
     * instead, e.g.
     *
     *         $securityContext->isGranted('ROLE_USER');
     *
     * @param Role|string $role
     * @return boolean
     * @throws \InvalidArgumentException
     */
    public function hasRole($role)
    {
<<<<<<< HEAD
        if ($role instanceof Role) {
            $roleName = $role->getRole();
        } elseif (is_string($role)) {
            $roleName = $role;
        } else {
            throw new \InvalidArgumentException(
                '$role must be an instance of Oro\Bundle\UserBundle\Entity\Role or a string'
            );
        }
        return (bool)$this->getRole($roleName);
=======
        return (bool) $this->getRole($role instanceof Role ? $role->getRole() : $role);
>>>>>>> f9f04f0a
    }

    /**
     * Adds a Role to the Collection.
     *
     * @param Role $role
     * @return User
     */
    public function addRole(Role $role)
    {
        if (!$this->hasRole($role)) {
            $this->roles->add($role);
        }

        return $this;
    }

    /**
     * Remove the Role object from collection
     *
     * @param Role|string $role
     * @throws \InvalidArgumentException
     */
    public function removeRole($role)
    {
        if ($role instanceof Role) {
            $roleObject = $role;
        } elseif (is_string($role)) {
            $roleObject = $this->getRole($role);
        } else {
            throw new \InvalidArgumentException(
                '$role must be an instance of Oro\Bundle\UserBundle\Entity\Role or a string'
            );
        }
        if ($roleObject) {
            $this->roles->removeElement($roleObject);
        }
    }

    /**
     * Pass an array or Collection of Role objects and re-set roles collection with new Roles.
     * Type hinted array due to interface.
     *
     * @param  array|Collection $roles Array of Role objects
     * @return User
     * @throws \InvalidArgumentException
     */
    public function setRoles($roles)
    {
        if (!$roles instanceof Collection && !is_array($roles)) {
            throw new \InvalidArgumentException(
                '$roles must be an instance of Doctrine\Common\Collections\Collection or an array'
            );
        }

        $this->roles->clear();

        foreach ($roles as $role) {
            $this->addRole($role);
        }

        return $this;
    }

    /**
     * Directly set the Collection of Roles.
     *
     * @param  Collection $collection
     * @return User
     * @throws \InvalidArgumentException
     */
    public function setRolesCollection($collection)
    {
        if (!$collection instanceof Collection) {
            throw new \InvalidArgumentException(
                '$collection must be an instance of Doctrine\Common\Collections\Collection'
            );
        }
        $this->roles = $collection;

        return $this;
    }

    /**
     * Gets the groups granted to the user
     *
     * @return Collection
     */
    public function getGroups()
    {
        return $this->groups;
    }

    /**
     * @return array
     */
    public function getGroupNames()
    {
        $names = array();

        /** @var Group $group */
        foreach ($this->getGroups() as $group) {
            $names[] = $group->getName();
        }

        return $names;
    }

    /**
     * @param string $name
     * @return bool
     */
    public function hasGroup($name)
    {
        return in_array($name, $this->getGroupNames());
    }

    /**
     * @param Group $group
     * @return User
     */
    public function addGroup(Group $group)
    {
        if (!$this->getGroups()->contains($group)) {
            $this->getGroups()->add($group);
        }

        return $this;
    }

    /**
     * @param Group $group
     * @return User
     */
    public function removeGroup(Group $group)
    {
        if ($this->getGroups()->contains($group)) {
            $this->getGroups()->removeElement($group);
        }

        return $this;
    }

    /**
     *
     * @param bool $absolute [optional] Return absolute (true) or relative to web dir (false) path to image. False
     *                        by default
     * @return string|null
     */
    public function getImagePath()
    {
        if ($this->image) {
            return $this->getUploadDir(true) . '/' . $this->image;
        }

        return null;
    }

    /**
     * Generate unique confirmation token
     *
     * @return string Token value
     */
    public function generateToken()
    {
        return base_convert(bin2hex(hash('sha256', uniqid(mt_rand(), true), true)), 16, 36);
    }

    public function __toString()
    {
        return (string) $this->getUsername();
    }

    /**
     * Pre persist event listener
     *
     * @ORM\PrePersist
     */
    public function beforeSave()
    {
        $this->created    = new DateTime();
        $this->loginCount = 0;
    }

    /**
     * Invoked before the entity is updated.
     *
     * @ORM\PreUpdate
     */
    public function preUpdate()
    {
        $this->updated = new DateTime();
    }

    /**
     * {@inheritDoc}
     */
    public function isCredentialsNonExpired()
    {
        return true;
    }

    /**
     * Get User Statuses
     *
     * @return Status[]
     */
    public function getStatuses()
    {
        return $this->statuses;
    }

    /**
     * Add Status to User
     *
     * @param  Status $status
     * @return User
     */
    public function addStatus(Status $status)
    {
        $this->statuses[] = $status;

        return $this;
    }

    /**
     * Get Current Status
     *
     * @return Status
     */
    public function getCurrentStatus()
    {
        return $this->currentStatus;
    }

    /**
     * Set User Current Status
     *
     * @param  Status $status
     * @return User
     */
    public function setCurrentStatus(Status $status = null)
    {
        $this->currentStatus = $status;

        return $this;
    }

    /**
     * Get User Emails
     *
     * @return Email[]
     */
    public function getEmails()
    {
        return $this->emails;
    }

    /**
     * Add Email to User
     *
     * @param  Email $email
     * @return User
     */
    public function addEmail(Email $email)
    {
        $this->emails[] = $email;

        $email->setUser($this);

        return $this;
    }

    /**
     * Delete Email from User
     *
     * @param  Email $email
     * @return User
     */
    public function removeEmail(Email $email)
    {
        $this->emails->removeElement($email);

        return $this;
    }

    /**
     * Get the relative directory path to user avatar
     *
     * @param  bool $forWeb
     * @return string
     */
    public function getUploadDir($forWeb = false)
    {
        $ds = DIRECTORY_SEPARATOR;

        if ($forWeb) {
            $ds = '/';
        }

        $suffix = $this->getCreatedAt() ? $this->getCreatedAt()->format('Y-m') : date('Y-m');
        
        return 'uploads' . $ds . 'users' . $ds . $suffix;
    }

    /**
     * {@inheritDoc}
     */
    public function setAuditData()
    {
        $this->auditData = array(
            'roles'  => implode(
                ', ',
                $this->getRolesCollection()->map(function ($item) {
                    return $item->getLabel();
                })->toArray()
            ),
            'groups' => implode(
                ', ',
                $this->getGroups()->map(function ($item) {
                    return $item->getName();
                })->toArray()
            ),
        );
    }
}<|MERGE_RESOLUTION|>--- conflicted
+++ resolved
@@ -17,14 +17,11 @@
 use BeSimple\SoapBundle\ServiceDefinition\Annotation as Soap;
 
 use Oro\Bundle\FlexibleEntityBundle\Entity\Mapping\AbstractEntityFlexible;
-<<<<<<< HEAD
-=======
 
 use Oro\Bundle\DataAuditBundle\Entity\AuditableInterface;
 
 use Oro\Bundle\UserBundle\Entity\Status;
 use Oro\Bundle\UserBundle\Entity\Email;
->>>>>>> f9f04f0a
 use Oro\Bundle\UserBundle\Entity\EntityUploadedImageInterface;
 
 use DateTime;
@@ -35,13 +32,9 @@
  * @ORM\HasLifecycleCallbacks()
  * @Gedmo\Loggable(logEntryClass="Oro\Bundle\DataAuditBundle\Entity\Audit")
  */
-<<<<<<< HEAD
-class User extends AbstractEntityFlexible implements AdvancedUserInterface, \Serializable
-=======
 class User
     extends AbstractEntityFlexible
     implements AdvancedUserInterface, \Serializable, EntityUploadedImageInterface, AuditableInterface
->>>>>>> f9f04f0a
 {
     const ROLE_DEFAULT   = 'ROLE_USER';
     const ROLE_ANONYMOUS = 'IS_AUTHENTICATED_ANONYMOUSLY';
@@ -293,7 +286,6 @@
 
         $this->salt     = base_convert(sha1(uniqid(mt_rand(), true)), 16, 36);
         $this->roles    = new ArrayCollection();
-        $this->groups   = new ArrayCollection();
         $this->statuses = new ArrayCollection();
         $this->emails   = new ArrayCollection();
     }
@@ -791,6 +783,7 @@
      */
     public function getRole($roleName)
     {
+        /** @var Role $item */
         foreach ($this->getRoles() as $item) {
             if ($roleName == $item->getRole()) {
                 return $item;
@@ -813,7 +806,6 @@
      */
     public function hasRole($role)
     {
-<<<<<<< HEAD
         if ($role instanceof Role) {
             $roleName = $role->getRole();
         } elseif (is_string($role)) {
@@ -824,9 +816,6 @@
             );
         }
         return (bool)$this->getRole($roleName);
-=======
-        return (bool) $this->getRole($role instanceof Role ? $role->getRole() : $role);
->>>>>>> f9f04f0a
     }
 
     /**
@@ -971,9 +960,6 @@
     }
 
     /**
-     *
-     * @param bool $absolute [optional] Return absolute (true) or relative to web dir (false) path to image. False
-     *                        by default
      * @return string|null
      */
     public function getImagePath()
