<?php
namespace Oro\Bundle\SegmentationTreeBundle\Entity\Repository;

use Doctrine\Common\Collections\ArrayCollection;
use Doctrine\ORM\QueryBuilder;

use Gedmo\Tree\Entity\Repository\NestedTreeRepository;

/**
 * Repository for Segment entities
 *
 * @author    Romain Monceau <romain@akeneo.com>
 * @copyright 2012 Akeneo SAS (http://www.akeneo.com)
 * @license   http://opensource.org/licenses/MIT MIT
 */
class SegmentRepository extends NestedTreeRepository
{
    /**
     * Get children from a parent id
     *
     * @param integer $parentId
     *
     * @return ArrayCollection
     */
    public function getChildrenByParentId($parentId)
    {
        $parent = $this->findOneBy(array('id' => $parentId));

<<<<<<< HEAD
        return $this->getChildren($parent, true, 'code');
=======
        return $this->getChildren($parent, true);
>>>>>>> cdea73e3
    }

    /**
     * Search Segment entities from an array of criterias.
     * Search is done on a "%value%" LIKE expression.
     * Criterias are joined with a AND operator
     *
     * @param int   $treeRootId Tree segment root id
     * @param array $criterias  Criterias to apply
     *
     * @return ArrayCollection
     */
    public function search($treeRootId, $criterias)
    {
        $queryBuilder = $this->createQueryBuilder('c');
        foreach ($criterias as $key => $value) {
            $queryBuilder->andWhere('c.'. $key .' LIKE :'. $key)->setParameter($key, '%'. $value .'%');
        }
        $queryBuilder->andWhere('c.root = :rootId')->setParameter('rootId', $treeRootId);

        return $queryBuilder->getQuery()->getResult();
    }
}<|MERGE_RESOLUTION|>--- conflicted
+++ resolved
@@ -26,11 +26,7 @@
     {
         $parent = $this->findOneBy(array('id' => $parentId));
 
-<<<<<<< HEAD
-        return $this->getChildren($parent, true, 'code');
-=======
         return $this->getChildren($parent, true);
->>>>>>> cdea73e3
     }
 
     /**
