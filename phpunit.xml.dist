<?xml version="1.0" encoding="UTF-8"?>

<!-- http://www.phpunit.de/manual/current/en/appendixes.configuration.html -->
<phpunit
        backupGlobals               = "false"
        backupStaticAttributes      = "false"
        colors                      = "false"
        convertErrorsToExceptions   = "true"
        convertNoticesToExceptions  = "true"
        convertWarningsToExceptions = "true"
        processIsolation            = "false"
        stopOnFailure               = "false"
        syntaxCheck                 = "false"
        bootstrap                   = "tests/bootstrap.php">
    <testsuites>
        <testsuite name="Project Unit Tests">
<<<<<<< HEAD
            <directory suffix="Test.php">src/*/Bundle/*Bundle/Tests/Unit</directory>
=======
            <directory suffix="Test.php">src/Oro/Bundle/*Bundle/Tests/Unit</directory>
>>>>>>> e2eddc6c
        </testsuite>
    </testsuites>

    <!--
    <php>
        <server name="KERNEL_DIR" value="/path/to/your/app/" />
    </php>
    -->
    <filter>
        <whitelist>
            <directory>src</directory>
            <exclude>
                <directory>vendor</directory>
                <directory>src/Oro/Bundle/DataFixtures</directory>
                <directory>src/Oro/Bundle/DataFixtures</directory>
                <directory>src/Oro/Bundle/Resources</directory>
                <directory>src/Oro/Bundle/Tests</directory>
                <directory>src/Oro/Bundle/Resources</directory>
                <directory>src/Oro/Bundle/Tests</directory>
                <directory>src/Oro/Bundle/vendor</directory>
            </exclude>
        </whitelist>
    </filter>

</phpunit><|MERGE_RESOLUTION|>--- conflicted
+++ resolved
@@ -11,14 +11,11 @@
         processIsolation            = "false"
         stopOnFailure               = "false"
         syntaxCheck                 = "false"
-        bootstrap                   = "tests/bootstrap.php">
+        bootstrap                   = "tests/bootstrap.php"
+>
     <testsuites>
         <testsuite name="Project Unit Tests">
-<<<<<<< HEAD
-            <directory suffix="Test.php">src/*/Bundle/*Bundle/Tests/Unit</directory>
-=======
             <directory suffix="Test.php">src/Oro/Bundle/*Bundle/Tests/Unit</directory>
->>>>>>> e2eddc6c
         </testsuite>
     </testsuites>
 
