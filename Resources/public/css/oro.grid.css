table.grid thead th {
    text-transform: uppercase;
}

table.grid thead th span.caret {
    display: none;
    border: none;
    border-right: 4px solid transparent;
    border-left: 4px solid transparent;
}

table.grid thead tr th.ascending span.caret {
    display: inline-block;
    border-top: 4px solid #000000;
}

table.grid thead tr th.descending span.caret {
    display: inline-block;
    border-bottom: 4px solid #000000;
}

table.grid tbody tr.row-click-action {
    cursor: pointer;
}

<<<<<<< HEAD
.filter-item {
    padding-left: 5px;
}

=======
>>>>>>> d14065b1
.grid-toolbar .pagination ul li input {
    display: inline;
    float: left;
    width: 40px;
    text-align: center;
    margin: 0;
    border-left: none;
    border-color: #dddddd;
    border-radius: 0;
}

.filter-box .filter-item .disable-filter {
    background-color: #F5F5F5;
    border-bottom-right-radius: 4px;
    border-color: #CCCCCC #CCCCCC #B3B3B3;
    border-style: solid;
    border-top-right-radius: 4px;
    border-width: 1px 1px 1px 0;
    display: inline-block;
    font-size: 18px;
    height: 24px;
    line-height: 28px;
    padding: 4px 2px 0;
    vertical-align: top;
}

.filter-box .filter-select {
    padding-right: 4px;
    height: 28px;
}

.filter-box .filter-select .disable-filter {
    margin-left: 3px;
}

.filter-box .filter-item .filter-criteria {
    position: absolute;
    font-size: 12px;
    background-color: #ffffff;
    padding: 8px 8px 2px 8px;
    border: 1px solid #d3d3d3;
    display: none;
    z-index: 9999;
}

.no-data {
    text-align: center;
    font-size: 16px;
    padding: 10px;
    border: 1px solid #dddddd;
}

.select-filter-widget {
    width: auto !important;
}

.filter-select .select-filter-widget {
    font-weight: bold;
    color: #333333;
    padding: 0 0 2px 0;
    background: none;
    border: none;
}

.filter-select .select-filter-widget .ui-icon {
    margin-top: 2px;
}

.ui-multiselect-menu.select-filter-widget {
    padding: 5px 2px 2px 2px;
}

.ui-multiselect-menu.select-filter-widget ul {
    max-height: 200px;
}

.ui-multiselect-menu.select-filter-widget .ui-multiselect-close {
    display: none;
}

.ui-multiselect-menu.select-filter-widget .ui-multiselect-checkboxes label span {
    white-space: nowrap;
}

.ui-multiselect-menu.select-filter-widget .ui-multiselect-checkboxes li {
    padding: 0;
}

.ui-multiselect-menu.select-filter-widget .ui-multiselect-checkboxes label {
    margin: 0;
}

.ui-multiselect-menu.select-filter-widget .ui-multiselect-checkboxes label.ui-state-hover {
    background-image: none;
    background-color: #dddddd;
    color: #212121;
}

.ui-multiselect-menu.select-filter-widget .ui-multiselect-checkboxes label.ui-state-active {
    background-image: none;
    background-color: #064aa7;
    color: #ffffff;
}

.ui-multiselect-menu.select-filter-widget input[type="search"] {
    margin: 0;
}

.ui-multiselect.select-filter-widget span.caret {
    margin-top: 8px;
    margin-right: 8px;
}

.ui-multiselect-menu.select-filter-widget .ui-multiselect-header .ui-helper-reset {
    display: none;
}

.ui-multiselect-menu.select-filter-widget .ui-multiselect-checkboxes input[type="checkbox"] {
    margin: 4px 6px 5px 5px;
}

.ui-multiselect.filter-list {
    background: none;
    border: none;
    padding: 0 0 4px 6px;
    font-size: 13px;
    font-weight: bold;
}

.ui-multiselect.filter-list.ui-state-hover {
    color: #032D67;
    text-decoration: underline;
}<|MERGE_RESOLUTION|>--- conflicted
+++ resolved
@@ -23,13 +23,10 @@
     cursor: pointer;
 }
 
-<<<<<<< HEAD
 .filter-item {
     padding-left: 5px;
 }
 
-=======
->>>>>>> d14065b1
 .grid-toolbar .pagination ul li input {
     display: inline;
     float: left;
