var navigation = navigation || {};
navigation.favorites = navigation.favorites || {};

navigation.favorites.MainView = navigation.MainViewAbstract.extend({
    options: {
        el: '.favorite-button',
        tabTitle: 'Favorites',
        tabIcon: 'icon-star-empty',
        tabId: 'favorites'
    },

    events: {
        'click': 'toggleItem'
    },

    initialize: function() {
        this.options.collection = new navigation.ItemsList();

        this.listenTo(this.getCollection(), 'add', this.addItemToTab);
        this.listenTo(this.getCollection(), 'reset', this.addAll);
        this.listenTo(this.getCollection(), 'all', this.render);

        this.$icon = this.$('i');

        this.registerTab();
        this.cleanupTab();
        /**
         * Processing links in 3 dots menu after item is added (e.g. favourites)
         */
        OroApp.Events.bind(
            "hash_navigation_request:complete",
            function() {
                this.render();
            },
            this
        );
    },

    activate: function() {
        this.$icon.removeClass('icon-white');
    },

    inactivate: function() {
        this.$icon.addClass('icon-white');
    },

    toggleItem: function(e) {
        var current = this.getItemForCurrentPage();
        if (current.length) {
            _.each(current, function(item) {item.destroy({wait: true});});
        } else {
<<<<<<< HEAD
            var el = Backbone.$(e.currentTarget);
            var itemData = this.getCurrentPageItemData()
            if (el.data('url')) {
                itemData['url'] = el.data('url');
            }
            itemData['title'] = el.data('title') ? el.data('title') : document.title;;
=======
            var itemData = this.getNewItemData(Backbone.$(e.currentTarget));
>>>>>>> 85f7c75a
            itemData['type'] = 'favorite';
            itemData['position'] = this.getCollection().length;

            var currentItem = new navigation.Item(itemData);
            this.getCollection().unshift(currentItem);
            currentItem.save();
        }
    },

    addAll: function(items) {
        items.each(function(item) {
            this.addItemToTab(item);
        }, this);
    },

    render: function() {
        this.checkTabContent();
        if (this.getItemForCurrentPage().length) {
            this.activate();
        } else {
            this.inactivate();
        }
        return this;
    }
});<|MERGE_RESOLUTION|>--- conflicted
+++ resolved
@@ -49,16 +49,7 @@
         if (current.length) {
             _.each(current, function(item) {item.destroy({wait: true});});
         } else {
-<<<<<<< HEAD
-            var el = Backbone.$(e.currentTarget);
-            var itemData = this.getCurrentPageItemData()
-            if (el.data('url')) {
-                itemData['url'] = el.data('url');
-            }
-            itemData['title'] = el.data('title') ? el.data('title') : document.title;;
-=======
             var itemData = this.getNewItemData(Backbone.$(e.currentTarget));
->>>>>>> 85f7c75a
             itemData['type'] = 'favorite';
             itemData['position'] = this.getCollection().length;
 
