$(function() {
<<<<<<< HEAD
    $(document).on('click', '#btn-apigen', function (e) {
        el = $(this);
=======
    $('#btn-apigen').on('click', function(e) {
        var el = $(this);
>>>>>>> 93e395be

        $.get(el.attr('href'), function (data) {
            el.prev().text(data);
        })

        return false;
    });

<<<<<<< HEAD
    $(document).on('click', '#roles-list input', function (e) {
        inputs = $(this).closest('.controls');
        inputs.find(':checkbox').attr('required', inputs.find(':checked').length > 0 ? null : 'required');
    });
=======
    $('#btn-remove-profile').on('click', function(e) {
        var el = $(this),
            message = el.attr('data-message'),
            doAction = function() {
                $.ajax({
                    url: Routing.generate('oro_api_delete_profile', { id: el.attr('data-id') }),
                    type: 'DELETE',
                    success: function (data) {
                        window.location.href = Routing.generate('oro_user_index');
                    }
                });
            };

        if (!_.isUndefined(Backbone.BootstrapModal)) {
            confirm = new Backbone.BootstrapModal({
                title: 'Delete Confirmation',
                content: message
            });
            confirm.on('ok', doAction);
            confirm.open();
        } else if (window.confirm(message)) {
            doAction();
        }

        return false;
    });

    $('#roles-list input')
        .on('click', function() {
            var inputs = $(this).closest('.controls');

            inputs.find(':checkbox').attr('required', inputs.find(':checked').length > 0 ? null : 'required');
        })
        .triggerHandler('click');
>>>>>>> 93e395be
});<|MERGE_RESOLUTION|>--- conflicted
+++ resolved
@@ -1,11 +1,11 @@
 $(function() {
-<<<<<<< HEAD
+    function checkRoleInputs() {
+        inputs = $('#roles-list .controls').find(':checkbox');
+        inputs.attr('required', inputs.filter(':checked').length > 0 ? null : 'required');
+    }
+
     $(document).on('click', '#btn-apigen', function (e) {
         el = $(this);
-=======
-    $('#btn-apigen').on('click', function(e) {
-        var el = $(this);
->>>>>>> 93e395be
 
         $.get(el.attr('href'), function (data) {
             el.prev().text(data);
@@ -14,13 +14,11 @@
         return false;
     });
 
-<<<<<<< HEAD
     $(document).on('click', '#roles-list input', function (e) {
-        inputs = $(this).closest('.controls');
-        inputs.find(':checkbox').attr('required', inputs.find(':checked').length > 0 ? null : 'required');
+        checkRoleInputs();
     });
-=======
-    $('#btn-remove-profile').on('click', function(e) {
+
+    $(document).on('click', '#btn-remove-profile', function (e) {
         var el = $(this),
             message = el.attr('data-message'),
             doAction = function() {
@@ -28,7 +26,7 @@
                     url: Routing.generate('oro_api_delete_profile', { id: el.attr('data-id') }),
                     type: 'DELETE',
                     success: function (data) {
-                        window.location.href = Routing.generate('oro_user_index');
+                        OroApp.hashNavigation.prototype.setLocation(Routing.generate('oro_user_index'))
                     }
                 });
             };
@@ -47,12 +45,14 @@
         return false;
     });
 
-    $('#roles-list input')
-        .on('click', function() {
-            var inputs = $(this).closest('.controls');
-
-            inputs.find(':checkbox').attr('required', inputs.find(':checked').length > 0 ? null : 'required');
-        })
-        .triggerHandler('click');
->>>>>>> 93e395be
+    /**
+     * Process role checkboxes after hash navigation request is completed
+     */
+    OroApp.Events.bind(
+        "hash_navigation_request:complete",
+        function () {
+            checkRoleInputs();
+        },
+        this
+    );
 });