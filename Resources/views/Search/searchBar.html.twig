--- conflicted
+++ resolved
@@ -57,13 +57,8 @@
                             for (var i = 0; i < data['count']; i++) {
                                 jQuery('.custom-dropdown ul').append(
                                     '<li>'
-<<<<<<< HEAD
-                                        + '<a href="'+data['data'][i]['record_url']+'" class="clickable">'
-                                            + '<span class="name"><strong>' + data['data'][i]['record_string']+ '</strong></span><br/>'
-=======
                                         + '<a href="'+data['data'][i]['record_url']+'">'
                                             + '<span class="name"><strong>' + data['data'][i]['record_string']+ '</strong></span>'
->>>>>>> 08452ada
                                             + data['data'][i]['entity_type']
                                         + '</a>'
                                     +'</li>'
@@ -96,16 +91,6 @@
         jQuery("#search-bar-search").keyup(function () {
             SearchByTag()
         });
-<<<<<<< HEAD
-        jQuery("#search-bar-search").focusout(function(e){
-            jQuery("#search-div").removeClass('header-search-focused');
-            e.preventDefault();
-        });
-        jQuery(".custom-dropdown ul li").click(function(e){
-            alert('test');
-            e.stopPropagation();
-        });
-=======
         jQuery("#search-bar-search").focusout(function(){
             if(!_searcjFlag){
                 SearchByTagClose()
@@ -124,6 +109,5 @@
         jQuery('#search-bar-search').focusin(function(){
             jQuery('#search-div').addClass('search-focus');
         })
->>>>>>> 08452ada
     });
 </script>