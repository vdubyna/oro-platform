{% extends bap.layout is defined ? bap.layout : 'OroUserBundle::layout.html.twig' %}

{% block head_script %}
    {{ parent() }}
    {% include 'OroGridBundle:Include:javascript.html.twig' with {'datagridView': datagrid, 'selector': '#roles-grid'} %}
{% endblock %}

{% block page_container %}
    {% block content %}
<<<<<<< HEAD
    <div class="container-fluid">
        <h1>{{ 'Roles'|trans }} <a class="btn btn-primary pull-right" href="{{ path('oro_user_role_create') }}">{{ 'Create role'|trans }}</a></h1>
    </div>
=======
    <h1>{{ 'Roles'|trans }} <a class="btn btn-primary pull-right" href="{{ path('oro_user_role_create') }}" title="{{ 'Create role'|trans }}">{{ 'Create role'|trans }}</a></h1>
>>>>>>> 6af7efa7
    <div id="roles-grid"></div>
    {% endblock %}
{% endblock %}<|MERGE_RESOLUTION|>--- conflicted
+++ resolved
@@ -7,13 +7,9 @@
 
 {% block page_container %}
     {% block content %}
-<<<<<<< HEAD
     <div class="container-fluid">
-        <h1>{{ 'Roles'|trans }} <a class="btn btn-primary pull-right" href="{{ path('oro_user_role_create') }}">{{ 'Create role'|trans }}</a></h1>
+        <h1>{{ 'Roles'|trans }} <a class="btn btn-primary pull-right" href="{{ path('oro_user_role_create') }}" title="{{ 'Create role'|trans }}">{{ 'Create role'|trans }}</a></h1>
     </div>
-=======
-    <h1>{{ 'Roles'|trans }} <a class="btn btn-primary pull-right" href="{{ path('oro_user_role_create') }}" title="{{ 'Create role'|trans }}">{{ 'Create role'|trans }}</a></h1>
->>>>>>> 6af7efa7
     <div id="roles-grid"></div>
     {% endblock %}
 {% endblock %}