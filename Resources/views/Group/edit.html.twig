--- conflicted
+++ resolved
@@ -7,8 +7,6 @@
 
     {% if form.vars.value.id %}
         {% include 'OroGridBundle:Include:javascript.html.twig' with {'datagridView': datagrid, 'selector': '#users-grid'} %}
-<<<<<<< HEAD
-=======
         {% include 'OroGridBundle:Include:stylesheet.html.twig' %}
 
         {% set listenerParameters = {
@@ -19,7 +17,6 @@
             }
         } %}
         {% include 'OroGridBundle:Include:Listener/column_form.html.twig' with {'datagridView': datagrid, 'parameters': listenerParameters} %}
->>>>>>> e126c5b8
     {% endif %}
 {% endblock %}
 
