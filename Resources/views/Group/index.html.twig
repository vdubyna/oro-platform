--- conflicted
+++ resolved
@@ -6,14 +6,9 @@
 {% endblock %}
 
 {% block content %}
-<<<<<<< HEAD
     <div class="container-fluid">
-        <h1>{{ 'Groups'|trans }} <a class="btn btn-primary pull-right no-hash" href="{{ path('oro_user_group_create') }}" id="add-new-btn">{{ 'Create group'|trans }}</a></h1>
+        <h1>{{ 'Groups'|trans }} <a class="btn btn-primary pull-right no-hash" href="{{ path('oro_user_group_create') }}" id="add-new-btn" title="{{ 'Create group'|trans }}">{{ 'Create group'|trans }}</a></h1>
     </div>
-=======
-<div class="container-fluid">
-    <h1>{{ 'Groups'|trans }} <a class="btn btn-primary pull-right no-hash" href="{{ path('oro_user_group_create') }}" id="add-new-btn" title="{{ 'Create group'|trans }}">{{ 'Create group'|trans }}</a></h1>
->>>>>>> 6af7efa7
     <div id="groups-grid"></div>
 
     <script type="text/javascript">
