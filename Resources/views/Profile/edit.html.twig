--- conflicted
+++ resolved
@@ -25,12 +25,12 @@
                         </div>
                         <div class="pull-left customer-info-top-actions">
                             <div class="btn-group">
-                                <a href="{{ app.session.get('back') ? app.session.get('back') : path('oro_user_index') }}" class="btn">{{ 'Cancel'|trans }}</a>
+                                <a href="{{ app.session.get('back') ? app.session.get('back') : path('oro_user_index') }}" class="btn back">{{ 'Cancel'|trans }}</a>
                                 <button type="submit" class="btn btn-primary"><i class="icon-ok icon-white hide-text">Save </i> {{ ' Save'|trans }}</button>
                             </div>
                         </div>
                     </div>
-                    <div class="pull-right" style="clear: right; padding: 10px 0 0;">
+                    <div class="pull-right pull-right-extra">
                         <div class="status-enabled{% if not form.vars.value.enabled %} hide{% endif %}"><i class="icon-status-enabled"></i>{{ 'Enabled'|trans }}</div>
                         <div class="status-disabled{% if form.vars.value.enabled %} hide{% endif %}"><i class="icon-status-disabled"></i>{{ 'Disabled'|trans }}</div>
                     </div>
@@ -88,24 +88,12 @@
                 </div>
             </div>
             <div class="clearfix-oro">
-<<<<<<< HEAD
-                <div class="customer-info-actions container-fluid well-small">
-                    <div class="pull-right">
-                        <a href="{{ app.session.get('back') ? app.session.get('back') : path('oro_user_index') }}" class="btn back">{{ 'Cancel'|trans }}</a>
-                        <button type="submit" class="btn btn-primary">{{ 'Save'|trans }}</button>
-                    </div>
-                    {% if form_errors(form) %}
-                    <div class="pull-left alert alert-error">
-                        <button class="close" type="button" data-dismiss="alert">×</button>
-                        {{ form_errors(form) }}
-=======
                 {% if form_errors(form) %}
                     <div class="customer-info-actions container-fluid well-small">
                         <div class="pull-left alert alert-error">
                             <button class="close" type="button" data-dismiss="alert">×</button>
                             {{ form_errors(form) }}
                         </div>
->>>>>>> cf683493
                     </div>
                 {% endif %}
                 <div data-spy="scroll" data-target="#navbarExample" data-offset="50" class="scrollspy container-fluid">
