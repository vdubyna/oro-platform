--- conflicted
+++ resolved
@@ -13,25 +13,6 @@
         method="post" data-collect="true" class="scrollable-substructure">
         <div class="navigation clearfix navbar-extra">
             <div class="row">
-<<<<<<< HEAD
-                <div class="pull-right">
-                    <div class="pull-right">
-                        <div class="pull-left btn-group icons-holder">
-                            {% if form.vars.value.id and resource_granted('oro_user_profile_remove') %}
-                                <a href="javascript: void(0);" class="btn icons-holder-text" id="btn-remove-profile" data-id="{{ form.vars.value.id }}" data-message="{{ 'Are you sure you want to delete this profile?'|trans }}" title="{{ 'Delete profile'|trans }}"><i class="icon-trash hide-text">{{ 'Remove'|trans }}</i>Delete</a>
-                            {% endif %}
-                        </div>
-                        {% if form.vars.value.id %}
-                            <div class="pull-left">
-                                <div class="separator-btn"></div>
-                            </div>
-                        {% endif %}
-                        <div class="pull-left customer-info-top-actions">
-                            <div class="btn-group">
-                                <a href="{{ app.session.get('back') ? app.session.get('back') : path('oro_user_index') }}" class="btn back" title="{{ 'Cancel'|trans }}">{{ 'Cancel'|trans }}</a>
-                            </div>
-                            <button type="submit" class="btn btn-success" title="{{ 'Save profile'|trans }}">{{ ' Save'|trans }}</button>
-=======
                 <div class="clearfix pull-right">
                     <div class="clearfix">
                         <div class="pull-right">
@@ -56,28 +37,10 @@
                             <ul class="inline">
                                 <li><a class="no-hash" href="{{ path('oro_dataaudit_history', {entity:'Oro\\Bundle\\UserBundle\\Entity\\User', id: form.vars.value.id}) }}" id="view-activity-btn" title="{{ form.vars.value }} - {{ 'Change History'|trans }}">{{ 'Activity Log'|trans }}</a></li>
                             </ul>
->>>>>>> 11b2bbc3
                         </div>
                     </div>
                 </div>
                 {% if form.vars.value.id %}
-<<<<<<< HEAD
-                    <div class="pull-left">
-                        <div class="customer-info well-small">
-                            <div class="visual"><img src="{{ form.vars.value.imagePath ? form.vars.value.imagePath | imagine_filter('avatar_med') : asset('bundles/oroui/img/info-usser.png') }}" alt="{{ form.vars.value.fullname(format) }}"/></div>
-                            <div class="customer-content pull-left">
-                                <div class="clearfix-oro">
-                                    <div class="sub-title"><a href="{{ path('oro_user_index') }}">{{ 'Users'|trans }}</a></div>
-                                    <span class="separator">/</span>
-                                    <h1 class="usser-name">{{ form.vars.value.fullname(format)|default('N/A') }}</h1>
-                                </div>
-                                <ul class="inline">
-                                    <li>{{ 'Created'|trans }}: {{ form.vars.value.createdAt ? macros.time(form.vars.value.createdAt) : 'N/A' }}</li>
-                                    <li>{{ 'Updated'|trans }}: {{ form.vars.value.updatedAt ? macros.time(form.vars.value.updatedAt) : 'N/A' }}</li>
-                                    <li>{{ 'Last logged in'|trans }}: {{ form.vars.value.lastLogin ? macros.time(form.vars.value.lastLogin) : 'N/A' }}</li>
-                                    <li>{{ 'Login count'|trans }}: {{ form.vars.value.loginCount|default(0) }}</li>
-                                </ul>
-=======
                 <div class="pull-left">
                     <div class="customer-info well-small">
                         <div class="visual"><img src="{{ form.vars.value.imagePath ? form.vars.value.imagePath | imagine_filter('avatar_med') : asset('bundles/oroui/img/info-usser.png') }}" alt="{{ form.vars.value.fullname(format) }}"/></div>
@@ -86,7 +49,6 @@
                                 <div class="sub-title">{{ 'User'|trans }}</div>
                                 <span class="separator">/</span>
                                 <h1 class="usser-name">{{ form.vars.value.fullname(format)|default('N/A') }}</h1>
->>>>>>> 11b2bbc3
                             </div>
                             <ul class="inline">
                                 <li>{{ 'Created'|trans }}: {{ form.vars.value.createdAt ? macros.time(form.vars.value.createdAt) : 'N/A' }}</li>
@@ -98,20 +60,10 @@
                     </div>
                 </div>
                 {% else %}
-<<<<<<< HEAD
-                    <div class="pull-left">
-                        <div class="customer-info well-small">
-                            <div class="customer-content">
-                                <div class="sub-title"><a href="{{ path('oro_user_index') }}">{{ 'Users'|trans }}</a></div>
-                                <span class="separator">/</span>
-                                <h1 class="usser-name">{{ title }}</h1>
-                            </div>
-=======
                 <div class="pull-left">
                     <div class="customer-info well-small">
                         <div class="customer-content">
                             <h1 class="usser-name">{{ title }}</h1>
->>>>>>> 11b2bbc3
                         </div>
                     </div>
                 </div>
@@ -134,7 +86,7 @@
                             {% endif %}
 
                             {% if form.attributes is defined %}
-                            <li><a href="#scroll-attributes">{{ 'Additional Data'|trans }}</a></li>
+                            <li><a href="#scroll-attributes">{{ 'Additional data'|trans }}</a></li>
                             {% endif %}
                         </ul>
                     </div>
@@ -170,7 +122,7 @@
                                 {{ form_row(form.email) }}
 
                                 <div class="control-group">
-                                    <label for="selectAccountName" class="control-label">{{ 'Additional Emails'|trans }}:</label>
+                                    <label for="selectAccountName" class="control-label">{{ 'Additional emails'|trans }}:</label>
                                     <div class="controls">
                                         <div class="row-oro">
                                             <div class="collection-fields-list" data-prototype="{{ macros.collection_prototype(form.emails)|escape }}">
@@ -210,7 +162,7 @@
 
                     {% if form.attributes is defined %}
                     <div class="usser-row">
-                        <h4 id="scroll-attributes" class="scrollspy-title">{{ 'Additional Data'|trans }}</h4>
+                        <h4 id="scroll-attributes" class="scrollspy-title">{{ 'Additional data'|trans }}</h4>
                         <div class="row-fluid">
                             <fieldset class="form-horizontal" id="attributes-list">
                                 {{ form_row(form.attributes) }}
