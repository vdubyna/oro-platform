--- conflicted
+++ resolved
@@ -341,33 +341,23 @@
                     {% block messages %}
                         {% set allMessages = {'empty': ['']} %}
                         {% if app.session.flashbag.peekAll|length > 0 %}
-<<<<<<< HEAD
                             {% set allMessages = allMessages|merge(app.session.flashbag.all) %}
-=======
-                            <div class="flash-messages-frame" >
-                                <div class="flash-messages-holder">
-                                {% for type, messages in app.session.flashbag.all %}
-                                    {% for message in messages %}
-                                        <div class="alert{{ type ? ' alert-'~type : '' }} fade in top-messages ">
-                                            <a class="close" data-dismiss="alert" href="#">&times;</a>
-                                            {{ message|trans|raw }}
-                                        </div>
-                                    {% endfor %}
+                        {% endif %}
+                        <div class="flash-messages-frame"
+                                {% if allMessages|length < 2 %}style="display:none"{% endif %}>
+                            <div class="flash-messages-holder">
+                            {% for type, messages in allMessages %}
+                                {% for message in messages %}
+                                    <div class="alert{{ type ? ' alert-'~type : '' }} fade in top-messages ">
+                                        <a class="close" data-dismiss="alert" href="#">&times;</a>
+                                        <div class="message">{{ message|trans|raw }}</div>
+                                    </div>
                                 {% endfor %}
-                                </div>
+                            {% endfor %}
                             </div>
->>>>>>> 0f8a5dd8
-                        {% endif %}
-                        {% for type, messages in allMessages %}
-                            {% for message in messages %}
-                                <div class="alert{{ type ? ' alert-'~type : '' }} fade in top-messages ">
-                                    <a class="close" data-dismiss="alert" href="#">&times;</a>
-                                    <div class="message">{{ message|trans|raw }}</div>
-                                </div>
-                            {% endfor %}
-                        {% endfor %}
+                        </div>
                     {% endblock messages %}
-                    </div>
+                </div>
             <div class="hash-loading-mask"></div>
             <div id="container">
                 {% block page_container %}
