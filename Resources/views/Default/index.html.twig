{% if not oro_is_hash_navigation() %}
<!DOCTYPE html>
<html>
<head>
    {% block head %}
        <title>{{ oro_title_render() }}</title>
        <meta name="viewport" content="width=device-width, initial-scale=1.0">

        {% block head_style %}
            {% if app.debug %}
                <script type="text/javascript">localStorage.clear();</script>
                <link rel="stylesheet/less" media="all" href="{{ asset('bundles/oroui/css/less/main.less') }}" />
                <script type="text/javascript" src="{{ asset('bundles/oroui/lib/less-1.3.1.min.js') }}"></script>
                <link rel="stylesheet" media="all" href="{{ asset('bundles/oroui/css/all.css') }}" />
            {% else %}
                {% stylesheets
                    'bundles/oroui/css/all.css'
                    'bundles/oroui/css/less/main.less'

                    debug=false
                    filter='cssrewrite, lessphp, yui_css'
                    output='css/oro.all.css'
                %}
                    <link rel="stylesheet" media="all" href="{{ asset_url }}" />
                {% endstylesheets %}
            {% endif %}
            {% oro_css filter='cssrewrite, lessphp, ?yui_css' output='css/oro.css' %}
                <link rel="stylesheet" media="all" href="{{ asset_url }}" />
            {% endoro_css %}
        {% endblock %}

        {% block script %}
            {# JS assetics #}
<<<<<<< HEAD
            {% oro_js filter='?yui_js' output='js/oro.all.js' %}
            <script type="text/javascript" src="{{ asset_url }}"></script>
            {% endoro_js %}
=======
            {% javascripts
                '@OroUIBundle/Resources/public/lib/jquery.min.js'
                '@OroUIBundle/Resources/public/lib/jquery-ui.min.js'
                '@OroUIBundle/Resources/public/lib/base64.js'
                '@OroUIBundle/Resources/public/lib/underscore.js'
                '@OroUIBundle/Resources/public/lib/backbone.js'
                '@OroUIBundle/Resources/public/lib/jquery/jquery.mousewheel.min.js'
                '@OroUIBundle/Resources/public/lib/jquery/jquery.numeric.js'
                '@OroUIBundle/Resources/public/lib/jquery/jquery.uniform.min.js'
                '@OroUIBundle/Resources/public/lib/bootstrap.min.js'
                '@OroUIBundle/Resources/public/lib/bootstrap/js/bootstrap-tooltip.js'
                '@OroUIBundle/Resources/public/lib/bootstrap/js/bootstrap-popover.js'
                '@OroUIBundle/Resources/public/lib/bootstrap/js/bootstrap.switch.js'

                '@OroUIBundle/Resources/public/js/layout.js'
                '@OroUIBundle/Resources/public/js/csrf.js'
                '@OroUIBundle/Resources/public/js/backbone/app.js'
                '@OroUIBundle/Resources/public/js/backbone/error.js'
                '@OroUIBundle/Resources/public/js/registry.js'

                '@OroUIBundle/Resources/public/lib/backbone.bootstrap-modal.js'
                '@OroUIBundle/Resources/public/js/backbone/bootstrap-modal.js'

                '@OroUIBundle/Resources/public/js/backbone/setup.js'

                '@FOSJsRoutingBundle/Resources/public/js/router.js'
                'js/routes.js'

                filter='?yui_js'
                output='js/oro.app.js'
            %}
                <script type="text/javascript" src="{{ asset_url }}"></script>
            {% endjavascripts %}
>>>>>>> c52143b6

            {% if app.debug %}
                <script src="{{ path('fos_js_routing_js', {"callback": "fos.Router.setData"}) }}"></script>
                <script type="text/javascript">
                    Oro.debug = true;
                </script>
            {% endif %}
            <!--[if lte IE 9]>
                <link href="{{ asset('bundles/oroui/css/ie.css') }}" rel="stylesheet" media="all" />
                <script src="{{ asset('bundles/oroui/lib/html5.js') }}"></script>
                <script src="{{ asset('bundles/oroui/lib/jquery/jquery.placeholder.js') }}"></script>
                <script type="text/javascript">
                    jQuery(document).ready(function() {
                        jQuery('input[placeholder], textarea[placeholder]').placeholder();
                    });
                </script>
            <![endif]-->
            <!--[if lte IE 7]>
                <script src="{{ asset ('bundles/oroui/js/ie.js') }}"></script>
            <![endif]-->
            <script type="text/javascript">
                $(function() {
                    if (Oro.hashNavigationEnabled()) {
                        new Oro.Navigation({baseUrl : '{{ app.request.getSchemeAndHttpHost() }}'});
                        Backbone.history.start();
                    }
                })
            </script>
            {% block head_script %}
            {% endblock %}
        {% endblock %}
    {% endblock %}
</head>
<body class="{% block bodyClass %}{% endblock %}">
<div id="page">
    <div id="top-page">
        {% block header %}
        <header class="navbar">
            <div class="navbar-inner"><div class="container">

            {% block logo %}
            <h1 class="logo ">
                <a href="{{ path('oro_default') }}" title="{{ get_user_value('oro_ui.application_title') }}">
                    {{ get_user_value('oro_ui.application_name') }}
                </a>
            </h1>
            {% endblock logo %}
            <div class="navbar-responsive-collapse">
            {% block shortcuts %}
            <ul class="nav pull-left shortcuts">
                <li class="divider-vertical extra-divider"></li>
                <li class="dropdown">
                    <a href="#" class="dropdown-toggle" data-toggle="dropdown">Shortcuts</a>
                    <ul class="dropdown-menu">
                        <li class="nav-header nav-header-title">Shortcuts</li>
                        <li class="divider"></li>
                        <li class="dark">
                            <form class="form-inline">
                                <input type="text" placeholder="Enter shortcut action" class="input-large">
                                <button class="btn btn-primary" type="submit">Go</button>
                                <div class="clearfix">
                                    <div class="extra-small">Example: Create New Customer, Search 'John Doe' <a href="#">Learn more</a></div>
                                </div>
                            </form>
                        </li>
                        <li class="divider"></li>
                        <div class="nav-header">Your custom actions</div>
                        <li><a href="#">New Customer</a></li>
                        <li class="border-t"><a href="#">New Order</a></li>
                        <li class="border-t"><a href="#">New Lead</a></li>
                        <li class="border-t"><a href="#">New Calendar Event</a></li>
                        <li class="border-t"><a href="#">New Task</a></li>
                    </ul>
                </li>
            </ul>
            {% endblock shortcuts %}
            {% block searchbar %}
            <div class="input-append input-prepend pull-left header-search">
                <div class="btn-group">
                    <button data-toggle="dropdown" class="btn dropdown-toggle">
                        All
                        <span class="caret"></span>
                    </button>
                    <ul class="dropdown-menu">
                        <li><a href="#">category</a></li>
                        <li><a href="#">just project</a></li>
                    </ul>
                </div>
                <input type="text" id="appendedDropdownButton" class="span2" />
                <button type="button" class="btn btn-search">Search</button>
            </div>
            <script type="text/javascript">
                jQuery(document).ready(function() {
                    jQuery('div.header-search > input:text').focusin(function(){
                        jQuery(this).parent().addClass('header-search-focused');
                    }).focusout(function(){
                        jQuery(this).parent().removeClass('header-search-focused');
                    });
                });
            </script>
            {% endblock searchbar %}
            {% block section_top_right %}
            <ul class="nav pull-right">
                {% block user_menu %}
                    <li class="dropdown">
                        <a href="#" class="dropdown-toggle" data-toggle="dropdown">bettyusser <b class="caret"></b></a>
                        <ul class="dropdown-menu">
                            <li><a href="#">Account</a></li>
                            <li><a href="#">Admin</a></li>
                            <li><a href="#">Settings</a></li>
                            <li class="divider"></li>
                            <li><a href="#">Log out</a></li>
                        </ul>
                    </li>
                {% endblock user_menu %}
                {# Disabled notification icon till it will be implemented
                {% block notifications %}
                <li class="divider-vertical small-divider"></li>
                <li><a class="notifications" href="#"><i class="icon-bullhorn"></i><span class="badge badge-important">1</span></a></li>
                {% endblock notifications %}
                #}
                {% block help %}
                <li class="divider-vertical small-divider"></li>
                <li><a class="help no-hash" href="http://www.orocrm.com/" target="_blank"><i class="icon-question-sign" title="{{ 'Get help'|trans }}"></i></a></li>
                {% endblock help %}
            </ul>
            {% endblock section_top_right %}

            </div>
            </div>
            </div>

        </header>
        {% endblock header %}
        {% block main %}
        <div id="main" >
            {% block right_panel %}{% endblock right_panel %}
            {% block left_panel %}{% endblock left_panel %}
                {% block pin_bar %}
                    <div class="clearfix">
                        <div class="pin-bar clearfix">
                            <div class="pin-menus dropdown dropdown-close-prevent">
                                <span class="oro-dropdown-toggle hide-text">...</span>
                                <div class="dropdown-menu pull-right">
                                    <div class="tabbable tabs-left">
                                        <ul class="nav nav-tabs">
                                            <li class="active" id="pinbar-tab"><a data-toggle="tab" href="#pinbar-content"><i class="icon-folder-close"></i>Tabs</a></li>
                                            <li id="history-tab"><a data-toggle="tab"  href="#history-content"><i class="icon-time"></i>History</a></li>
                                            <li id="favorite-tab"><a data-toggle="tab"  href="#favorite-content"><i class="icon-star-empty"></i>Favorites</a></li>
                                            <li id="mostviewed-tab"><a data-toggle="tab"  href="#mostviewed-content"><i class="icon-flag"></i>Most Viewed</a></li>
                                        </ul>
                                        <div class="tab-content">
                                            <div id="pinbar-content" class="tab-pane active">
                                                <ul class="extra-list">
                                                    <li><button data-dismiss="alert" class="close" type="button">&times;</button><a href="#">Sales filtered Wednesday</a></li>
                                                    <li><button data-dismiss="alert" class="close" type="button">&times;</button><a href="#">Sales filtered Tuesday</a></li>
                                                    <li><button data-dismiss="alert" class="close" type="button">&times;</button><a href="#">Sales filtered Thursday</a></li>
                                                    <li><button data-dismiss="alert" class="close" type="button">&times;</button><a href="#">Sales filtered Friday</a></li>
                                                    <li><button data-dismiss="alert" class="close" type="button">&times;</button><a href="#">Sales filtered Friday</a></li>
                                                    <li><button data-dismiss="alert" class="close" type="button">&times;</button><a href="#">Sales filtered Friday</a></li>
                                                    <li><button data-dismiss="alert" class="close" type="button">&times;</button><a href="#">Sales filtered Friday</a></li>
                                                    <li><button data-dismiss="alert" class="close" type="button">&times;</button><a href="#">Sales filtered Friday</a></li>
                                                    <li><button data-dismiss="alert" class="close" type="button">&times;</button><a href="#">Sales filtered Friday</a></li>
                                                    <li><button data-dismiss="alert" class="close" type="button">&times;</button><a href="#">Sales filtered Friday</a></li>
                                                    <li><button data-dismiss="alert" class="close" type="button">&times;</button><a href="#">Sales filtered Friday</a></li>
                                                    <li><button data-dismiss="alert" class="close" type="button">&times;</button><a href="#">Sales filtered Saturday</a></li>
                                                    <li><button data-dismiss="alert" class="close" type="button">&times;</button><a href="#">Sales filtered Tuesday</a></li>
                                                    <li><button data-dismiss="alert" class="close" type="button">&times;</button><a href="#">Sales filtered Thursday</a></li>
                                                    <li><button data-dismiss="alert" class="close" type="button">&times;</button><a href="#">Sales filtered Friday</a></li>
                                                    <li><button data-dismiss="alert" class="close" type="button">&times;</button><a href="#">Sales filtered Saturday</a></li>
                                                </ul>
                                            </div>
                                            <div id="history-content" class="tab-pane">
                                                {{ oro_menu_render('history', {'maxItems': 10}) }}
                                            </div>
                                            <div id="favorite-content" class="tab-pane">
                                                <ul class="extra-list">
                                                    <li>Favorites item</li>
                                                </ul>
                                            </div>
                                            <div id="mostviewed-content" class="tab-pane">
                                                {{ oro_menu_render('mostviewed', {'maxItems': 10}) }}
                                            </div>
                                        </div>
                                    </div>
                                </div>
                            </div>
                            <div class="list-bar">
                                <ul class="">
                                    <li>
                                        <div class="pin-holder">
                                            <a class="btn-close" href="#">close</a>
                                            <div><a href="#" title="Yoav asked to do this">Yoav asked to do this</a></div>
                                        </div>
                                    </li>
                                    <li class="active">
                                        <div class="pin-holder">
                                            <a class="btn-close" href="#">close</a>
                                            <div><a href="#" title="Finish this before lea">Finish this before lea</a></div>
                                        </div>
                                    </li>
                                    <li>
                                        <div class="pin-holder">
                                            <a class="btn-close" href="#">close</a>
                                            <div><a href="#" title="Jary asked to do this">Jary asked to do this</a></div>
                                        </div>
                                    </li>
                                    <li>
                                        <div class="pin-holder">
                                            <a class="btn-close" href="#">close</a>
                                            <div><a href="#" title="Yoav asked to do this">Yoav asked to do this</a></div>
                                        </div>
                                    </li>
                                    <li>
                                        <div class="pin-holder">
                                            <a class="btn-close" href="#">close</a>
                                            <div><a href="#" title="Portland Office">Portland Office</a></div>
                                        </div>
                                    </li>
                                    <li>
                                        <div class="pin-holder">
                                            <a class="btn-close" href="#">close</a>
                                            <div><a href="#" title="Yoav asked to do this">Yoav asked to do this</a></div>
                                        </div>
                                    </li>
                                    <li>
                                        <div class="pin-holder">
                                            <a class="btn-close" href="#">close</a>
                                            <div><a href="#" title="Finish this before lea">Finish this before lea</a></div>
                                        </div>
                                    </li>
                                    <li>
                                        <div class="pin-holder">
                                            <a class="btn-close" href="#">close</a>
                                            <div><a href="#" title="Yoav asked to do this">Yoav asked to do this</a></div>
                                        </div>
                                    </li>
                                    <li>
                                        <div class="pin-holder">
                                            <a class="btn-close" href="#">close</a>
                                            <div><a href="#" title="Portland Office">Portland Office</a></div>
                                        </div>
                                    </li>
                                    <li>
                                        <div class="pin-holder">
                                            <a class="btn-close" href="#">close</a>
                                            <div><a href="#" title="Yoav asked to do this">Yoav asked to do this</a></div>
                                        </div>
                                    </li>
                                    <li>
                                        <div class="pin-holder">
                                            <a class="btn-close" href="#">close</a>
                                            <div><a href="#" title="Portland Office">Portland Office</a></div>
                                        </div>
                                    </li>


                                </ul>
                                <script type="text/javascript">
                                    $(document).ready(function() {
                                        function trueWidthPinBar(){
                                            jQuery('div.list-bar li').each(function(){
                                                var _tempWidth = "auto";
                                                jQuery(this).find('div.pin-holder div').width(_tempWidth);
                                            });
                                            var _sizeStart = jQuery(window).width() -30 - 55;
                                            var _sizeEnd = jQuery('div.list-bar').width();
                                            if(_sizeStart < _sizeEnd){
                                                var _qty = jQuery('div.list-bar li').size();
                                                var _sizePaddings = (23 + 15) * _qty;
                                                var _mainPadding = jQuery('#main').innerWidth() - jQuery('#main').width();
                                                if(jQuery(window).width() < 980){
                                                    var _size = 980 -30 - _mainPadding  - _sizePaddings;
                                                }else{
                                                    var _size = jQuery(window).width() -30 - _mainPadding  - _sizePaddings;
                                                }
                                                var _tempWidth = _size / _qty;
                                                _tempWidth = _tempWidth < 40 ? 40 : _tempWidth;
                                                jQuery('div.list-bar li').each(function(){
                                                    jQuery(this).find('div.pin-holder div').width(_tempWidth);
                                                    jQuery(this).find('div.pin-holder div').addClass('pin-frame');
                                                });
                                            }
                                        }
                                        trueWidthPinBar()
                                        jQuery(window).resize(function() {
                                            trueWidthPinBar()
                                        });
                                    });
                                </script>
                            </div>
                        </div>
                    </div>
                {% endblock pin_bar %}
                <div id="main-menu">
                    {% block application_menu %}
                    {% endblock application_menu %}
                </div>
                {% block pin_button %}
                {% endblock pin_button %}
                <div id="flash-messages">
                    {% block messages %}
                        {% set allMessages = {'empty': ['']} %}
                        {% if app.session.flashbag.peekAll|length > 0 %}
                            {% set allMessages = allMessages|merge(app.session.flashbag.all) %}
                        {% endif %}
                        <div class="flash-messages-frame"
                                {% if allMessages|length < 2 %}style="display:none"{% endif %}>
                            <div class="flash-messages-holder">
                            {% for type, messages in allMessages %}
                                {% for message in messages %}
                                    <div class="alert{{ type ? ' alert-'~type : '' }} fade in top-messages ">
                                        <a class="close" data-dismiss="alert" href="#">&times;</a>
                                        <div class="message">{{ message|trans|raw }}</div>
                                    </div>
                                {% endfor %}
                            {% endfor %}
                            </div>
                        </div>
                    {% endblock messages %}
                </div>
            <div class="hash-loading-mask"></div>
            <div id="container">
                {% block page_container %}
                {% block content %}
                    <div class="container" style="background: #fff">
                        <div class="row">
                            <div class="span4">
                                <hr />
                                <h3>Layout pages</h3>
                                <ul>
                                    <li><a href="{{ path('oro_ui_1column') }}">1 column </a></li>
                                    <li><a href="{{ path('oro_ui_1column_toolbar') }}">1 column with toolbar</a></li>
                                    <li><a href="{{ path('oro_ui_1column_menu') }}">1 column with menu</a></li>
                                    <li><a href="{{ path('oro_ui_grid_page') }}">grid page</a></li>
                                    <li><a href="{{ path('oro_ui_grid_without_bar_page') }}">grid page without bar</a></li>
                                    <li><a href="{{ path('oro_ui_2columns_left') }}">2 columns - left</a></li>
                                    <li><a href="{{ path('oro_ui_2columns_right') }}">2 columns - right</a></li>
                                    <li><a href="{{ path('oro_ui_3columns') }}">3 columns</a></li>
                                </ul>
                                <h3>Static pages</h3>
                                <ul>
                                    <li><a href="{{ path('oro_ui_forgot_password') }}">Forgot password</a></li>
                                    <li><a href="{{ path('oro_ui_login') }}">Login page</a></li>
                                    <li><a href="{{ path('oro_ui_registration') }}">Registration page</a></li>
                                    <li><a href="{{ path('oro_ui_404') }}">404</a></li>
                                    <li><a href="{{ path('oro_ui_503') }}">503</a></li>
                                </ul>
                                <h3>Example pages</h3>
                                <ul>
                                    <li><a href="{{ path('oro_ui_form_elements') }}">Form elements</a></li>
                                    <li><a href="{{ path('oro_ui_messages') }}">System messages</a></li>
                                    <li><a href="{{ path('oro_ui_title_bar') }}">Entity Title Bar</a></li>
                                    <li><a href="{{ path('oro_ui_buttons') }}">Buttons</a></li>
                                    <li><a href="#">Print page</a></li>
                                    <li><a href="{{ path('oro_ui_tables') }}">Tables</a></li>
                                    <li><a href="{{ path('oro_ui_general_elements') }}">General elements</a></li>
                                </ul>
                                <h3>Js use page</h3>
                                <ul>
                                    <li><a href="{{ path('oro_ui_dialog_styled') }}">jQuery Dialog styled</a></li>
                                </ul>
                            </div>
                        </div>
                    </div>
                {% endblock content %}
                {% endblock page_container %}
            </div>
        </div>
        {% endblock main %}
    </div>
</div>
</body>
</html>
{% else %}
{# Template for hash tag navigation#}
{% include 'OroNavigationBundle:HashNav:hashNavAjax.html.twig'
    with {'script': block('head_script'), 'messages':block('messages'), 'content': block('page_container'), 'menu': block('application_menu')}
%}
{% endif %}<|MERGE_RESOLUTION|>--- conflicted
+++ resolved
@@ -12,6 +12,7 @@
                 <link rel="stylesheet/less" media="all" href="{{ asset('bundles/oroui/css/less/main.less') }}" />
                 <script type="text/javascript" src="{{ asset('bundles/oroui/lib/less-1.3.1.min.js') }}"></script>
                 <link rel="stylesheet" media="all" href="{{ asset('bundles/oroui/css/all.css') }}" />
+                <link rel="stylesheet" media="all" href="{{ asset('bundles/oroui/css/jquery-ui.grid.css') }}" />
             {% else %}
                 {% stylesheets
                     'bundles/oroui/css/all.css'
@@ -21,7 +22,7 @@
                     filter='cssrewrite, lessphp, yui_css'
                     output='css/oro.all.css'
                 %}
-                    <link rel="stylesheet" media="all" href="{{ asset_url }}" />
+                <link rel="stylesheet" media="all" href="{{ asset_url }}" />
                 {% endstylesheets %}
             {% endif %}
             {% oro_css filter='cssrewrite, lessphp, ?yui_css' output='css/oro.css' %}
@@ -29,47 +30,11 @@
             {% endoro_css %}
         {% endblock %}
 
-        {% block script %}
+        {% block head_script %}
             {# JS assetics #}
-<<<<<<< HEAD
             {% oro_js filter='?yui_js' output='js/oro.all.js' %}
             <script type="text/javascript" src="{{ asset_url }}"></script>
             {% endoro_js %}
-=======
-            {% javascripts
-                '@OroUIBundle/Resources/public/lib/jquery.min.js'
-                '@OroUIBundle/Resources/public/lib/jquery-ui.min.js'
-                '@OroUIBundle/Resources/public/lib/base64.js'
-                '@OroUIBundle/Resources/public/lib/underscore.js'
-                '@OroUIBundle/Resources/public/lib/backbone.js'
-                '@OroUIBundle/Resources/public/lib/jquery/jquery.mousewheel.min.js'
-                '@OroUIBundle/Resources/public/lib/jquery/jquery.numeric.js'
-                '@OroUIBundle/Resources/public/lib/jquery/jquery.uniform.min.js'
-                '@OroUIBundle/Resources/public/lib/bootstrap.min.js'
-                '@OroUIBundle/Resources/public/lib/bootstrap/js/bootstrap-tooltip.js'
-                '@OroUIBundle/Resources/public/lib/bootstrap/js/bootstrap-popover.js'
-                '@OroUIBundle/Resources/public/lib/bootstrap/js/bootstrap.switch.js'
-
-                '@OroUIBundle/Resources/public/js/layout.js'
-                '@OroUIBundle/Resources/public/js/csrf.js'
-                '@OroUIBundle/Resources/public/js/backbone/app.js'
-                '@OroUIBundle/Resources/public/js/backbone/error.js'
-                '@OroUIBundle/Resources/public/js/registry.js'
-
-                '@OroUIBundle/Resources/public/lib/backbone.bootstrap-modal.js'
-                '@OroUIBundle/Resources/public/js/backbone/bootstrap-modal.js'
-
-                '@OroUIBundle/Resources/public/js/backbone/setup.js'
-
-                '@FOSJsRoutingBundle/Resources/public/js/router.js'
-                'js/routes.js'
-
-                filter='?yui_js'
-                output='js/oro.app.js'
-            %}
-                <script type="text/javascript" src="{{ asset_url }}"></script>
-            {% endjavascripts %}
->>>>>>> c52143b6
 
             {% if app.debug %}
                 <script src="{{ path('fos_js_routing_js', {"callback": "fos.Router.setData"}) }}"></script>
