<!DOCTYPE html>
<html>
<head>
    {% block head %}
        <title>{% block title %}Dashboard{% endblock %}</title>
        <meta name="viewport" content="width=device-width, initial-scale=1.0">
        <link rel="stylesheet/less" href="{{ asset('bundles/oroui/css/less/main.less') }}" media="all" />

        <script type="text/javascript">localStorage.clear();</script>
        <script src="//ajax.googleapis.com/ajax/libs/jquery/1.9.1/jquery.min.js"></script>
        <script src="//ajax.googleapis.com/ajax/libs/jqueryui/1.10.2/jquery-ui.min.js"></script>

        {% block head_style %}
            {# CSS assetics #}
            {% stylesheets
                'bundles/oroui/css/all.css'
                output='css/oroapp.all.css'
                filter='cssrewrite'
            %}
                <link rel="stylesheet" media="all" href="{{ asset_url }}" />
            {% endstylesheets %}
        {% endblock %}

        {% block head_script %}
            {# JS assetics #}
            {% javascripts
                '@OroUIBundle/Resources/public/lib/less-1.3.1.min.js'
                '@OroUIBundle/Resources/public/lib/underscore.js'
                '@OroUIBundle/Resources/public/lib/backbone.js'
                '@OroUIBundle/Resources/public/lib/jquery.mCustomScrollbar.min.js'
                '@OroUIBundle/Resources/public/lib/jquery.mousewheel.min.js'
                '@OroUIBundle/Resources/public/lib/jquery.numeric.js'
                '@OroUIBundle/Resources/public/lib/bootstrap.min.js'
                '@OroUIBundle/Resources/public/lib/bootstrap/js/bootstrap-tooltip.js'
                '@OroUIBundle/Resources/public/lib/bootstrap/js/bootstrap-popover.js'

                '@OroUIBundle/Resources/public/js/layout.js'
                '@OroUIBundle/Resources/public/js/backbone/app.js'
                '@OroUIBundle/Resources/public/js/backbone/app/model.js'
                '@OroUIBundle/Resources/public/js/backbone/app/view.js'
                '@OroUIBundle/Resources/public/js/backbone/app/router.js'
                '@OroUIBundle/Resources/public/js/backbone/app/collection.js'
                '@OroUIBundle/Resources/public/js/backbone/setup.js'

                output='js/oroapp.all.js'
            %}
                <script type="text/javascript" src="{{ asset_url }}"></script>
            {% endjavascripts %}

            <!--[if lte IE 9]>
                <script src="http://html5shiv.googlecode.com/svn/trunk/html5.js"></script>
                <link href="{{ asset('bundles/oroui/css/ie.css') }}" rel="stylesheet" media="all" />
                <script src="{{ asset ('bundles/oroui/js/jquery.placeholder.js') }}"></script>
                <script type="text/javascript">
                    jQuery(document).ready(function() {
                        jQuery('input[placeholder], textarea[placeholder]).placeholder();
                    });
                </script>
            <![endif]-->
            <!--[if lte IE 7]>
                <script src="{{ asset ('bundles/oroui/js/ie.js') }}"></script>
            <![endif]-->
        {% endblock %}
    {% endblock %}
</head>
<body class="{% block bodyClass %}{% endblock %}">
<div id="page">
    <div id="top-page">
        {% block header %}
        <header class="navbar">
            <div class="navbar-inner"><div class="container">

            {% block logo %}
            <h1 class="logo "><a href="{{ path('acme_default') }}">{{ get_user_value('oro_ui.product_caption') }}</a></h1>
            {% endblock logo %}
            <div class="navbar-responsive-collapse">
            {% block shortcuts %}
            <ul class="nav pull-left shortcuts">
                <li class="divider-vertical extra-divider"></li>
                <li class="dropdown">
                    <a href="#" class="dropdown-toggle" data-toggle="dropdown">Shortcuts</a>
                    <ul class="dropdown-menu">
                        <li class="nav-header nav-header-title">Shortcuts</li>
                        <li class="divider"></li>
                        <li class="dark">
                            <form class="form-inline">
                                <input type="text" placeholder="Enter shortcut action" class="input-large">
                                <button class="btn btn-primary" type="submit">Go</button>
                                <div class="clearfix">
                                    <div class="extra-small">Example: Create New Customer, Search 'John Doe' <a href="#">Learn more</a></div>
                                </div>
                            </form>
                        </li>
                        <li class="divider"></li>
                        <div class="nav-header">Your custom actions</div>
                        <li><a href="#">New Customer</a></li>
                        <li class="border-t"><a href="#">New Order</a></li>
                        <li class="border-t"><a href="#">New Lead</a></li>
                        <li class="border-t"><a href="#">New Calendar Event</a></li>
                        <li class="border-t"><a href="#">New Task</a></li>
                    </ul>
                </li>
            </ul>
            {% endblock shortcuts %}
            {% block searchbar %}
            <div class="input-append input-prepend pull-left header-search">
                <div class="btn-group">
                    <button data-toggle="dropdown" class="btn dropdown-toggle">
                        All
                        <span class="caret"></span>
                    </button>
                    <ul class="dropdown-menu">
                        <li><a href="#">category</a></li>
                        <li><a href="#">just project</a></li>
                    </ul>
                </div>
                <input type="text" id="appendedDropdownButton" class="span2" />
                <button type="button" class="btn btn-search">Search</button>
            </div>
            <script type="text/javascript">
                jQuery(document).ready(function() {
                    jQuery('div.header-search > input:text').focusin(function(){
                        jQuery(this).parent().addClass('header-search-focused');
                    }).focusout(function(){
                        jQuery(this).parent().removeClass('header-search-focused');
                    });
                });
            </script>
            {% endblock searchbar %}
            {% block section_top_right %}
            <ul class="nav pull-right">
                {% block user_menu %}
                    <li class="dropdown">
                        <a href="#" class="dropdown-toggle" data-toggle="dropdown">bettyusser <b class="caret"></b></a>
                        <ul class="dropdown-menu">
                            <li><a href="#">Account</a></li>
                            <li><a href="#">Admin</a></li>
                            <li><a href="#">Settings</a></li>
                            <li class="divider"></li>
                            <li><a href="#">Log out</a></li>
                        </ul>
                    </li>
                {% endblock user_menu %}
                {% block notifications %}
                <li class="divider-vertical small-divider"></li>
                <li><a class="notifications" href="#"><i class="icon-bullhorn"></i><span class="badge badge-important">1</span></a></li>
                {% endblock notifications %}
                {% block help %}
                <li class="divider-vertical small-divider"></li>
                <li><a class="help" href="#"><i class="icon-question-sign">help</i></a></li>
                {% endblock help %}
            </ul>
            {% endblock section_top_right %}

            </div>
            </div>
            </div>

        </header>
        {% endblock header %}
        {% block main %}
        <div id="main" class="container-fluid">
            {% block right_panel %}{% endblock right_panel %}
            {% block left_panel %}{% endblock left_panel %}
                {% block pin_bar %}
                    <style type="text/css">
                        {# TODO: !!! Move this to some CSS file !!! #}
                        .pin-bar .dropdown-menu {
                            border-radius: 0;
                            margin: 0;
                            padding: 0;
                            width: 375px;
                        }
                    </style>
                    <div class="clearfix">
                        <div class="pin-bar clearfix">
                            <div class="pin-menus dropdown dropdown-close-prevent">
                                <span class="oro-dropdown-toggle hide-text">...</span>
                                <div class="dropdown-menu pull-right">
                                    <div class="tabbable tabs-left">
                                        <ul class="nav nav-tabs">
                                            <li class="active" id="tabs-tab"><a data-toggle="tab" href="#tabs-content"><i class="icon-folder-close"></i>Tabs</a></li>
                                            <li id="history-tab"><a data-toggle="tab"  href="#history-content"><i class="icon-time"></i>History</a></li>
                                            <li id="favorites-tab"><a data-toggle="tab"  href="#favorites-content"><i class="icon-star-empty"></i>Favorites</a></li>
                                            <li id="most-viewed-tab"><a data-toggle="tab"  href="#most-viewed-content"><i class="icon-flag"></i>Most Viewed</a></li>
                                        </ul>
                                        <div class="tab-content">
                                            <div id="tabs-content" class="tab-pane active">
                                                <ul class="extra-list">
                                                    <li><button data-dismiss="alert" class="close" type="button">&times;</button><a href="#">Sales filtered Wednesday</a></li>
                                                    <li><button data-dismiss="alert" class="close" type="button">&times;</button><a href="#">Sales filtered Tuesday</a></li>
                                                    <li><button data-dismiss="alert" class="close" type="button">&times;</button><a href="#">Sales filtered Thursday</a></li>
                                                    <li><button data-dismiss="alert" class="close" type="button">&times;</button><a href="#">Sales filtered Friday</a></li>
                                                    <li><button data-dismiss="alert" class="close" type="button">&times;</button><a href="#">Sales filtered Friday</a></li>
                                                    <li><button data-dismiss="alert" class="close" type="button">&times;</button><a href="#">Sales filtered Friday</a></li>
                                                    <li><button data-dismiss="alert" class="close" type="button">&times;</button><a href="#">Sales filtered Friday</a></li>
                                                    <li><button data-dismiss="alert" class="close" type="button">&times;</button><a href="#">Sales filtered Friday</a></li>
                                                    <li><button data-dismiss="alert" class="close" type="button">&times;</button><a href="#">Sales filtered Friday</a></li>
                                                    <li><button data-dismiss="alert" class="close" type="button">&times;</button><a href="#">Sales filtered Friday</a></li>
                                                    <li><button data-dismiss="alert" class="close" type="button">&times;</button><a href="#">Sales filtered Friday</a></li>
                                                    <li><button data-dismiss="alert" class="close" type="button">&times;</button><a href="#">Sales filtered Saturday</a></li>
                                                    <li><button data-dismiss="alert" class="close" type="button">&times;</button><a href="#">Sales filtered Tuesday</a></li>
                                                    <li><button data-dismiss="alert" class="close" type="button">&times;</button><a href="#">Sales filtered Thursday</a></li>
                                                    <li><button data-dismiss="alert" class="close" type="button">&times;</button><a href="#">Sales filtered Friday</a></li>
                                                    <li><button data-dismiss="alert" class="close" type="button">&times;</button><a href="#">Sales filtered Saturday</a></li>
                                                </ul>
                                            </div>
                                            <div id="history-content" class="tab-pane">
<<<<<<< HEAD
                                                <ul class="extra-list">
                                                </ul>
=======
                                                {{ oro_menu_render('history') }}
>>>>>>> e97b49ed
                                            </div>
                                            <div id="favorites-content" class="tab-pane">
                                                <ul class="extra-list">
                                                    <li>Favorites item</li>
                                                </ul>
                                            </div>
                                            <div id="most-viewed-content" class="tab-pane">
                                                <p>Most Viewed</p>
                                            </div>
                                        </div>
                                    </div>
                                </div>
                            </div>
                            <div class="list-bar">
                                <ul class="">
                                    <li>
                                        <div class="pin-holder">
                                            <a class="btn-close" href="#">close</a>
                                            <div><a href="#" title="Yoav asked to do this">Yoav asked to do this</a></div>
                                        </div>
                                    </li>
                                    <li class="active">
                                        <div class="pin-holder">
                                            <a class="btn-close" href="#">close</a>
                                            <div><a href="#" title="Finish this before lea">Finish this before lea</a></div>
                                        </div>
                                    </li>
                                    <li>
                                        <div class="pin-holder">
                                            <a class="btn-close" href="#">close</a>
                                            <div><a href="#" title="Jary asked to do this">Jary asked to do this</a></div>
                                        </div>
                                    </li>
                                    <li>
                                        <div class="pin-holder">
                                            <a class="btn-close" href="#">close</a>
                                            <div><a href="#" title="Yoav asked to do this">Yoav asked to do this</a></div>
                                        </div>
                                    </li>
                                    <li>
                                        <div class="pin-holder">
                                            <a class="btn-close" href="#">close</a>
                                            <div><a href="#" title="Portland Office">Portland Office</a></div>
                                        </div>
                                    </li>
                                    <li>
                                        <div class="pin-holder">
                                            <a class="btn-close" href="#">close</a>
                                            <div><a href="#" title="Yoav asked to do this">Yoav asked to do this</a></div>
                                        </div>
                                    </li>
                                    <li>
                                        <div class="pin-holder">
                                            <a class="btn-close" href="#">close</a>
                                            <div><a href="#" title="Finish this before lea">Finish this before lea</a></div>
                                        </div>
                                    </li>
                                    <li>
                                        <div class="pin-holder">
                                            <a class="btn-close" href="#">close</a>
                                            <div><a href="#" title="Yoav asked to do this">Yoav asked to do this</a></div>
                                        </div>
                                    </li>
                                    <li>
                                        <div class="pin-holder">
                                            <a class="btn-close" href="#">close</a>
                                            <div><a href="#" title="Portland Office">Portland Office</a></div>
                                        </div>
                                    </li>
                                    <li>
                                        <div class="pin-holder">
                                            <a class="btn-close" href="#">close</a>
                                            <div><a href="#" title="Yoav asked to do this">Yoav asked to do this</a></div>
                                        </div>
                                    </li>
                                    <li>
                                        <div class="pin-holder">
                                            <a class="btn-close" href="#">close</a>
                                            <div><a href="#" title="Portland Office">Portland Office</a></div>
                                        </div>
                                    </li>


                                </ul>
                                <script type="text/javascript">
                                    $(document).ready(function() {
                                        function trueWidthPinBar(){
                                            jQuery('div.list-bar li').each(function(){
                                                var _tempWidth = "auto";
                                                jQuery(this).find('div.pin-holder div').width(_tempWidth);
                                            });
                                            var _sizeStart = jQuery(window).width() -30 - 55;
                                            var _sizeEnd = jQuery('div.list-bar').width();
                                            if(_sizeStart < _sizeEnd){
                                                var _qty = jQuery('div.list-bar li').size();
                                                var _sizePaddings = (23 + 15) * _qty;
                                                var _mainPadding = jQuery('#main').innerWidth() - jQuery('#main').width();
                                                if(jQuery(window).width() < 980){
                                                    var _size = 980 -30 - _mainPadding  - _sizePaddings;
                                                }else{
                                                    var _size = jQuery(window).width() -30 - _mainPadding  - _sizePaddings;
                                                }
                                                var _tempWidth = _size / _qty;
                                                _tempWidth = _tempWidth < 40 ? 40 : _tempWidth;
                                                jQuery('div.list-bar li').each(function(){
                                                    jQuery(this).find('div.pin-holder div').width(_tempWidth);
                                                    jQuery(this).find('div.pin-holder div').addClass('pin-frame');
                                                });
                                            }
                                        }
                                        trueWidthPinBar()
                                        jQuery(window).resize(function() {
                                            trueWidthPinBar()
                                        });
                                    });
                                </script>
                            </div>
                        </div>
                    </div>
                {% endblock pin_bar %}
                {% block application_menu %}
                {% endblock application_menu %}
                {% block page_container %}
                {% block content %}
                    <div class="container" style="background: #fff">
                        <div class="row">
                            <div class="span4">
                                <hr />
                                <h3>Layout pages</h3>
                                <ul>
                                    <li><a href="{{ path('oro_ui_1column') }}">1 column </a></li>
                                    <li><a href="{{ path('oro_ui_1column_toolbar') }}">1 column with toolbar</a></li>
                                    <li><a href="{{ path('oro_ui_1column_menu') }}">1 column with menu</a></li>
                                    <li><a href="{{ path('oro_ui_grid_page') }}">grid page</a></li>
                                    <li><a href="{{ path('oro_ui_grid_without_bar_page') }}">grid page without bar</a></li>
                                    <li><a href="{{ path('oro_ui_2columns_left') }}">2 columns - left</a></li>
                                    <li><a href="{{ path('oro_ui_2columns_right') }}">2 columns - right</a></li>
                                    <li><a href="{{ path('oro_ui_3columns') }}">3 columns</a></li>
                                </ul>
                                <h3>Static pages</h3>
                                <ul>
                                    <li><a href="{{ path('oro_ui_forgot_password') }}">Forgot password</a></li>
                                    <li><a href="{{ path('oro_ui_login') }}">Login page</a></li>
                                    <li><a href="{{ path('oro_ui_registration') }}">Registration page</a></li>
                                    <li><a href="{{ path('oro_ui_404') }}">404</a></li>
                                    <li><a href="{{ path('oro_ui_503') }}">503</a></li>
                                </ul>
                                <h3>Example pages</h3>
                                <ul>
                                    <li><a href="{{ path('oro_ui_form_elements') }}">Form elements</a></li>
                                    <li><a href="{{ path('oro_ui_messages') }}">System messages</a></li>
                                    <li><a href="{{ path('oro_ui_buttons') }}">Buttons</a></li>
                                    <li><a href="#">Print page</a></li>
                                    <li><a href="{{ path('oro_ui_tables') }}">Tables</a></li>
                                    <li><a href="{{ path('oro_ui_general_elements') }}">General elements</a></li>
                                </ul>
                                <h3>Js use page</h3>
                                <ul>
                                    <li><a href="{{ path('oro_ui_dialog_styled') }}">jQuery Dialog styled</a></li>
                                </ul>
                            </div>
                        </div>
                    </div>
                {% endblock content %}
                {% endblock page_container %}
        </div>
        {% endblock main %}
    </div>
</div>

</body>
</html><|MERGE_RESOLUTION|>--- conflicted
+++ resolved
@@ -206,12 +206,7 @@
                                                 </ul>
                                             </div>
                                             <div id="history-content" class="tab-pane">
-<<<<<<< HEAD
-                                                <ul class="extra-list">
-                                                </ul>
-=======
                                                 {{ oro_menu_render('history') }}
->>>>>>> e97b49ed
                                             </div>
                                             <div id="favorites-content" class="tab-pane">
                                                 <ul class="extra-list">
