<<<<<<< HEAD
{% extends 'form_div_layout.html.twig' %}
=======
{% import 'OroUIBundle::macros.html.twig' as macros %}
>>>>>>> 32b5c118

{% block form_row %}
{% spaceless %}
    {% if form|is_flexible %}
        {{ block('form_row_flex') }}
    {% else %}
    <div class="control-group{% if attr.class is defined %} {{ attr.class }}{% endif %}">
        {{ form_label(form, '' , { label_attr: label_attr|merge({ class: 'control-label' })}) }}
        <div class="controls{% if errors|length > 0 %} validation-error{% endif %}">
            {{ form_widget(form) }}
            {{ form_errors(form) }}
        </div>
    </div>
    {% endif %}
{% endspaceless %}
{% endblock form_row %}

<<<<<<< HEAD
{% block choice_widget_collapsed %}
    <script type="text/javascript">
        $(function() {
            $('#{{ id }}').filter('.error:not([multiple])').removeClass('error').closest('.selector').addClass('error');
        })
    </script>
    {{ parent() }}
{% endblock choice_widget_collapsed %}

{% block form_widget_simple %}
    {% if type is defined and type == 'file' %}
        <script type="text/javascript">
            $(function() {
                $('#{{ id }}').filter('.error').removeClass('error').closest('.uploader').addClass('error');
            })
        </script>
    {% endif %}
    {{ parent() }}
{% endblock form_widget_simple %}

{% block widget_attributes %}
    {% if errors|length > 0 %}
        {% set attr = attr|merge({'class': attr.class is defined ? attr.class ~ ' error' : 'error'}) %}
    {% endif %}
    {{ parent() }}
{% endblock widget_attributes %}

{% block widget_container_attributes %}
    {% set attr = attr|merge({'class': attr.class is defined ? attr.class ~ ' horizontal' : 'horizontal'}) %}
    {% if errors|length > 0 %}
        {% set attr = attr|merge({'class': attr.class ~ ' error'}) %}
    {% endif %}
    {{ parent() }}
{% endblock widget_container_attributes %}

{% block form_errors %}
{%- spaceless -%}
    {% if errors|length > 0 %}
        {% if form.parent %}
            {% set combinedError = '' %}
            {% for error in errors %}
                {% set error = error.messagePluralization is null
                ? error.messageTemplate|trans(error.messageParameters, 'validators')
                : error.messageTemplate|transchoice(error.messagePluralization, error.messageParameters, 'validators') %}
                {% set combinedError = (combinedError != '') ? combinedError ~ '; ' ~ error : error %}
            {% endfor %}
            <a class="validation-tooltip" data-placement="top" data-toggle="tooltip" data-original-title="{{ combinedError }}">{{ combinedError }}</a>
        {% else %}
            {{ parent() }}
        {% endif %}
    {% endif %}
{% endspaceless %}
{% endblock form_errors %}

=======
>>>>>>> 32b5c118
{% block form_row_flex %}
{% spaceless %}
    {% set col = attr['data-col'] is defined ? attr['data-col'] : 0 %}

    {% if col > 1 %}
        {# calculate Bootstrap class for 12-columns grid system #}
        {% set class = 'span' ~ (12 // col) %}

        {% for attribute in form %}
            {% if loop.first %}
            <div class="{{ class }}">
            {% endif %}

            {{ form_widget(attribute) }}
            {{ form_errors(attribute) }}

            {% if loop.index % (loop.length / col) == 0  and not loop.last %}
            </div>
            <div class="{{ class }}">
            {% endif %}

            {% if loop.last %}
            </div>
            {% endif %}
        {% endfor %}
    {% else %}
        {% for attribute in form %}
            {{ form_widget(attribute) }}
            {{ form_errors(attribute) }}
        {% endfor %}
    {% endif %}
{% endspaceless %}
{% endblock form_row_flex %}

{% block money_widget %}
{% spaceless %}
<div class="input-prepend input-prepend-right">
    <span class="add-on">{{ money_pattern|replace({ '{{ widget }}': '' }) }}</span>
    {{ money_pattern|replace({ '{{ widget }}': block('form_widget_simple') })|raw }}
</div>
{% endspaceless %}
{% endblock money_widget %}

{% block date_widget %}
{% spaceless %}
    {% set type = 'text' %}
    {% if widget == 'single_text' %}
        {{ block('form_widget_simple')|raw }}
    {% else %}
    <div {{ block('widget_container_attributes') }}>
        {{ date_pattern|replace({
            '{{ year }}':  form_widget(form.year),
            '{{ month }}': form_widget(form.month),
            '{{ day }}':   form_widget(form.day),
        })|raw }}
    </div>
    {% endif %}
{% endspaceless %}
{% endblock date_widget %}

{% block choice_widget_expanded %}
{% spaceless %}
<<<<<<< HEAD
    {% set attr = attr|merge({'class': attr.class is defined ? attr.class ~ ' validate-group' : 'validate-group'}) %}
    <div {{ block('widget_container_attributes') }}>
        {% for child in form %}
            <div class="oro-clearfix">
                {{ form_widget(child) }}
                {{ form_label(child) }}
            </div>
        {% endfor %}
=======
<div {{ block('widget_container_attributes') }}>
    {% for child in form %}
    <div class="oro-clearfix">
        {{ form_widget(child) }}
        {{ form_label(child) }}
>>>>>>> 32b5c118
    </div>
    {% endfor %}
</div>
{% endspaceless %}
{% endblock choice_widget_expanded %}

{% block form_label %}
{% spaceless %}
    {% if not compound %}
        {% set label_attr = label_attr|merge({'for': id}) %}
    {% endif %}
    {% if required %}
        {% set label_attr = label_attr|merge({'class': (label_attr.class|default('') ~ ' required')|trim}) %}
    {% endif %}
    {% if label is empty %}
        {% set label = name|humanize %}
    {% endif %}
    {% set isRadioLabel = form.parent.vars.expanded|default(false) and checked is defined %}
    <label{% for attrname, attrvalue in label_attr %} {{ attrname }}="{{ attrvalue }}"{% endfor %}>{% if required and not isRadioLabel %}<em>*</em>{% endif %}{{ label|trans({}, translation_domain)|capitalize }}</label>
{% endspaceless %}
{% endblock form_label %}

{% block oro_flexibleentity_email_collection_widget %}
<div class="row-oro">
    <div class="collection-fields-list" data-prototype="{{ macros.collection_prototype(form.collection)|escape }}">
        {% for field in form.collection.children %}
            {{ macros.collection_prototype(field) }}
        {% endfor %}
    </div>
    <a class="btn add-list-item" href="javascript: void(0);"><i class="icon-plus"></i>{{ 'Add'|trans }}</a>
</div>
{%  endblock oro_flexibleentity_email_collection_widget %}

{% block oro_flexibleentity_phone_collection_widget %}
<div class="row-oro">
    <div class="collection-fields-list" data-prototype="{{ macros.collection_prototype(form.collection)|escape }}">
        {% for field in form.collection.children %}
            {{ macros.collection_prototype(field) }}
        {% endfor %}
    </div>
<<<<<<< HEAD
=======
    <a class="btn add-list-item" href="javascript: void(0);"><i class="icon-plus"></i>{{ 'Add'|trans }}</a>
</div>
>>>>>>> 32b5c118
{%  endblock oro_flexibleentity_phone_collection_widget %}<|MERGE_RESOLUTION|>--- conflicted
+++ resolved
@@ -1,26 +1,56 @@
-<<<<<<< HEAD
 {% extends 'form_div_layout.html.twig' %}
-=======
 {% import 'OroUIBundle::macros.html.twig' as macros %}
->>>>>>> 32b5c118
 
 {% block form_row %}
 {% spaceless %}
     {% if form|is_flexible %}
         {{ block('form_row_flex') }}
     {% else %}
-    <div class="control-group{% if attr.class is defined %} {{ attr.class }}{% endif %}">
-        {{ form_label(form, '' , { label_attr: label_attr|merge({ class: 'control-label' })}) }}
-        <div class="controls{% if errors|length > 0 %} validation-error{% endif %}">
-            {{ form_widget(form) }}
-            {{ form_errors(form) }}
-        </div>
-    </div>
+		<div class="control-group{% if attr.class is defined %} {{ attr.class }}{% endif %}">
+		    {{ form_label(form, '' , { label_attr: label_attr|merge({ class: 'control-label' })}) }}
+		    <div class="controls{% if errors|length > 0 %} validation-error{% endif %}">
+		        {{ form_widget(form) }}
+		        {{ form_errors(form) }}
+		    </div>
+		</div>
     {% endif %}
 {% endspaceless %}
 {% endblock form_row %}
 
-<<<<<<< HEAD
+{% block form_row_flex %}
+{% spaceless %}
+    {% set col = attr['data-col'] is defined ? attr['data-col'] : 0 %}
+
+    {% if col > 1 %}
+        {# calculate Bootstrap class for 12-columns grid system #}
+        {% set class = 'span' ~ (12 // col) %}
+
+        {% for attribute in form %}
+            {% if loop.first %}
+            	<div class="{{ class }}">
+            {% endif %}
+
+            {{ form_widget(attribute) }}
+            {{ form_errors(attribute) }}
+
+            {% if loop.index % (loop.length / col) == 0  and not loop.last %}
+		        </div>
+		        <div class="{{ class }}">
+            {% endif %}
+
+            {% if loop.last %}
+            	</div>
+            {% endif %}
+        {% endfor %}
+    {% else %}
+        {% for attribute in form %}
+            {{ form_widget(attribute) }}
+            {{ form_errors(attribute) }}
+        {% endfor %}
+    {% endif %}
+{% endspaceless %}
+{% endblock form_row_flex %}
+
 {% block choice_widget_collapsed %}
     <script type="text/javascript">
         $(function() {
@@ -49,9 +79,8 @@
 {% endblock widget_attributes %}
 
 {% block widget_container_attributes %}
-    {% set attr = attr|merge({'class': attr.class is defined ? attr.class ~ ' horizontal' : 'horizontal'}) %}
     {% if errors|length > 0 %}
-        {% set attr = attr|merge({'class': attr.class ~ ' error'}) %}
+        {% set attr = attr|merge({'class': attr.class is defined ? attr.class ~ ' error' : 'error'}) %}
     {% endif %}
     {{ parent() }}
 {% endblock widget_container_attributes %}
@@ -63,8 +92,8 @@
             {% set combinedError = '' %}
             {% for error in errors %}
                 {% set error = error.messagePluralization is null
-                ? error.messageTemplate|trans(error.messageParameters, 'validators')
-                : error.messageTemplate|transchoice(error.messagePluralization, error.messageParameters, 'validators') %}
+		            ? error.messageTemplate|trans(error.messageParameters, 'validators')
+		            : error.messageTemplate|transchoice(error.messagePluralization, error.messageParameters, 'validators') %}
                 {% set combinedError = (combinedError != '') ? combinedError ~ '; ' ~ error : error %}
             {% endfor %}
             <a class="validation-tooltip" data-placement="top" data-toggle="tooltip" data-original-title="{{ combinedError }}">{{ combinedError }}</a>
@@ -74,42 +103,6 @@
     {% endif %}
 {% endspaceless %}
 {% endblock form_errors %}
-
-=======
->>>>>>> 32b5c118
-{% block form_row_flex %}
-{% spaceless %}
-    {% set col = attr['data-col'] is defined ? attr['data-col'] : 0 %}
-
-    {% if col > 1 %}
-        {# calculate Bootstrap class for 12-columns grid system #}
-        {% set class = 'span' ~ (12 // col) %}
-
-        {% for attribute in form %}
-            {% if loop.first %}
-            <div class="{{ class }}">
-            {% endif %}
-
-            {{ form_widget(attribute) }}
-            {{ form_errors(attribute) }}
-
-            {% if loop.index % (loop.length / col) == 0  and not loop.last %}
-            </div>
-            <div class="{{ class }}">
-            {% endif %}
-
-            {% if loop.last %}
-            </div>
-            {% endif %}
-        {% endfor %}
-    {% else %}
-        {% for attribute in form %}
-            {{ form_widget(attribute) }}
-            {{ form_errors(attribute) }}
-        {% endfor %}
-    {% endif %}
-{% endspaceless %}
-{% endblock form_row_flex %}
 
 {% block money_widget %}
 {% spaceless %}
@@ -126,21 +119,21 @@
     {% if widget == 'single_text' %}
         {{ block('form_widget_simple')|raw }}
     {% else %}
-    <div {{ block('widget_container_attributes') }}>
-        {{ date_pattern|replace({
-            '{{ year }}':  form_widget(form.year),
-            '{{ month }}': form_widget(form.month),
-            '{{ day }}':   form_widget(form.day),
-        })|raw }}
-    </div>
+        <div {{ block('widget_container_attributes') }}>
+            {{ date_pattern|replace({
+                '{{ year }}':  form_widget(form.year),
+                '{{ month }}': form_widget(form.month),
+                '{{ day }}':   form_widget(form.day),
+            })|raw }}
+        </div>
     {% endif %}
 {% endspaceless %}
 {% endblock date_widget %}
 
 {% block choice_widget_expanded %}
 {% spaceless %}
-<<<<<<< HEAD
-    {% set attr = attr|merge({'class': attr.class is defined ? attr.class ~ ' validate-group' : 'validate-group'}) %}
+    {% set attr = attr|merge({'class': attr.class is defined ? attr.class ~ ' horizontal' : 'horizontal'}) %}
+    {% set attr = attr|merge({'class': attr.class ~ ' validate-group'}) %}
     <div {{ block('widget_container_attributes') }}>
         {% for child in form %}
             <div class="oro-clearfix">
@@ -148,16 +141,7 @@
                 {{ form_label(child) }}
             </div>
         {% endfor %}
-=======
-<div {{ block('widget_container_attributes') }}>
-    {% for child in form %}
-    <div class="oro-clearfix">
-        {{ form_widget(child) }}
-        {{ form_label(child) }}
->>>>>>> 32b5c118
     </div>
-    {% endfor %}
-</div>
 {% endspaceless %}
 {% endblock choice_widget_expanded %}
 
@@ -178,26 +162,23 @@
 {% endblock form_label %}
 
 {% block oro_flexibleentity_email_collection_widget %}
-<div class="row-oro">
-    <div class="collection-fields-list" data-prototype="{{ macros.collection_prototype(form.collection)|escape }}">
-        {% for field in form.collection.children %}
-            {{ macros.collection_prototype(field) }}
-        {% endfor %}
+    <div class="row-oro">
+        <div class="collection-fields-list" data-prototype="{{ macros.collection_prototype(form.collection)|escape }}">
+            {% for field in form.collection.children %}
+                {{ macros.collection_prototype(field) }}
+            {% endfor %}
+        </div>
+        <a class="btn add-list-item"><i class="icon-plus"></i>{{ 'Add'|trans }}</a>
     </div>
-    <a class="btn add-list-item" href="javascript: void(0);"><i class="icon-plus"></i>{{ 'Add'|trans }}</a>
-</div>
 {%  endblock oro_flexibleentity_email_collection_widget %}
 
 {% block oro_flexibleentity_phone_collection_widget %}
-<div class="row-oro">
-    <div class="collection-fields-list" data-prototype="{{ macros.collection_prototype(form.collection)|escape }}">
-        {% for field in form.collection.children %}
-            {{ macros.collection_prototype(field) }}
-        {% endfor %}
+    <div class="row-oro">
+        <div class="collection-fields-list" data-prototype="{{ macros.collection_prototype(form.collection)|escape }}">
+            {% for field in form.collection.children %}
+                {{ macros.collection_prototype(field) }}
+            {% endfor %}
+        </div>
+        <a class="btn add-list-item"><i class="icon-plus"></i>{{ 'Add'|trans }}</a>
     </div>
-<<<<<<< HEAD
-=======
-    <a class="btn add-list-item" href="javascript: void(0);"><i class="icon-plus"></i>{{ 'Add'|trans }}</a>
-</div>
->>>>>>> 32b5c118
-{%  endblock oro_flexibleentity_phone_collection_widget %}+{% endblock oro_flexibleentity_phone_collection_widget %}