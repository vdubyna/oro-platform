<?php
namespace Oro\Bundle\AddressBundle\Form\EventListener;

use Doctrine\Common\Persistence\ObjectManager;
use Symfony\Component\Form\FormEvent;
use Symfony\Component\Form\FormEvents;
use Symfony\Component\Form\FormFactoryInterface;
use Symfony\Component\EventDispatcher\EventSubscriberInterface;

use Oro\Bundle\AddressBundle\Entity\Country;

class BuildAddressFormListener implements EventSubscriberInterface
{
    private $om;

    /**
     * Form factory.
     *
     * @var FormFactoryInterface
     */
    private $factory;

    /**
     * Constructor.
     *
     * @param ObjectManager $om
     * @param FormFactoryInterface $factory
     */
    public function __construct(ObjectManager $om, FormFactoryInterface $factory)
    {
        $this->om = $om;
        $this->factory = $factory;
    }

    /**
     * {@inheritdoc}
     */
    public static function getSubscribedEvents()
    {
        return array(
            FormEvents::PRE_SET_DATA => 'preSetData',
            FormEvents::PRE_BIND     => 'preBind'
        );
    }

    /**
     * Removes or adds a state field based on the country set.
     *
     * @param FormEvent $event
     */
    public function preSetData(FormEvent $event)
    {
        $address = $event->getData();
        $form = $event->getForm();

        if (null === $address) {
            return;
        }

        /** @var $country \Oro\Bundle\AddressBundle\Entity\Country */
        $country = $address->getCountry();

        if (null === $country) {
            return;
        }

        if ($country->hasRegions()) {
            $form->add(
                $this->factory->createNamed(
                    'state',
                    'oro_region',
                    $address->getState(),
                    array(
                        'country' => $country
                    )
                )
            );
        }
    }

    /**
     * Removes or adds a state field based on the country set on submitted form.
     *
     * @param FormEvent $event
     */
    public function preBind(FormEvent $event)
    {
        $data = $event->getData();
        $form = $event->getForm();

<<<<<<< HEAD
        /** @var Country $country */
        $country = $this->om->getRepository('OroAddressBundle:Country')->find($data['country']);
=======
        /** @var $country \Oro\Bundle\AddressBundle\Entity\Country */
        $country = $this->om->getRepository('OroAddressBundle:Country')->find(isset($data['country']) ? $data['country'] : false);
>>>>>>> 06c63f23

        if ($country && $country->hasRegions()) {
            $form->add(
                $this->factory->createNamed(
                    'state',
                    'oro_region',
                    null,
                    array(
                        'country'  => $country
                    )
                )
            );
        }
    }
}<|MERGE_RESOLUTION|>--- conflicted
+++ resolved
@@ -88,13 +88,8 @@
         $data = $event->getData();
         $form = $event->getForm();
 
-<<<<<<< HEAD
-        /** @var Country $country */
-        $country = $this->om->getRepository('OroAddressBundle:Country')->find($data['country']);
-=======
         /** @var $country \Oro\Bundle\AddressBundle\Entity\Country */
         $country = $this->om->getRepository('OroAddressBundle:Country')->find(isset($data['country']) ? $data['country'] : false);
->>>>>>> 06c63f23
 
         if ($country && $country->hasRegions()) {
             $form->add(
