<?php

namespace Oro\Bundle\FilterBundle\Form\Type\Filter;

use Symfony\Component\Form\AbstractType;
use Symfony\Component\Translation\TranslatorInterface;
use Symfony\Component\OptionsResolver\OptionsResolverInterface;

class TextFilterType extends AbstractType
{
    const TYPE_CONTAINS = 1;
    const TYPE_NOT_CONTAINS = 2;
    const TYPE_EQUAL = 3;
    const NAME = 'oro_type_text_filter';

    /**
     * @var TranslatorInterface
     */
    protected $translator;

    /**
     * @param TranslatorInterface $translator
     */
    public function __construct(TranslatorInterface $translator)
    {
        $this->translator = $translator;
    }

    /**
     * {@inheritDoc}
     */
    public function getName()
    {
        return self::NAME;
    }

    /**
     * {@inheritDoc}
     */
    public function getParent()
    {
        return FilterType::NAME;
    }

    /**
     * {@inheritDoc}
     */
    public function setDefaultOptions(OptionsResolverInterface $resolver)
    {
        $choices = array(
            self::TYPE_CONTAINS     => $this->translator->trans('label_type_contains', array(), 'OroFilterBundle'),
            self::TYPE_NOT_CONTAINS => $this->translator->trans('label_type_not_contains', array(), 'OroFilterBundle'),
<<<<<<< HEAD
            self::TYPE_EQUAL => $this->translator->trans('label_type_equals', array(), 'OroFilterBundle'),
=======
            self::TYPE_EQUAL        => $this->translator->trans('label_type_equals', array(), 'OroFilterBundle'),
>>>>>>> a3b0ab40
        );

        $resolver->setDefaults(
            array(
                'field_type'       => 'text',
                'operator_choices' => $choices,
            )
        );
    }
}<|MERGE_RESOLUTION|>--- conflicted
+++ resolved
@@ -50,11 +50,7 @@
         $choices = array(
             self::TYPE_CONTAINS     => $this->translator->trans('label_type_contains', array(), 'OroFilterBundle'),
             self::TYPE_NOT_CONTAINS => $this->translator->trans('label_type_not_contains', array(), 'OroFilterBundle'),
-<<<<<<< HEAD
-            self::TYPE_EQUAL => $this->translator->trans('label_type_equals', array(), 'OroFilterBundle'),
-=======
             self::TYPE_EQUAL        => $this->translator->trans('label_type_equals', array(), 'OroFilterBundle'),
->>>>>>> a3b0ab40
         );
 
         $resolver->setDefaults(
