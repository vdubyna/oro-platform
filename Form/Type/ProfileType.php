--- conflicted
+++ resolved
@@ -14,6 +14,7 @@
 
 use Oro\Bundle\UserBundle\Acl\Manager as AclManager;
 use Oro\Bundle\FlexibleEntityBundle\Form\Type\FlexibleType;
+use Oro\Bundle\FlexibleEntityBundle\Form\Type\FlexibleValueType;
 use Oro\Bundle\UserBundle\Form\EventListener\ProfileSubscriber;
 use Oro\Bundle\UserBundle\Entity\User;
 use Oro\Bundle\UserBundle\Form\Type\EmailType;
@@ -164,7 +165,6 @@
      */
     public function addDynamicAttributesFields(FormBuilderInterface $builder)
     {
-<<<<<<< HEAD
         $builder->add(
             'attributes',
             'collection',
@@ -173,21 +173,12 @@
                 'property_path' => 'values',
                 'allow_add'     => true,
                 'allow_delete'  => true,
-                'by_reference'  => false
+                'by_reference'  => false,
+                'attr'          => array(
+                    'data-col'  => 2,
+                )
             )
         );
-=======
-        $builder->add('values', 'collection', array(
-            'type'          => 'oro_user_profile_value',
-            'property_path' => 'values',
-            'allow_add'     => true,
-            'allow_delete'  => true,
-            'by_reference'  => false,
-            'attr'          => array(
-                'data-col'  => 2,
-            )
-        ));
->>>>>>> 923ee49a
     }
 
     /**
@@ -213,8 +204,7 @@
                 },
                 'extra_fields_message' => 'This form should not contain extra fields: "{{ extra_fields }}"',
                 'error_mapping' => array(
-                    'roles' => 'rolesCollection',
-                    //...
+                    'roles' => 'rolesCollection'
                 ),
             )
         );
