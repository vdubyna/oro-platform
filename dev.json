{
    "name": "oro/platform",
    "description": "Business Application Platform (BAP)",
    "homepage": "https://github.com/oroinc/platform.git",
    "license": "MIT",
    "authors": [
        {
            "name": "Oro, Inc",
            "homepage": "http://www.orocrm.com"
        }
    ],
    "require": {
        "php": ">=7.1.26",
        "ext-intl": "*",
        "ext-mbstring": "*",
        "ext-gd": "*",
        "ext-xml": "*",
        "ext-zip": "*",
        "ext-openssl": "*",
        "psr/container": "^1.0",
        "symfony/symfony": "4.2.*",
        "symfony/security-acl": "~3.0.0",
        "symfony/acl-bundle": "1.0.*",
        "symfony/lock": "*",
        "twig/twig": "2.9.*",
        "doctrine/orm": "2.6.*",
        "doctrine/doctrine-bundle": "1.9.*",
        "doctrine/dbal": "2.7.*",
        "doctrine/annotations": "1.6.*",
        "doctrine/data-fixtures": "1.3.*",
        "doctrine/doctrine-fixtures-bundle": "2.4.*",
        "doctrine/collections": "1.5.*",
        "twig/extensions": "1.5.*",
        "symfony/swiftmailer-bundle": "3.1.1",
        "symfony/monolog-bundle": "3.3.*",
        "sensio/framework-extra-bundle": "5.2.*",
        "incenteev/composer-parameter-handler": "2.1.*",
        "jms/serializer": "1.14.*",
        "jms/serializer-bundle": "2.4.*",
        "knplabs/knp-menu": "2.3.*",
        "knplabs/knp-menu-bundle": "2.2.*",
        "friendsofsymfony/rest-bundle": "2.3.1",
        "friendsofsymfony/jsrouting-bundle": "2.2.*",
        "nelmio/api-doc-bundle": "2.13.3",
        "nelmio/security-bundle": "2.5.*",
        "ass/xmlsecurity": "1.1.1",
        "stof/doctrine-extensions-bundle": "1.3.*",
        "liip/imagine-bundle": "2.0.0",
        "leafo/scssphp": "0.6.*",
        "zendframework/zend-mail": "2.10.0",
        "mtdowling/cron-expression": "1.2.*",
        "gos/web-socket-bundle": "1.8.12",
        "guzzle/guzzle": "3.7.*",
        "lexik/maintenance-bundle": "2.1.5",
        "composer/composer": "1.6.*",
        "akeneo/batch-bundle": "0.4.11",
        "nesbot/Carbon": "1.29.*",
        "monolog/monolog": "1.23.*",
        "ocramius/proxy-manager": "2.1.1",
        "knplabs/knp-gaufrette-bundle": "0.5.0",
        "oro/doctrine-extensions": "1.2.*",
        "tinymce/tinymce": "4.6.*",
        "ezyang/htmlpurifier": "4.10.*",
        "xemlock/htmlpurifier-html5": "0.1.10",
        "hwi/oauth-bundle": "0.6.*",
        "kriswallsmith/buzz": "1.0.*",
        "npm-asset/jquery": "3.4.*",
        "npm-asset/jquery-ui": "1.12.*",
        "npm-asset/backbone": "1.4.*",
        "npm-asset/underscore": "1.9.*",
        "piwik/device-detector": "3.10.*",
        "bower-asset/jsplumb": "1.7.*",
        "bower-asset/moment": "2.18.*",
        "bower-asset/moment-timezone": "0.5.*",
        "bower-asset/jstree": "3.3.*",
        "symfony/polyfill-php70":"1.*",
        "box/spout": "2.7.*",
        "bower-asset/select2": "3.4.1",
        "bower-asset/chaplin": "1.2.0",
        "bower-asset/jquery-cookie": "1.4.1",
        "bower-asset/jquery-ajax-queue": "0.0.1",
        "bower-asset/autobahnjs": "0.8.0",
        "bower-asset/when": "2.4.0",
        "bower-asset/crypto-js": "3.1.7",
        "bower-asset/jquery-mousewheel": "3.1.13",
        "bower-asset/jquery.numeric": "1.5.0",
        "npm-asset/jquery.uniform": "4.3.*",
        "npm-asset/overlayscrollbars": "1.6.*",
        "bower-asset/timepicker": "1.11.*",
        "bower-asset/datepair": "0.4.*",
        "bower-asset/lightgallery": "1.4.0",
        "bower-asset/jquery-ui-multiselect-widget": "2.0.1",
        "bower-asset/autolinker.js": "1.6.*",
        "bower-asset/font-awesome": "4.7.*",
        "npm-asset/bootstrap": "4.3.1",
        "npm-asset/popper.js": "1.14.7",
        "bower-asset/text": "2.0.*",
        "bower-asset/base64": "1.0.*",
        "bower-asset/flotr2": "dev-master",
        "bower-asset/bean": "1.0.6",
        "bower-asset/jquery-validate": "1.16.0",
        "bower-asset/jquery": "3.1.1",
        "bower-asset/backgrid": "0.3.7",
        "bower-asset/backgrid-paginator": "0.3.8",
        "bower-asset/backbone-pageable": "1.2.3",
        "bower-asset/numeral": "2.0.6",
        "bower-asset/jquery-form": "4.2.1",
        "npm-asset/requirejs": "2.3.*",
        "npm-asset/xregexp": "3.2.*",
        "robloach/component-installer": "0.2.*",
        "jms/cg": "1.2.*",
        "oro/redis-config": "4.0.x-dev",
        "brick/math": "0.8.*",
        "bower-asset/fuse": "3.2.*",
        "phpdocumentor/reflection-docblock": "4.3.*",
        "php-http/httplug-bundle": "1.15.2",
<<<<<<< HEAD
        "npm-asset/grapesjs": "0.15.3"
=======
        "npm-asset/css-vars-ponyfill": "^2.0"
>>>>>>> fce9d7c8
    },
    "require-dev": {
        "behat/behat": "3.4.*",
        "behat/mink": "1.7.x-dev#6d637f7",
        "behat/mink-extension": "2.3.*",
        "behat/mink-selenium2-driver": "1.*",
        "behat/symfony2-extension": "2.1.*",
        "nelmio/alice": "3.5.*",
        "theofidry/alice-data-fixtures": "1.0.*",
        "phpunit/phpunit": "7.5.*",
        "johnkary/phpunit-speedtrap": "3.0.*",
        "mybuilder/phpunit-accelerator": "dev-master",
        "squizlabs/php_codesniffer": "3.3.*",
        "phpmd/phpmd": "2.6.*",
        "sebastian/phpcpd": "4.0.*",
        "phpunit/phpcov": "5.0.*",
        "symfony/phpunit-bridge": "4.3.*",
        "friendsofphp/php-cs-fixer": "2.12.*",
        "oro/twig-inspector": "1.0.*"
    },
    "repositories": {
        "monorepo": {
            "type": "path",
            "url": "../*"
        },
        "oro": {
            "type": "composer",
            "url": "https://packagist.orocrm.com"
        },
        "asset-packagist": {
            "type": "composer",
            "url": "https://asset-packagist.orocrm.com"
        }
    },
    "minimum-stability": "dev",
    "prefer-stable": true,
    "extra": {
        "symfony": {
            "require": "4.2.*"
        },
        "branch-alias": {
            "dev-master": "4.0-dev"
        }
    },
    "autoload": {
        "psr-4": {"": "src/"},
        "exclude-from-classmap": ["/Tests/"]
    }
}<|MERGE_RESOLUTION|>--- conflicted
+++ resolved
@@ -114,11 +114,9 @@
         "bower-asset/fuse": "3.2.*",
         "phpdocumentor/reflection-docblock": "4.3.*",
         "php-http/httplug-bundle": "1.15.2",
-<<<<<<< HEAD
-        "npm-asset/grapesjs": "0.15.3"
-=======
-        "npm-asset/css-vars-ponyfill": "^2.0"
->>>>>>> fce9d7c8
+        "npm-asset/css-vars-ponyfill": "2.0",
+        "npm-asset/grapesjs": "0.15.3",
+        "npm-asset/grapesjs-preset-webpage": "0.1.11"
     },
     "require-dev": {
         "behat/behat": "3.4.*",
